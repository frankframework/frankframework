--- conflicted
+++ resolved
@@ -27,8 +27,8 @@
 import java.util.Iterator;
 import java.util.List;
 import java.util.Map;
-
-import lombok.Getter;
+import java.util.Map.Entry;
+
 import org.apache.chemistry.opencmis.client.api.CmisObject;
 import org.apache.chemistry.opencmis.client.api.Document;
 import org.apache.chemistry.opencmis.client.api.Folder;
@@ -79,6 +79,8 @@
 import org.frankframework.util.XmlUtils;
 import org.w3c.dom.Element;
 import org.w3c.dom.Node;
+
+import lombok.Getter;
 
 /**
  * Sender to obtain information from and write to a CMIS application.
@@ -187,15 +189,31 @@
  * @ff.parameter authAlias overrides authAlias specified by the attribute <code>authAlias</code>
  * @ff.parameter username overrides username specified by the attribute <code>username</code>
  * @ff.parameter password overrides password specified by the attribute <code>password</code>
- * @ff.forward notFound if the requested object could not be found for actions GET, UPDATE and DELETE
- * @author Peter Leeuwenburgh
- * @author Niels Meijer
+ * @ff.forward   notFound if the requested object could not be found for actions GET, UPDATE and DELETE
+ *
+ * @author	Peter Leeuwenburgh
+ * @author	Niels Meijer
  */
 public class CmisSender extends SenderWithParametersBase implements HasKeystore, HasTruststore {
 
-	public static final String HEADER_PARAM_PREFIX = "Header.";
-	private static final String NOT_FOUND_FORWARD_NAME = "notFound";
-	private final @Getter CmisSessionBuilder sessionBuilder = new CmisSessionBuilder(this);
+	private static final String NOT_FOUND_FORWARD_NAME="notFound";
+
+	public enum CmisAction {
+		/** Create a document */
+		CREATE,
+		/** Delete a document */
+		DELETE,
+		/** Get the content of a document (and optional the properties) */
+		GET,
+		/** Perform a query that returns properties */
+		FIND,
+		/** Update the properties of an existing document */
+		UPDATE,
+		/** Get the (meta)data of a folder or document */
+		FETCH,
+		/** Determine action based on the incoming CmisEvent */
+		DYNAMIC;
+	}
 	private @Getter CmisAction action;
 	private @Getter String authAlias;
 	private @Getter String username;
@@ -206,35 +224,43 @@
 	private @Getter boolean getDocumentContent = true;
 	private @Getter boolean useRootFolder = true;
 	private @Getter String resultOnNotFound;
+
+
 	private boolean runtimeSession = false;
 	private @Getter boolean keepSession = true;
+
 	private CloseableCmisSession globalSession;
+
+	private final @Getter CmisSessionBuilder sessionBuilder = new CmisSessionBuilder(this);
+
 	private @Getter String fileSessionKey;
+
+	public static final String HEADER_PARAM_PREFIX = "Header.";
 
 	@Override
 	public void configure() throws ConfigurationException {
 		super.configure();
 
-		if (getAction() == CmisAction.CREATE) {
+		if (getAction()==CmisAction.CREATE){
 			checkStringAttributeOrParameter("fileSessionKey", getFileSessionKey(), "fileSessionKey");
 		}
 
-		if (getAction() == CmisAction.GET && isGetProperties() && isGetDocumentContent() && StringUtils.isEmpty(getFileSessionKey())) {
+		if (getAction()== CmisAction.GET && isGetProperties() && isGetDocumentContent() && StringUtils.isEmpty(getFileSessionKey())) {
 			throw new ConfigurationException("FileSessionKey should be specified");
 		}
 
 		if (getParameterList() != null) {
 			// Legacy; check if the session should be created runtime (and thus for each call)
-			if (getParameterList().findParameter("authAlias") != null || getParameterList().findParameter("username") != null) {
+			if(getParameterList().findParameter("authAlias") != null || getParameterList().findParameter("username") != null ) {
 				runtimeSession = true;
 			}
 
 			// If any Header params exist, use RuntimeSessions
-			if (!runtimeSession && getParameterList().stream().anyMatch(param -> param.getName().startsWith(HEADER_PARAM_PREFIX))) {
+			if(!runtimeSession && getParameterList().stream().anyMatch(param -> param.getName().startsWith(HEADER_PARAM_PREFIX))) {
 				runtimeSession = true;
 			}
 		}
-		if (!isKeepSession()) {
+		if(!isKeepSession()) {
 			runtimeSession = true;
 		}
 
@@ -260,7 +286,8 @@
 						.forEach(pv -> headers.put(pv.getName(), pv.asStringValue()));
 			}
 			return getSessionBuilder().build(cf.getUsername(), cf.getPassword(), headers);
-		} catch (CmisSessionException e) {
+		}
+		catch (CmisSessionException e) {
 			throw new SenderException(e);
 		}
 	}
@@ -275,7 +302,8 @@
 		if (!runtimeSession) {
 			try {
 				globalSession = getSessionBuilder().build();
-			} catch (CmisSessionException e) {
+			}
+			catch (CmisSessionException e) {
 				throw new SenderException("unable to create cmis session", e);
 			}
 		}
@@ -294,7 +322,7 @@
 	public SenderResult sendMessage(Message message, PipeLineSession session) throws SenderException, TimeoutException {
 		CloseableCmisSession cmisSession = null;
 		try {
-			ParameterValueList pvl = null;
+			ParameterValueList pvl=null;
 			if (getParameterList() != null) {
 				try {
 					pvl = getParameterList().getValues(message, session);
@@ -303,7 +331,7 @@
 				}
 			}
 
-			if (runtimeSession) {
+			if(runtimeSession) {
 				cmisSession = createCmisSession(pvl);
 			} else {
 				cmisSession = globalSession;
@@ -346,7 +374,7 @@
 		try {
 			object = getCmisObject(cmisSession, message);
 		} catch (CmisObjectNotFoundException e) {
-			String errorMessage = "document with id [" + message + "] not found";
+			String errorMessage= "document with id [" + message + "] not found";
 			if (StringUtils.isNotEmpty(getResultOnNotFound())) {
 				log.info("{}{}", getLogPrefix(), errorMessage, e);
 				return new SenderResult(getResultOnNotFound());
@@ -359,9 +387,9 @@
 		boolean getProperties = isGetProperties();
 		boolean getDocumentContent = isGetDocumentContent();
 		if (pvl != null) {
-			if (pvl.contains("getProperties"))
+			if(pvl.contains("getProperties"))
 				getProperties = pvl.get("getProperties").asBooleanValue(isGetProperties());
-			if (pvl.contains("getDocumentContent"))
+			if(pvl.contains("getDocumentContent"))
 				getDocumentContent = pvl.get("getDocumentContent").asBooleanValue(isGetDocumentContent());
 		}
 
@@ -374,7 +402,7 @@
 			}
 
 			XmlBuilder propertiesXml = new XmlBuilder("properties");
-			for (Iterator<Property<?>> it = document.getProperties().iterator(); it.hasNext(); ) {
+			for (Iterator<Property<?>> it = document.getProperties().iterator(); it.hasNext();) {
 				Property<?> property = it.next();
 				propertiesXml.addSubElement(CmisUtils.getPropertyXml(property));
 			}
@@ -446,7 +474,7 @@
 
 		ContentStream contentStream;
 		try {
-			Message inputFromSessionKey = session.getMessage(getParameterOverriddenAttributeValue(pvl, "fileSessionKey", getFileSessionKey()));
+			Message inputFromSessionKey = session.getMessage( getParameterOverriddenAttributeValue(pvl, "fileSessionKey", getFileSessionKey()) );
 
 			long fileLength = inputFromSessionKey.size();
 			contentStream = cmisSession.getObjectFactory().createContentStream(fileName, fileLength, mediaType, inputFromSessionKey.asInputStream());
@@ -474,7 +502,7 @@
 
 			boolean setPropertyAsNull = false;
 			String isNull = propertyElement.getAttribute("isNull");
-			if (StringUtils.isNotEmpty(isNull)) {
+			if(StringUtils.isNotEmpty(isNull)) {
 				setPropertyAsNull = Boolean.parseBoolean(isNull);
 			}
 
@@ -496,7 +524,7 @@
 						formatStringAttr = CmisUtils.FORMATSTRING_BY_DEFAULT;
 					}
 					//TODO to be removed in a few versions
-					if (AppConstants.getInstance().getBoolean("cmissender.processproperties.legacydateformat", false)) {
+					if(AppConstants.getInstance().getBoolean("cmissender.processproperties.legacydateformat", false)) {
 						formatStringAttr = "yyyy-MM-dd HH:mm:ss";
 					}
 					DateFormat df = new SimpleDateFormat(formatStringAttr);
@@ -509,19 +537,11 @@
 					}
 					props.put(nameAttr, calendar);
 				} else {
-<<<<<<< HEAD
-					log.warn(getLogPrefix() + "unknown type [" + typeAttr + "], assuming 'string'");
-					props.put(nameAttr, property);
-				}
-				if (log.isDebugEnabled()) {
-					log.debug(getLogPrefix() + "set property name [" + nameAttr + "] value [" + property + "]");
-=======
 					log.warn("{}unknown type [{}], assuming 'string'", getLogPrefix(), typeAttr);
 					props.put(nameAttr, property);
 				}
 				if (log.isDebugEnabled()) {
 					log.debug("{}set property name [{}] value [{}]", getLogPrefix(), nameAttr, property);
->>>>>>> 3a3283d4
 				}
 			} else {
 				log.debug("{}empty property found, ignoring", getLogPrefix());
@@ -537,7 +557,7 @@
 		try {
 			object = getCmisObject(cmisSession, message);
 		} catch (CmisObjectNotFoundException e) {
-			String errorMessage = "document with id [" + message + "] not found";
+			String errorMessage="document with id [" + message + "] not found";
 			if (StringUtils.isNotEmpty(getResultOnNotFound())) {
 				log.info("{}{}", getLogPrefix(), errorMessage, e);
 				return new SenderResult(getResultOnNotFound());
@@ -547,7 +567,7 @@
 		if (object.hasAllowableAction(Action.CAN_DELETE_OBJECT)) { //// You can delete
 			Document suppDoc = (Document) object;
 			suppDoc.delete(true);
-			String messageID = session == null ? null : session.getMessageId();
+			String messageID = session==null ? null : session.getMessageId();
 			return new SenderResult(messageID);
 
 		}
@@ -588,7 +608,7 @@
 		XmlBuilder cmisXml = new XmlBuilder("cmis");
 		ItemIterable<QueryResult> q = cmisSession.query(statement, sav, operationContext);
 
-		if (q == null) {
+		if(q == null) {
 			cmisXml.addAttribute("totalNumItems", 0);
 		} else {
 			if (StringUtils.isNotEmpty(skipCount)) {
@@ -639,10 +659,10 @@
 		operationContext.setIncludeAcls(includeAcl);
 
 		String objectIdstr = XmlUtils.getChildTagAsString(queryElement, "objectId");
-		if (objectIdstr == null)
+		if(objectIdstr == null)
 			objectIdstr = XmlUtils.getChildTagAsString(queryElement, "id");
 
-		if (objectIdstr != null) {
+		if(objectIdstr != null) {
 			return cmisSession.getObject(cmisSession.createObjectId(objectIdstr), operationContext);
 		}
 		//Ok, id can still be null, perhaps its a path?
@@ -667,7 +687,7 @@
 		CmisEvent event = CmisEvent.GET_OBJECT;
 		try {
 			String cmisEvent = session.getString(CmisEventDispatcher.CMIS_EVENT_KEY);
-			if (StringUtils.isNotEmpty(cmisEvent)) {
+			if(StringUtils.isNotEmpty(cmisEvent)) {
 				event = EnumUtils.parse(CmisEvent.class, cmisEvent, true);
 			}
 		} catch (IllegalArgumentException e) {
@@ -689,7 +709,7 @@
 
 				ObjectId folderId = null;
 				String folderIdstr = XmlUtils.getChildTagAsString(requestElement, "folderId");
-				if (StringUtils.isNotEmpty(folderIdstr))
+				if(StringUtils.isNotEmpty(folderIdstr))
 					folderId = cmisSession.createObjectId(folderIdstr);
 
 				String versioningStatestr = XmlUtils.getChildTagAsString(requestElement, "versioningState");
@@ -810,8 +830,7 @@
 //				context.setRenditionFilterString(renditionFilter);
 
 				ObjectList result = cmisSession.getBinding().getDiscoveryService().query(repositoryQueryId, statement,
-						searchAllVersions, includeAllowableActions, includeRelationships, renditionFilter, maxItems, skipCount, null
-				);
+						searchAllVersions, includeAllowableActions, includeRelationships, renditionFilter, maxItems, skipCount, null);
 				resultXml.addSubElement(CmisUtils.objectList2xml(result));
 				break;
 
@@ -829,8 +848,7 @@
 
 				ObjectInFolderList oifs = cmisSession.getBinding().getNavigationService().getChildren(rid, fid, getChildren_repositoryFilter,
 						getChildren_repositoryOrderBy, getChildren_includeAllowableActions, getChildren_includeRelationships,
-						getChildren_renditionFilter, getChildren_includePathSegment, getChildren_maxItems, getChildren_skipCount, null
-				);
+						getChildren_renditionFilter, getChildren_includePathSegment, getChildren_maxItems, getChildren_skipCount, null);
 
 				resultXml.addSubElement(CmisUtils.objectInFolderList2xml(oifs));
 				break;
@@ -850,7 +868,7 @@
 		return new SenderResult(resultXml.toXML());
 	}
 
-	private SenderResult sendMessageForActionUpdate(Session cmisSession, Message message) throws SenderException {
+	private SenderResult sendMessageForActionUpdate(Session cmisSession, Message message) throws SenderException{
 		String objectId = null;
 		Map<String, Object> props = new HashMap<>();
 		Element cmisElement;
@@ -874,7 +892,7 @@
 		try {
 			object = cmisSession.getObject(cmisSession.createObjectId(objectId));
 		} catch (CmisObjectNotFoundException e) {
-			String errorMessage = "document with id [" + message + "] not found";
+			String errorMessage="document with id [" + message + "] not found";
 			if (StringUtils.isNotEmpty(getResultOnNotFound())) {
 				log.info("{}{}", getLogPrefix(), errorMessage, e);
 				return new SenderResult(getResultOnNotFound());
@@ -884,6 +902,7 @@
 		object.updateProperties(props);
 		return new SenderResult(object.getId());
 	}
+
 
 	/** Specifies action to perform */
 	@Mandatory
@@ -893,7 +912,6 @@
 
 	/**
 	 * The maximum number of concurrent connections
-	 *
 	 * @ff.default 10
 	 */
 	public void setMaxConnections(int i) {
@@ -903,7 +921,6 @@
 	/**
 	 * READ_TIMEOUT timeout in MS.
 	 * Defaults to 10000, inherited from {@link HttpSessionBase#setTimeout(int) HttpSender#setTimeout}.
-	 *
 	 * @ff.default 10000
 	 */
 	public void setTimeout(int i) {
@@ -958,7 +975,6 @@
 
 	/**
 	 * If <code>action</code>=<code>create</code> the mime type used to store the document when it's not set in the input message by a property
-	 *
 	 * @ff.default 'application/octet-stream'
 	 */
 	public void setDefaultMediaType(String string) {
@@ -967,7 +983,6 @@
 
 	/**
 	 * (Only used when <code>action</code>=<code>get</code>). If true, the content of the document is put to <code>FileSessionKey</code> and all document properties are put in the result as a xml string
-	 *
 	 * @ff.default false
 	 */
 	public void setGetProperties(boolean b) {
@@ -976,7 +991,6 @@
 
 	/**
 	 * (Only used when <code>action</code>=<code>get</code>). If true, the attachment for the document is the sender result or, if set, stored in <code>FileSessionKey</code>. If false, only the properties are returned
-	 *
 	 * @ff.default true
 	 */
 	public void setGetDocumentContent(boolean getDocumentContent) {
@@ -985,7 +999,6 @@
 
 	/**
 	 * (Only used when <code>action</code>=<code>create</code>). If true, the document is created in the root folder of the repository. Otherwise the document is created in the repository
-	 *
 	 * @ff.default true
 	 */
 	public void setUseRootFolder(boolean b) {
@@ -1001,7 +1014,6 @@
 
 	/**
 	 * If true, the session is not closed at the end and it will be used in the next call
-	 *
 	 * @ff.default true
 	 */
 	public void setKeepSession(boolean keepSession) {
@@ -1014,163 +1026,149 @@
 	}
 
 	@Override
+	public void setKeystore(String keystore) {
+		sessionBuilder.setKeystore(keystore);
+	}
+	@Override
 	public String getKeystore() {
 		return sessionBuilder.getKeystore();
 	}
 
 	@Override
-	public void setKeystore(String keystore) {
-		sessionBuilder.setKeystore(keystore);
-	}
-
+	public void setKeystoreType(KeystoreType keystoreType) {
+		sessionBuilder.setKeystoreType(keystoreType);
+	}
 	@Override
 	public KeystoreType getKeystoreType() {
 		return sessionBuilder.getKeystoreType();
 	}
 
 	@Override
-	public void setKeystoreType(KeystoreType keystoreType) {
-		sessionBuilder.setKeystoreType(keystoreType);
-	}
-
+	public void setKeystoreAuthAlias(String keystoreAuthAlias) {
+		sessionBuilder.setKeystoreAuthAlias(keystoreAuthAlias);
+	}
 	@Override
 	public String getKeystoreAuthAlias() {
 		return sessionBuilder.getKeystoreAuthAlias();
 	}
 
 	@Override
-	public void setKeystoreAuthAlias(String keystoreAuthAlias) {
-		sessionBuilder.setKeystoreAuthAlias(keystoreAuthAlias);
-	}
-
+	public void setKeystorePassword(String keystorePassword) {
+		sessionBuilder.setKeystorePassword(keystorePassword);
+	}
 	@Override
 	public String getKeystorePassword() {
 		return sessionBuilder.getKeystorePassword();
 	}
 
 	@Override
-	public void setKeystorePassword(String keystorePassword) {
-		sessionBuilder.setKeystorePassword(keystorePassword);
-	}
-
+	public void setKeystoreAlias(String keystoreAlias) {
+		sessionBuilder.setKeystoreAlias(keystoreAlias);
+	}
 	@Override
 	public String getKeystoreAlias() {
 		return sessionBuilder.getKeystoreAlias();
 	}
 
 	@Override
-	public void setKeystoreAlias(String keystoreAlias) {
-		sessionBuilder.setKeystoreAlias(keystoreAlias);
-	}
-
+	public void setKeystoreAliasAuthAlias(String keystoreAliasAuthAlias) {
+		sessionBuilder.setKeystoreAliasAuthAlias(keystoreAliasAuthAlias);
+	}
 	@Override
 	public String getKeystoreAliasAuthAlias() {
 		return sessionBuilder.getKeystoreAliasAuthAlias();
 	}
 
 	@Override
-	public void setKeystoreAliasAuthAlias(String keystoreAliasAuthAlias) {
-		sessionBuilder.setKeystoreAliasAuthAlias(keystoreAliasAuthAlias);
-	}
-
+	public void setKeystoreAliasPassword(String keystoreAliasPassword) {
+		sessionBuilder.setKeystoreAliasPassword(keystoreAliasPassword);
+	}
 	@Override
 	public String getKeystoreAliasPassword() {
 		return sessionBuilder.getKeystoreAliasPassword();
 	}
 
 	@Override
-	public void setKeystoreAliasPassword(String keystoreAliasPassword) {
-		sessionBuilder.setKeystoreAliasPassword(keystoreAliasPassword);
-	}
-
+	public void setKeyManagerAlgorithm(String keyManagerAlgorithm) {
+		sessionBuilder.setKeyManagerAlgorithm(keyManagerAlgorithm);
+	}
 	@Override
 	public String getKeyManagerAlgorithm() {
 		return sessionBuilder.getKeyManagerAlgorithm();
 	}
 
-	@Override
-	public void setKeyManagerAlgorithm(String keyManagerAlgorithm) {
-		sessionBuilder.setKeyManagerAlgorithm(keyManagerAlgorithm);
-	}
-
+
+	@Override
+	public void setTruststore(String truststore) {
+		sessionBuilder.setTruststore(truststore);
+	}
 	@Override
 	public String getTruststore() {
 		return sessionBuilder.getTruststore();
 	}
 
 	@Override
-	public void setTruststore(String truststore) {
-		sessionBuilder.setTruststore(truststore);
-	}
-
+	public void setTruststoreType(KeystoreType truststoreType) {
+		sessionBuilder.setTruststoreType(truststoreType);
+	}
 	@Override
 	public KeystoreType getTruststoreType() {
 		return sessionBuilder.getTruststoreType();
 	}
 
-	@Override
-	public void setTruststoreType(KeystoreType truststoreType) {
-		sessionBuilder.setTruststoreType(truststoreType);
-	}
-
+
+	@Override
+	public void setTruststoreAuthAlias(String truststoreAuthAlias) {
+		sessionBuilder.setTruststoreAuthAlias(truststoreAuthAlias);
+	}
 	@Override
 	public String getTruststoreAuthAlias() {
 		return sessionBuilder.getTruststoreAuthAlias();
 	}
 
 	@Override
-	public void setTruststoreAuthAlias(String truststoreAuthAlias) {
-		sessionBuilder.setTruststoreAuthAlias(truststoreAuthAlias);
-	}
-
+	public void setTruststorePassword(String truststorePassword) {
+		sessionBuilder.setTruststorePassword(truststorePassword);
+	}
 	@Override
 	public String getTruststorePassword() {
 		return sessionBuilder.getTruststorePassword();
 	}
 
 	@Override
-	public void setTruststorePassword(String truststorePassword) {
-		sessionBuilder.setTruststorePassword(truststorePassword);
-	}
-
+	public void setTrustManagerAlgorithm(String trustManagerAlgorithm) {
+		sessionBuilder.setTrustManagerAlgorithm(trustManagerAlgorithm);
+	}
 	@Override
 	public String getTrustManagerAlgorithm() {
 		return sessionBuilder.getTrustManagerAlgorithm();
 	}
 
 	@Override
-	public void setTrustManagerAlgorithm(String trustManagerAlgorithm) {
-		sessionBuilder.setTrustManagerAlgorithm(trustManagerAlgorithm);
-	}
-
+	public void setVerifyHostname(boolean verifyHostname) {
+		sessionBuilder.setVerifyHostname(verifyHostname);
+	}
 	@Override
 	public boolean isVerifyHostname() {
 		return sessionBuilder.isVerifyHostname();
 	}
 
 	@Override
-	public void setVerifyHostname(boolean verifyHostname) {
-		sessionBuilder.setVerifyHostname(verifyHostname);
-	}
-
+	public void setAllowSelfSignedCertificates(boolean testModeNoCertificatorCheck) {
+		sessionBuilder.setAllowSelfSignedCertificates(testModeNoCertificatorCheck);
+	}
 	@Override
 	public boolean isAllowSelfSignedCertificates() {
 		return sessionBuilder.isAllowSelfSignedCertificates();
 	}
 
 	@Override
-	public void setAllowSelfSignedCertificates(boolean testModeNoCertificatorCheck) {
-		sessionBuilder.setAllowSelfSignedCertificates(testModeNoCertificatorCheck);
-	}
-
+	public void setIgnoreCertificateExpiredException(boolean ignoreCertificateExpiredException) {
+		sessionBuilder.setIgnoreCertificateExpiredException(ignoreCertificateExpiredException);
+	}
 	@Override
 	public boolean isIgnoreCertificateExpiredException() {
 		return sessionBuilder.isIgnoreCertificateExpiredException();
-	}
-
-	@Override
-	public void setIgnoreCertificateExpiredException(boolean ignoreCertificateExpiredException) {
-		sessionBuilder.setIgnoreCertificateExpiredException(ignoreCertificateExpiredException);
 	}
 
 	/** Proxy host url */
@@ -1180,7 +1178,6 @@
 
 	/**
 	 * Proxy host port
-	 *
 	 * @ff.default 80
 	 */
 	public void setProxyPort(int proxyPort) {
@@ -1196,26 +1193,8 @@
 	public void setProxyUsername(String proxyUsername) {
 		sessionBuilder.setProxyUsername(proxyUsername);
 	}
-
 	/** Proxy Password */
 	public void setProxyPassword(String proxyPassword) {
 		sessionBuilder.setProxyPassword(proxyPassword);
 	}
-
-	public enum CmisAction {
-		/** Create a document */
-		CREATE,
-		/** Delete a document */
-		DELETE,
-		/** Get the content of a document (and optional the properties) */
-		GET,
-		/** Perform a query that returns properties */
-		FIND,
-		/** Update the properties of an existing document */
-		UPDATE,
-		/** Get the (meta)data of a folder or document */
-		FETCH,
-		/** Determine action based on the incoming CmisEvent */
-		DYNAMIC
-	}
 }