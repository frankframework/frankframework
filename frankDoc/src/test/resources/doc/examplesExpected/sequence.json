{
  "groups": [
    {
      "name": "Mnemonic",
      "category": "Mnemonic",
      "members": []
    },
    {
      "name": "Nemesis",
      "category": "Nemesis",
      "members": []
    },
    {
      "name": "Other",
      "category": "Other",
      "members": ["nl.nn.adapterframework.frankdoc.testtarget.examples.sequence.Opaque"]
    },
    {
      "name": "Proton",
      "category": "Proton",
      "members": []
    }
  ],
  "elements": [
    {
      "name": "Master",
      "fullName": "nl.nn.adapterframework.frankdoc.testtarget.examples.sequence.Master",
<<<<<<< HEAD
      "abstract": false,
      "deprecated": false,
      "descriptionHeader": "We test here that the sequence of groups, config children and attributes is right.\n It is important that the sequences in @IbisDoc annotations, in the alphabetic order\n and in the order of appearance are all different.",
=======
>>>>>>> fd7edf13
      "elementNames": ["Master"],
      "attributes": [
        {
          "name": "clemens",
          "describer": "nl.nn.adapterframework.frankdoc.testtarget.examples.sequence.Master",
          "description": ""
        },
        {
          "name": "arnold",
          "describer": "nl.nn.adapterframework.frankdoc.testtarget.examples.sequence.Master",
          "description": ""
        },
        {
          "name": "dennis",
          "describer": "nl.nn.adapterframework.frankdoc.testtarget.examples.sequence.Master",
          "description": ""
        },
        {
          "name": "bernhard",
          "describer": "nl.nn.adapterframework.frankdoc.testtarget.examples.sequence.Master",
          "description": ""
        }
      ],
      "children": [
        {
          "multiple": false,
          "roleName": "roleAlpha",
          "group": "Proton",
          "description": ""
        },
        {
          "multiple": false,
          "roleName": "roleBeta",
          "group": "Mnemonic",
          "description": ""
        },
        {
          "multiple": false,
          "roleName": "roleEpsilon",
          "group": "Other",
          "description": ""
        },
        {
          "multiple": false,
          "roleName": "roleDelta",
          "group": "Nemesis",
          "description": ""
        }
      ]
    },
    {
      "name": "Object",
      "fullName": "java.lang.Object",
      "elementNames": [],
      "attributes": [],
      "children": []
    },
    {
      "name": "Opaque",
      "fullName": "nl.nn.adapterframework.frankdoc.testtarget.examples.sequence.Opaque",
      "elementNames": ["RoleEpsilon"],
      "attributes": [],
      "children": []
    }
  ]
}<|MERGE_RESOLUTION|>--- conflicted
+++ resolved
@@ -25,12 +25,7 @@
     {
       "name": "Master",
       "fullName": "nl.nn.adapterframework.frankdoc.testtarget.examples.sequence.Master",
-<<<<<<< HEAD
-      "abstract": false,
-      "deprecated": false,
       "descriptionHeader": "We test here that the sequence of groups, config children and attributes is right.\n It is important that the sequences in @IbisDoc annotations, in the alphabetic order\n and in the order of appearance are all different.",
-=======
->>>>>>> fd7edf13
       "elementNames": ["Master"],
       "attributes": [
         {
