--- conflicted
+++ resolved
@@ -29,12 +29,7 @@
     {
       "name": "DescribedPossibleIChild",
       "fullName": "nl.nn.adapterframework.frankdoc.testtarget.examples.simple.DescribedPossibleIChild",
-<<<<<<< HEAD
-      "abstract": false,
-      "deprecated": false,
       "descriptionHeader": "This is the header of the JavaDoc of \\\"DescribedPossibleIChild\\\".",
-=======
->>>>>>> fd7edf13
       "elementNames": ["DescribedPossibleIRoleNameIChild"],
       "attributes": [
         {
@@ -108,12 +103,7 @@
     {
       "name": "TChild",
       "fullName": "nl.nn.adapterframework.frankdoc.testtarget.examples.simple.TChild",
-<<<<<<< HEAD
-      "abstract": false,
-      "deprecated": false,
       "descriptionHeader": "This is the header of the JavaDoc of \\\"TChild\\\".",
-=======
->>>>>>> fd7edf13
       "elementNames": ["RoleNameTChild"],
       "attributes": [],
       "children": []
