--- conflicted
+++ resolved
@@ -26,13 +26,8 @@
 	}
 
 	@Test
-<<<<<<< HEAD
-	public void testWrongEncoding() throws Exception {
+	public void testWrongEncoding() {
 		List<Attachment> attachments = new ArrayList<>();
-=======
-	public void testWrongEncoding() {
-		List<Attachment> attachments = new ArrayList<Attachment>();
->>>>>>> 5303eaf3
 		attachments.add(new StringAttachment("connectionFactory", "qcf/connectionFactory"));
 		attachments.add(new StringAttachment("destination", "some-queue"));
 		attachments.add(new StringAttachment("type", "type"));
@@ -45,13 +40,8 @@
 	}
 
 	@Test
-<<<<<<< HEAD
-	public void testFileWrongEncoding() throws Exception {
+	public void testFileWrongEncoding() {
 		List<Attachment> attachments = new ArrayList<>();
-=======
-	public void testFileWrongEncoding() {
-		List<Attachment> attachments = new ArrayList<Attachment>();
->>>>>>> 5303eaf3
 		attachments.add(new StringAttachment("connectionFactory", "qcf/connectionFactory"));
 		attachments.add(new StringAttachment("destination", "some-queue"));
 		attachments.add(new StringAttachment("type", "type"));
@@ -64,13 +54,8 @@
 	}
 
 	@Test
-<<<<<<< HEAD
-	public void testWithMessage() throws Exception {
+	public void testWithMessage() {
 		List<Attachment> attachments = new ArrayList<>();
-=======
-	public void testWithMessage() {
-		List<Attachment> attachments = new ArrayList<Attachment>();
->>>>>>> 5303eaf3
 		attachments.add(new StringAttachment("connectionFactory", "qcf/connectionFactory"));
 		attachments.add(new StringAttachment("destination", "some-queue"));
 		attachments.add(new StringAttachment("type", "type"));
@@ -92,13 +77,8 @@
 	}
 
 	@Test
-<<<<<<< HEAD
-	public void testWithFile() throws Exception {
+	public void testWithFile() {
 		List<Attachment> attachments = new ArrayList<>();
-=======
-	public void testWithFile() {
-		List<Attachment> attachments = new ArrayList<Attachment>();
->>>>>>> 5303eaf3
 		attachments.add(new StringAttachment("connectionFactory", "qcf/connectionFactory"));
 		attachments.add(new StringAttachment("destination", "some-queue"));
 		attachments.add(new StringAttachment("type", "type"));
