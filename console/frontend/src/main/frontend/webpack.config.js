const path = require('path');
const CopyPlugin = require("copy-webpack-plugin");
const HtmlWebpackPlugin = require('html-webpack-plugin');
const { CleanWebpackPlugin } = require('clean-webpack-plugin');

const distDir = path.resolve(__dirname, '../../../target/frontend/');

module.exports = {
	mode: 'development',
	entry: './index.js',
	output: {
		filename: 'js/[name].[contenthash].js',
		// filename: 'js/[name].bundle.js',
		path: distDir,
	},
	optimization: {
		runtimeChunk: 'single',
		splitChunks: {
			cacheGroups: {
				vendor: {
					test: /[\\/]node_modules[\\/]/,
					name: 'vendors',
					chunks: 'all'
				}
			}
		}
<<<<<<< HEAD
	  }
	}
  },
  plugins: [
    new CopyPlugin({
      patterns: [
        { from: "./css/patterns", to: "css/patterns" },
        { from: "./css/plugins/iCheck/green.png", to: "css/green.png" },
        { from: "./css/plugins/iCheck/green@2x.png", to: "css/green@2x.png" },
        { from: "./js/**/*.html" },
        { from: "./images", to: "images" },
        // { from: "./views", to: "views" },
      ],
    }),
    new HtmlWebpackPlugin({
	  filename: 'index.html',
	  template: './index.html'
    }),
    new CleanWebpackPlugin(),
  ],
  module: {
    rules: [
      {
        test: /\.m?js$/,
        exclude: /(node_modules|bower_components)/,
        use: {
          loader: 'babel-loader',
          options: {
            presets: ['@babel/preset-env'],
            plugins: ['angularjs-annotate']
          }
        }
      },
      {
        test: /\.(scss|css)$/,
        use: [
          {
            loader: 'style-loader',
            options: {
              injectType: 'linkTag'
            }
          },
          {
            loader: 'file-loader',
            options: {
              name: "css/[name].[contenthash].css",
            }
          },
          'sass-loader'
        ]
      },
      {
        test: /\.(woff(2)?|ttf|eot|svg)(\?v=\d+\.\d+\.\d+)?$/,
        use: [
          {
            loader: 'file-loader',
            options: {
              name: '[name].[ext]',
              outputPath: 'fonts/'
            }
          }
        ]
      },
      {
        test: require.resolve("jquery"),
        loader: "expose-loader",
        options: {
          exposes: ["$", "jQuery"],
        },
      },
    ]
  },
=======
	},
	plugins: [
		new CopyPlugin({
			patterns: [
				{ from: "./css/patterns", to: "css/patterns" },
				{ from: "./css/plugins/iCheck/green.png", to: "css/green.png" },
				{ from: "./css/plugins/iCheck/green@2x.png", to: "css/green@2x.png" },
				{ from: "./js/**/*.html" },
				{ from: "./images", to: "images" },
				// { from: "./views", to: "views" },
			],
		}),
		new HtmlWebpackPlugin({
			filename: 'index.html',
			template: './index.html'
		}),
		new CleanWebpackPlugin(),
	],
	module: {
		rules: [
			{
				test: /\.m?js$/,
				exclude: /(node_modules|bower_components)/,
				use: {
					loader: 'babel-loader',
					options: {
						presets: ['@babel/preset-env'],
						plugins: ['angularjs-annotate']
					}
				}
			},
			{
				test: /\.(scss|css)$/,
				use: [
					{
						loader: 'style-loader',
						options: {
							injectType: 'linkTag'
						}
					},
					{
						loader: 'file-loader',
						options: {
							name: "css/[name].[contenthash].css",
						}
					},
					'sass-loader'
				]
			},
			{
				test: /\.(woff(2)?|ttf|eot|svg)(\?v=\d+\.\d+\.\d+)?$/,
				use: [
					{
						loader: 'file-loader',
						options: {
							name: '[name].[ext]',
							outputPath: 'fonts/'
						}
					}
				]
			},
			{
				test: require.resolve("jquery"),
				loader: "expose-loader",
				options: {
					exposes: ["$", "jQuery"],
				},
			},
		]
	},
	ignoreWarnings: [{
		module: /font-awesome\.(scss|css)$/
	}],
>>>>>>> c05e3bb6
	devServer: {
		port: 4200,
		open: true,
		proxy: {
			'/iaf/api': 'http://localhost:8080/iaf-example/',
		},
	},
};<|MERGE_RESOLUTION|>--- conflicted
+++ resolved
@@ -24,80 +24,6 @@
 				}
 			}
 		}
-<<<<<<< HEAD
-	  }
-	}
-  },
-  plugins: [
-    new CopyPlugin({
-      patterns: [
-        { from: "./css/patterns", to: "css/patterns" },
-        { from: "./css/plugins/iCheck/green.png", to: "css/green.png" },
-        { from: "./css/plugins/iCheck/green@2x.png", to: "css/green@2x.png" },
-        { from: "./js/**/*.html" },
-        { from: "./images", to: "images" },
-        // { from: "./views", to: "views" },
-      ],
-    }),
-    new HtmlWebpackPlugin({
-	  filename: 'index.html',
-	  template: './index.html'
-    }),
-    new CleanWebpackPlugin(),
-  ],
-  module: {
-    rules: [
-      {
-        test: /\.m?js$/,
-        exclude: /(node_modules|bower_components)/,
-        use: {
-          loader: 'babel-loader',
-          options: {
-            presets: ['@babel/preset-env'],
-            plugins: ['angularjs-annotate']
-          }
-        }
-      },
-      {
-        test: /\.(scss|css)$/,
-        use: [
-          {
-            loader: 'style-loader',
-            options: {
-              injectType: 'linkTag'
-            }
-          },
-          {
-            loader: 'file-loader',
-            options: {
-              name: "css/[name].[contenthash].css",
-            }
-          },
-          'sass-loader'
-        ]
-      },
-      {
-        test: /\.(woff(2)?|ttf|eot|svg)(\?v=\d+\.\d+\.\d+)?$/,
-        use: [
-          {
-            loader: 'file-loader',
-            options: {
-              name: '[name].[ext]',
-              outputPath: 'fonts/'
-            }
-          }
-        ]
-      },
-      {
-        test: require.resolve("jquery"),
-        loader: "expose-loader",
-        options: {
-          exposes: ["$", "jQuery"],
-        },
-      },
-    ]
-  },
-=======
 	},
 	plugins: [
 		new CopyPlugin({
@@ -171,7 +97,6 @@
 	ignoreWarnings: [{
 		module: /font-awesome\.(scss|css)$/
 	}],
->>>>>>> c05e3bb6
 	devServer: {
 		port: 4200,
 		open: true,
