--- conflicted
+++ resolved
@@ -1,9 +1,6 @@
 import { AppConstants, appModule } from "./app.module";
 import { StateProvider, UrlRouterProvider } from "@uirouter/angularjs";
-<<<<<<< HEAD
-=======
 import { UrlService } from '@uirouter/core';
->>>>>>> 4989c830
 import { StateService, Trace } from "@uirouter/angularjs";
 import { DebugService } from "./services/debug.service";
 import { MiscService } from "./services/misc.service";
@@ -473,13 +470,9 @@
 				component: "error",
 			});
 
-<<<<<<< HEAD
-	}]).run(['$rootScope', '$state', 'Debug', '$trace', function ($rootScope: angular.IRootScopeService, $state: StateService, Debug: DebugService, $trace: Trace) {
-=======
   }]).config(
     ['$urlServiceProvider', ($urlService: UrlService) => $urlService.deferIntercept()]
   ).run(['$rootScope', '$state', 'Debug', '$trace', function ($rootScope: angular.IRootScopeService, $state: StateService, Debug: DebugService, $trace: Trace) {
->>>>>>> 4989c830
 		// Set this asap on localhost to capture all debug data
 		if (location.hostname == "localhost")
 			Debug.setLevel(3);
