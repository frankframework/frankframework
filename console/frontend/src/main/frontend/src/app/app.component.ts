import {
  Component,
  Inject,
  LOCALE_ID,
  OnDestroy,
  OnInit,
  Renderer2,
} from '@angular/core';
import { Idle } from '@ng-idle/core';
import { filter, first, Subscription } from 'rxjs';
import {
  Adapter,
  AdapterMessage,
  AppConstants,
  appInitState,
  AppService,
  ClusterMember,
  ConsoleState,
  MessageLog,
} from './app.service';
import {
  ActivatedRoute,
  convertToParamMap,
  Data,
  NavigationEnd,
  NavigationSkipped,
  NavigationStart,
  ParamMap,
  Router,
} from '@angular/router';
import { formatDate } from '@angular/common';
import { HttpClient, HttpErrorResponse } from '@angular/common/http';
// @ts-expect-error pace-js does not have types
import * as Pace from 'pace-js';
import { NotificationService } from './services/notification.service';
import { MiscService } from './services/misc.service';
import { DebugService } from './services/debug.service';
import { PollerService } from './services/poller.service';
import { AuthService } from './services/auth.service';
import { SessionService } from './services/session.service';
import { SweetalertService } from './services/sweetalert.service';
import { Title } from '@angular/platform-browser';
import { NgbModal, NgbModalOptions } from '@ng-bootstrap/ng-bootstrap';
import { InformationModalComponent } from './components/pages/information-modal/information-modal.component';
import { ToastService } from './services/toast.service';
import { ServerInfo, ServerInfoService } from './services/server-info.service';
import {
  ClusterMemberEvent,
  ClusterMemberEventType,
  WebsocketService,
} from './services/websocket.service';
import { deepMerge } from './utils';

@Component({
  selector: 'app-root',
  templateUrl: './app.component.html',
  styleUrls: ['./app.component.scss'],
})
export class AppComponent implements OnInit, OnDestroy {
  loading = true;
  serverInfo: ServerInfo | null = null;
  monitoring = false;
  config_database = false;
  dtapStage = '';
  dtapSide = '';
  serverTime = '';
  startupError: string | null = null;
  userName?: string;
  routeData: Data = {};
  routeQueryParams: ParamMap = convertToParamMap({});
  isLoginView: boolean = false;
  clusterMembers: ClusterMember[] = [];

  private appConstants: AppConstants;
  private consoleState: ConsoleState;
  private _subscriptions = new Subscription();
  private _subscriptionsReloadable = new Subscription();
  private serializedRawAdapterData: Record<string, string> = {};
  private readonly MODAL_OPTIONS_CLASSES: NgbModalOptions = {
    modalDialogClass: 'animated fadeInDown',
    windowClass: 'animated fadeIn',
  };

  private messageKeeperSize = 10; // see Adapter.java#messageKeeperSize

  constructor(
    private http: HttpClient,
    private router: Router,
    private route: ActivatedRoute,
    private renderer: Renderer2,
    private title: Title,
    private authService: AuthService,
    private pollerService: PollerService,
    private notificationService: NotificationService,
    private miscService: MiscService,
    private sessionService: SessionService,
    private debugService: DebugService,
    private sweetAlertService: SweetalertService,
    private toastService: ToastService,
    private appService: AppService,
    private idle: Idle,
    private modalService: NgbModal,
    private serverInfoService: ServerInfoService,
    private websocketService: WebsocketService,
    @Inject(LOCALE_ID) private locale: string,
  ) {
    this.appConstants = this.appService.APP_CONSTANTS;
    this.consoleState = this.appService.CONSOLE_STATE;

    Pace.start({
      eventLag: {
        minSamples: 10,
        sampleCount: 3,
        lagThreshold: 20,
      },
      restartOnRequestAfter: false,
    });
  }

  ngOnInit(): void {
    this.router.events
      .pipe(
        filter(
          (event) =>
            event instanceof NavigationStart && event.url.startsWith('/!'),
        ),
        first(),
      )
      .subscribe((event) => {
        const navigationEvent = event as NavigationStart;
        this.router.navigateByUrl(navigationEvent.url.replace('/!', ''));
      });

    this.router.events
      .pipe(filter((event) => event instanceof NavigationSkipped))
      .subscribe(() => {
        const childRoute = this.route.children.at(-1);
        if (childRoute) {
          this.routeQueryParams = childRoute.snapshot.queryParamMap;
          this.routeData = childRoute.snapshot.data;
        }
      });

    this.router.events
      .pipe(filter((event) => event instanceof NavigationEnd))
      .subscribe(() => {
        const childRoute = this.route.children.at(-1);
        if (childRoute) {
          this.handleQueryParams(childRoute.snapshot.queryParamMap);
          this.routeData = childRoute.snapshot.data;
          if (this.router.url === '/login') {
            this.isLoginView = true;
            this.renderer.addClass(document.body, 'gray-bg');
          } else {
            this.isLoginView = false;
            this.renderer.removeClass(document.body, 'gray-bg');
          }
        }
      });

    const idleStartSubscription = this.idle.onIdleStart.subscribe(() => {
      this.pollerService
        .getAll()
        .changeInterval(
          this.appConstants['console.idle.pollerInterval'] as number,
        );

      const idleTimeout =
        Number.parseInt(this.appConstants['console.idle.timeout'] as string) > 0
          ? Number.parseInt(this.appConstants['console.idle.timeout'] as string)
          : false;
      if (!idleTimeout) return;

      this.sweetAlertService.Warning({
        title: 'Idle timer...',
        text: "Your session will be terminated in <span class='idleTimer'>60:00</span> minutes.",
        showConfirmButton: false,
        showCloseButton: true,
      });
    });
    this._subscriptions.add(idleStartSubscription);

    const idleWarnSubscription = this.idle.onTimeoutWarning.subscribe(
      (timeRemaining) => {
        let minutes = Math.floor(timeRemaining / 60);
        let seconds = Math.round(timeRemaining % 60);
        if (minutes < 10) minutes = +'0' + minutes;
        if (seconds < 10) seconds = +'0' + seconds;
        const elm = document.querySelector('.swal2-container .idleTimer');
        if (elm) elm.textContent = `${minutes}:${seconds}`;
      },
    );
    this._subscriptions.add(idleWarnSubscription);

    const idleTimeoutSubscription = this.idle.onTimeout.subscribe(() => {
      this.sweetAlertService.Info({
        title: 'Idle timer...',
        text: 'You have been logged out due to inactivity.',
        showCloseButton: true,
      });
      this.router.navigate(['logout']);
    });
    this._subscriptions.add(idleTimeoutSubscription);

    const idleEndSubscription = this.idle.onIdleEnd.subscribe(() => {
      const element = document.querySelector<HTMLElement>(
        '.swal2-container .swal2-close',
      );
      if (element) element.click();

      this.pollerService
        .getAll()
        .changeInterval(this.appConstants['console.pollerInterval'] as number);
    });
    this._subscriptions.add(idleEndSubscription);

    const reloadSubscription = this.appService.reload$.subscribe(() =>
      this.onAppReload(),
    );
    this._subscriptions.add(reloadSubscription);

    this.initializeFrankConsole();
  }

  ngOnDestroy(): void {
    this.websocketService.deactivate();
    this._subscriptions.unsubscribe();
    this._subscriptionsReloadable.unsubscribe();
  }

  onAppReload(): void {
    this.websocketService.deactivate();
    this._subscriptionsReloadable.unsubscribe();
    this.consoleState.init = appInitState.UN_INIT;
    this.initializeFrankConsole();
  }

  handleQueryParams(parameters: ParamMap): void {
    this.routeQueryParams = parameters;
    const uwu = parameters.get('uwu');
    if (uwu === 'true') {
      localStorage.setItem('uwu', uwu);
    } else if (uwu === 'false') {
      localStorage.removeItem('uwu');
    }
  }

  initializeFrankConsole(): void {
    if (this.consoleState.init !== appInitState.UN_INIT) {
      this.debugService.log('Cancelling 2nd initialization attempt');
      Pace.stop();
      return;
    }
    this.consoleState.init = appInitState.PRE_INIT;
    this.debugService.log('Initializing Frank!Console');

    this.consoleState.init = appInitState.INIT;
    this.serverInfoService.refresh();
    this.serverInfoService.serverInfo$.pipe(first()).subscribe({
      next: (data) => {
        this.serverInfo = data;

        this.appService.dtapStage = data['dtap.stage'];
        this.dtapStage = data['dtap.stage'];
        this.dtapSide = data['dtap.side'];
        // appService.userName = data["userName"];
        this.userName = data['userName'];
        this.authService.setLoggedIn(this.userName);

        this.consoleState.init = appInitState.POST_INIT;
        if (!this.router.url.includes('login')) {
          this.idle.watch();
          this.renderer.removeClass(document.body, 'gray-bg');
        }

        this.appService.dtapStage = data['dtap.stage'];
        this.dtapStage = data['dtap.stage'];
        this.dtapSide = data['dtap.side'];
        // appService.userName = data["userName"];
        this.userName = data['userName'];

        const serverTime = Date.parse(new Date(data.serverTime).toUTCString());
        const localTime = Date.parse(new Date().toUTCString());
        this.consoleState.timeOffset = serverTime - localTime;
        // TODO this doesnt work as serverTime gets converted to local time before getTimezoneOffset is called
        this.appConstants['timezoneOffset'] = 0;
        //this.appConstants['timezoneOffset'] = new Date(data.serverTime).getTimezoneOffset();

        const updateTime = (): void => {
          const serverDate = new Date();
          serverDate.setTime(
            serverDate.getTime() - this.consoleState.timeOffset,
          );
          this.serverTime = formatDate(
            serverDate,
            this.appConstants['console.dateFormat'] as string,
            this.locale,
          );
        };
        window.setInterval(updateTime, 1000);
        updateTime();

        this.appService.updateInstanceName(data.instance.name);

        const iafInfoElement = document.querySelector<HTMLElement>('.iaf-info');
        if (iafInfoElement)
          iafInfoElement.textContent = `${data.framework.name} ${data.framework.version}: ${data.instance.name} ${data.instance.version}`;

        this.appService.updateTitle(this.title.getTitle().split(' | ')[1]);

        if (this.appService.dtapStage == 'LOC') {
          this.debugService.setLevel(3);
        }

        //Was it able to retrieve the serverinfo without logging in?
        if (!this.authService.isLoggedIn()) {
          this.idle.setTimeout(0);
        }

        this.appService.getConfigurations().subscribe((data) => {
          this.appService.updateConfigurations(data);
        });

        this.initializeWarnings();
        this.checkIafVersions();
      },
      error: (error: HttpErrorResponse) => {
        // HTTP 5xx error
        if (error.status.toString().startsWith('5')) {
          this.router.navigate(['error']);
        }
      },
    });
    this.appService.getEnvironmentVariables().subscribe((data) => {
      if (data['Application Constants']) {
        this.appConstants = Object.assign(
          this.appConstants,
          data['Application Constants']['All'],
        ); //make FF!Application Constants default

        const idleTime =
          Number.parseInt(this.appConstants['console.idle.time'] as string) > 0
            ? Number.parseInt(this.appConstants['console.idle.time'] as string)
            : 0;
        if (idleTime > 0) {
          const idleTimeout =
            Number.parseInt(
              this.appConstants['console.idle.timeout'] as string,
            ) > 0
              ? Number.parseInt(
                  this.appConstants['console.idle.timeout'] as string,
                )
              : 0;
          this.idle.setIdle(idleTime);
          this.idle.setTimeout(idleTimeout);
        } else {
          this.idle.stop();
        }
        this.appService.updateDatabaseSchedulesEnabled(
          this.appConstants['loadDatabaseSchedules.active'] === 'true',
        );
        this.appService.triggerAppConstants();
      }
    });
  }

  checkIafVersions(): void {
    /* Check FF version */
    console.log('Checking FF version with remote...');
    this.appService
      .getIafVersions(this.miscService.getUID(this.serverInfo!))
      .subscribe((response) => {
        this.serverInfo = null;
        if (!response || response.length === 0) return;

        const release = response[0]; //Not sure what ID to pick, smallest or latest?

        const newVersion =
          release.tag_name.slice(0, 1) == 'v'
            ? release.tag_name.slice(1)
            : release.tag_name;
        const currentVersion = this.appConstants[
          'application.version'
        ] as string;
        const version =
          this.miscService.compare_version(newVersion, currentVersion) || 0;
        console.log(
          `Comparing version: '${currentVersion}' with latest release: '${newVersion}'.`,
        );
        this.sessionService.remove('IAF-Release');

        if (+version > 0) {
          this.sessionService.set('IAF-Release', release);
          this.notificationService.add(
            'fa-exclamation-circle',
            'FF! update available!',
            false,
            () => {
              this.router.navigate(['iaf-update']);
            },
          );
        }
      });
    this.appService.getClusterMembers().subscribe((data) => {
      this.clusterMembers = data;
    });
  }

  initializeWebsocket(): void {
    this.websocketService.onConnected$.subscribe(() => {
      this.appService.updateLoading(false);
      this.loading = false;

      this.websocketService.subscribe<Record<string, MessageLog>>(
        '/event/server-warnings',
        (configurations) => this.processWarnings(configurations),
      );

      this.websocketService.subscribe<Record<string, Partial<Adapter>>>(
        '/event/adapters',
        (data) => this.pollerCallback(data),
      );

      this.websocketService.subscribe<ClusterMemberEvent>(
        '/event/cluster',
        (clusterMemeberEvent) =>
          this.updateClusterMembers(
            clusterMemeberEvent.member,
            clusterMemeberEvent.type,
          ),
      );
    });

    this.appService.getAdapters('all').subscribe((data) => {
      this.processAdapters(data);
      this.websocketService.activate();
    });
  }

  initializeWarnings(): void {
    const startupErrorSubscription = this.appService.startupError$.subscribe(
      () => {
        this.startupError = this.appService.startupError;
      },
    );
    this._subscriptionsReloadable.add(startupErrorSubscription);

    this.http
      .get<
        Record<string, MessageLog>
      >(`${this.appService.absoluteApiPath}server/warnings`)
      .subscribe((data) => this.processWarnings(data));

    this.initializeAdapters();
  }

  initializeAdapters(): void {
    //Get base information first, then update it with more details
    this.appService
      .getAdapters()
      .subscribe((data: Record<string, Adapter>) => this.finalizeStartup(data));
  }

  processWarnings(configurations: Record<string, Partial<MessageLog>>): void {
    configurations['All'] = {
      messages: configurations['messages'] as unknown as AdapterMessage[],
      errorStoreCount: configurations[
        'totalErrorStoreCount'
      ] as unknown as number,
      messageLevel: 'ERROR',
    };
    delete configurations['messages'];
    delete configurations['totalErrorStoreCount'];

    if (configurations['warnings']) {
      for (const warning of configurations['warnings'] as unknown as string[]) {
        this.appService.addWarning('', warning);
      }
    }

    for (const index in configurations) {
      const existingConfiguration = this.appService.messageLog[index] as
        | MessageLog
        | undefined;
      const configuration = configurations[index];
      if (configuration === null) {
        this.appService.removeAlerts(configuration);
        continue;
      }

      if (configuration.exception)
        this.appService.addException(index, configuration.exception);
      if (configuration.warnings) {
        for (const warning of configuration.warnings) {
          this.appService.addWarning(index, warning);
        }
      }

      if (existingConfiguration && configuration.messages) {
        configuration.messages = [
          ...existingConfiguration.messages,
          ...configuration.messages,
        ].slice(-this.messageKeeperSize);
      }

      if (configuration.messages) {
        configuration.messageLevel =
          existingConfiguration?.messageLevel ?? 'INFO';

        for (const x in configuration.messages) {
          const level = configuration.messages[x].level;
          if (level == 'WARN' && configuration.messageLevel != 'ERROR')
            configuration.messageLevel = 'WARN';
          if (level == 'ERROR') configuration.messageLevel = 'ERROR';
        }
      }
    }

    this.appService.updateMessageLog(configurations);
  }

  processAdapters(adapters: Record<string, Partial<Adapter>>): void {
    let reloadedAdapters = false;
    const updatedAdapters: Record<string, Partial<Adapter>> = {};
    const deletedAdapters: string[] = [];

    for (const adapterIndex in adapters) {
      const adapter = adapters[adapterIndex];
      const existingAdapter = this.appService.adapters[adapterIndex];

      if (adapter === null) {
        deletedAdapters.push(adapterIndex);
        continue;
      }

      adapter.status = 'started';
      adapter.hasSender = false;
      adapter.sendersMessageLogCount = 0;
      adapter.senderTransactionalStorageMessageCount = 0;

      this.processAdapterReceivers(adapter, existingAdapter);
      this.processAdapterPipes(adapter, existingAdapter);
      this.processAdapterMessages(adapter, existingAdapter);

      if (adapter.receiverReachedMaxExceptions) {
        adapter.status = 'warning';
      }
      /*					//If last message is WARN or ERROR change adapter status to warning.
                if(adapter.messages.length > 0 && adapter.status != 'stopped') {
                  let message = adapter.messages[adapter.messages.length -1];
                  if(message.level != "INFO")
                    adapter.status = 'warning';
                }
      */
      if (adapter.state != 'started') {
        adapter.status = 'stopped';
      }

      if (!reloadedAdapters)
        reloadedAdapters = this.hasAdapterReloaded(adapter);

      updatedAdapters[adapterIndex] = adapter;

      const selectedConfiguration = this.routeQueryParams.get('configuration');
      this.appService.updateAdapterSummary(
        selectedConfiguration ?? 'All',
        false,
      );
      this.updateAdapterNotifications(
        adapter.name ?? existingAdapter.name,
        adapter,
      );
    }

    for (const deletedAdapter of deletedAdapters) {
      this.appService.removeAdapter(deletedAdapter);
      this.appService.removeAlerts(deletedAdapter);
    }

    this.appService.updateAdapters(updatedAdapters);

    if (reloadedAdapters)
      this.toastService.success(
        'Reloaded',
        'Adapter(s) have successfully been reloaded!',
        { timeout: 3000 },
      );
  }

  pollerCallback(adapters: Record<string, Partial<Adapter>>): void {
    this.processAdapters(adapters);
  }

  finalizeStartup(data: Record<string, Adapter>): void {
    this.processAdapters(data);
    this.initializeWebsocket();
  }

  processAdapterReceivers(
    adapter: Partial<Adapter>,
    existingAdapter?: Adapter,
  ): void {
    if (adapter.receivers) {
      if (existingAdapter?.receivers) {
        adapter.receivers = deepMerge(
          [],
          existingAdapter.receivers,
          adapter.receivers,
        );
      }

      for (const index in adapter.receivers) {
        const adapterReceiver = adapter.receivers[+index];
        if (adapterReceiver.state != 'started') adapter.status = 'warning';

        if (adapterReceiver.transactionalStores) {
          const store = adapterReceiver.transactionalStores['ERROR'];
          if (store && store.numberOfMessages > 0) {
            adapter.status = 'warning';
          }
        }
      }
    }
  }

  processAdapterPipes(
    adapter: Partial<Adapter>,
    existingAdapter?: Adapter,
  ): void {
    if (adapter.pipes) {
      if (existingAdapter?.pipes) {
        adapter.pipes = deepMerge([], existingAdapter.pipes, adapter.pipes);
      }

      for (const index in adapter.pipes) {
        const pipe = adapter.pipes[+index];

        if (!pipe.sender) continue;
        adapter.hasSender = true;

        if (!pipe.hasMessageLog) continue;
        const count = Number.parseInt(pipe.messageLogCount ?? '');

        if (Number.isNaN(count)) continue;
        if (pipe.isSenderTransactionalStorage) {
          adapter.senderTransactionalStorageMessageCount! += count;
        } else {
          adapter.sendersMessageLogCount! += count;
        }
      }
    }
  }

  processAdapterMessages(
    adapter: Partial<Adapter>,
    existingAdapter?: Adapter,
  ): void {
    if (existingAdapter?.messages && adapter.messages) {
      adapter.messages = [
        ...existingAdapter.messages!,
        ...adapter.messages,
      ].slice(-this.messageKeeperSize);
    }
  }

  updateAdapterNotifications(
    adapterName: string,
    adapter: Partial<Adapter>,
  ): void {
    let name = adapterName;
    if (name.length > 20) name = `${name.slice(0, 17)}...`;
    if (adapter.started === true) {
      for (const x in adapter.receivers) {
        // TODO Receiver.started is not really a thing, maybe this should work differently?
        // @ts-expect-error Receiver.started does not exist
        if (adapter.receivers[+x].started === false) {
          this.notificationService.add(
            'fa-exclamation-circle',
            `Receiver '${name}' stopped!`,
            false,
            () => {
              this.router.navigate(['status'], { fragment: adapter.name });
            },
          );
        }
      }
    } else if (adapter.started === false) {
      this.notificationService.add(
        'fa-exclamation-circle',
        `Adapter '${name}' stopped!`,
        false,
        () => {
          this.router.navigate(['status'], { fragment: adapter.name });
        },
      );
    }
  }

  hasAdapterReloaded(adapter: Partial<Adapter>): boolean {
    if (adapter.upSince) {
      const oldAdapter =
        this.appService.adapters[`${adapter.configuration}/${adapter.name}`];
      return adapter.upSince > oldAdapter?.upSince;
    }
    return false;
  }

  openInfoModel(): void {
    this.modalService.open(
      InformationModalComponent,
      this.MODAL_OPTIONS_CLASSES,
    );
  }

  private updateClusterMembers(
    member: ClusterMember,
    action: ClusterMemberEventType,
  ): void {
<<<<<<< HEAD
=======
    console.log(member, action);
>>>>>>> 12cfa7ff
    const memberExists = this.clusterMembers.some((m) => m.id === member.id);
    if (action === 'ADD_MEMBER' && !memberExists) {
      this.clusterMembers = [...this.clusterMembers, member];
      console.log('ADDED');
    } else if (action === 'REMOVE_MEMBER' && memberExists) {
      this.clusterMembers = this.clusterMembers.filter(
        (m) => m.id !== member.id,
      );
<<<<<<< HEAD
=======
      console.log('REMOVED');
>>>>>>> 12cfa7ff
    }
  }
}<|MERGE_RESOLUTION|>--- conflicted
+++ resolved
@@ -348,8 +348,8 @@
               this.appConstants['console.idle.timeout'] as string,
             ) > 0
               ? Number.parseInt(
-                  this.appConstants['console.idle.timeout'] as string,
-                )
+                this.appConstants['console.idle.timeout'] as string,
+              )
               : 0;
           this.idle.setIdle(idleTime);
           this.idle.setTimeout(idleTimeout);
@@ -716,10 +716,6 @@
     member: ClusterMember,
     action: ClusterMemberEventType,
   ): void {
-<<<<<<< HEAD
-=======
-    console.log(member, action);
->>>>>>> 12cfa7ff
     const memberExists = this.clusterMembers.some((m) => m.id === member.id);
     if (action === 'ADD_MEMBER' && !memberExists) {
       this.clusterMembers = [...this.clusterMembers, member];
@@ -728,10 +724,6 @@
       this.clusterMembers = this.clusterMembers.filter(
         (m) => m.id !== member.id,
       );
-<<<<<<< HEAD
-=======
-      console.log('REMOVED');
->>>>>>> 12cfa7ff
     }
   }
 }