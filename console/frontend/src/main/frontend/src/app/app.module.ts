import { DoBootstrap, InjectionToken, NgModule, ValueProvider } from '@angular/core';
import { BrowserModule } from '@angular/platform-browser';
import { UpgradeModule, downgradeComponent } from '@angular/upgrade/static';
import { HttpClientModule } from '@angular/common/http';
import { NgbModule } from '@ng-bootstrap/ng-bootstrap';
import { $stateParamsServiceProvider, $stateServiceProvider } from './ajs-deps-services';
import { NgHybridStateDeclaration, UIRouterUpgradeModule } from '@uirouter/angular-hybrid';
import { NgIdleModule } from '@ng-idle/core';
import { NgChartsModule } from 'ng2-charts';

import { AppRoutingModule } from './app-routing.module';

import '../angularjs/main';
import '../angularjs/app/app.module';
import '../angularjs/app/app.config';
import '../angularjs/services';
import '../angularjs/filters';
import '../angularjs/directives';
import '../angularjs/controllers';
import '../angularjs/components';

// import { AppComponent } from './app.component';
import { PagesFooterComponent } from './components/pages/pages-footer/pages-footer.component';
import { PagesNavigationComponent } from './components/pages/pages-navigation/pages-navigation.component';
import { sidebarServiceProvider } from './components/pages/ajs-sidebar-upgraded';
import { appServiceProvider } from './ajs-appservice-upgraded';
import { ScrollToTopComponent } from './components/pages/pages-navigation/scroll-to-top.component';
import { MinimalizaSidebarComponent } from './components/pages/pages-navigation/minimaliza-sidebar.component';
import { CustomViewsComponent } from './components/custom-views/custom-views.component';
import { PagesTopinfobarComponent } from './components/pages/pages-topinfobar/pages-topinfobar.component';
import { PagesTopnavbarComponent } from './components/pages/pages-topnavbar/pages-topnavbar.component';
import { HamburgerComponent } from './components/pages/pages-topnavbar/hamburger.component';
import { InputFileUploadComponent } from './components/input-file-upload/input-file-upload.component';
import { InlinestoreComponent } from './views/inlinestore/inlinestore.component';
import { JdbcBrowseTablesComponent } from './views/jdbc/jdbc-browse-tables/jdbc-browse-tables.component';
import { OrderByPipe } from './pipes/orderby.pipe';
import { FormsModule } from '@angular/forms';
import { JdbcExecuteQueryComponent } from './views/jdbc/jdbc-execute-query/jdbc-execute-query.component';
import { IframeCustomViewComponent } from './views/iframe/iframe-custom-view/iframe-custom-view.component';
import { LaddaModule } from 'angular2-ladda';
import { IframeLadybugComponent } from './views/iframe/iframe-ladybug/iframe-ladybug.component';
import { IframeLadybugBetaComponent } from './views/iframe/iframe-ladybug-beta/iframe-ladybug-beta.component';
import { IframeLarvaComponent } from './views/iframe/iframe-larva/iframe-larva.component';
import { IbisstoreSummaryComponent } from './views/ibisstore-summary/ibisstore-summary.component';
import { StatusComponent } from './views/status/status.component';
import { LogoutComponent } from './components/logout/logout.component';
import { ConfigurationFilterPipe } from './pipes/configuration-filter.pipe';
import { SearchFilterPipe } from './pipes/search-filter.pipe';
import { TruncatePipe } from './pipes/truncate.pipe';
import { ToDateDirective } from './components/to-date.directive';

import {
  alertServiceProvider,
  apiServiceProvider,
  authServiceProvider,
  base64ServiceProvider,
  cookiesServiceProvider,
  debugServiceProvider,
  gdprServiceProvider,
  miscServiceProvider,
  notificationServiceProvider,
  pollerServiceProvider,
  sessionServiceProvider,
  sweetalertServiceProvider,
  toastrServiceProvider
} from './ajs-upgraded-services';

import { AppConstants, appConstants, appModule } from '../angularjs/app/app.module'; import { LiquibaseComponent } from './views/liquibase/liquibase.component';
import { JmsSendMessageComponent } from './views/jms/jms-send-message/jms-send-message.component';
import { JmsBrowseQueueComponent } from './views/jms/jms-browse-queue/jms-browse-queue.component';
import { EnvironmentVariablesComponent } from './views/environment-variables/environment-variables.component';
import { VariablesFilterPipe } from './pipes/variablesFilter.pipe';
import { TimeSinceDirective } from './components/time-since.directive';
import { FlowComponent } from './views/status/flow/flow.component';
import { StorageComponent } from './views/storage/storage.component';
import { StorageListComponent } from './views/storage/storage-list/storage-list.component';
import { StorageViewComponent } from './views/storage/storage-view/storage-view.component';
import { AdapterstatisticsComponent } from './views/adapterstatistics/adapterstatistics.component';
import { FormatStatisticsPipe } from './views/adapterstatistics/format-statistics.pipe';
import { DropLastCharPipe } from './pipes/drop-last-char.pipe';
import { QuickSubmitFormDirective } from './views/jdbc/jdbc-execute-query/quick-submit-form.directive';
import { FormatStatKeysPipe } from './views/adapterstatistics/format-stat-keys.pipe';
import { FitHeightDirective } from './views/iframe/fit-height.directive';
import { DataTablesModule } from 'angular-datatables';
import { SecurityItemsComponent } from './views/security-items/security-items.component';
import { WebservicesComponent } from './views/webservices/webservices.component';
import { StorageListDtComponent } from './views/storage/storage-list/storage-list-dt/storage-list-dt.component';
import { SchedulerComponent } from './views/scheduler/scheduler.component';
import { SchedulerEditComponent } from './views/scheduler/scheduler-edit/scheduler-edit.component';
import { SchedulerAddComponent } from './views/scheduler/scheduler-add/scheduler-add.component';
import { SideNavigationDirective } from './components/pages/side-navigation.directive';
import { ConfigurationsManageComponent } from './views/configurations/configurations-manage/configurations-manage.component';
import { ConfigurationsShowComponent } from './views/configurations/configurations-show/configurations-show.component';
import { ConfigurationsUploadComponent } from './views/configurations/configurations-upload/configurations-upload.component';
import { ConfigurationsManageDetailsComponent } from './views/configurations/configurations-manage/configurations-manage-details/configurations-manage-details.component';
import { MonitorsComponent } from './views/monitors/monitors.component';
import { MonitorsAddEditComponent } from './views/monitors/monitors-add-edit/monitors-add-edit.component';
import { LoggingComponent } from './views/logging/logging.component';
import { LoggingManageComponent } from './views/logging/logging-manage/logging-manage.component';
import { FormatCodeDirective } from './views/configurations/configurations-show/format-code.directive';
<<<<<<< HEAD
import { ConnectionsComponent } from './views/connections/connections.component';
=======
import { ErrorComponent } from './views/error/error.component';
import { LoadingComponent } from './views/loading/loading.component';
import { NotificationsComponent } from './views/notifications/notifications.component';
>>>>>>> 046e99b8

export const APPCONSTANTS = new InjectionToken<AppConstants>('app.appConstants');

const appConstantsProvider: ValueProvider = {
  provide: APPCONSTANTS,
  useValue: appConstants
}
const windowProvider: ValueProvider = {
  provide: Window,
  useValue: window
}

appModule
  .directive('configurationsManage', downgradeComponent({ component: ConfigurationsManageComponent }) as angular.IDirectiveFactory)
  .directive('configurationsShow', downgradeComponent({ component: ConfigurationsShowComponent }) as angular.IDirectiveFactory)
  .directive('configurationsUpload', downgradeComponent({ component: ConfigurationsUploadComponent }) as angular.IDirectiveFactory)
  .directive('configurationsManageDetails', downgradeComponent({ component: ConfigurationsManageDetailsComponent }) as angular.IDirectiveFactory)
  .directive('connections', downgradeComponent({ component: ConnectionsComponent }) as angular.IDirectiveFactory)
  .directive('environmentVariables', downgradeComponent({ component: EnvironmentVariablesComponent }) as angular.IDirectiveFactory)
  .directive('error', downgradeComponent({ component: ErrorComponent }) as angular.IDirectiveFactory)
  .directive('flow', downgradeComponent({ component: FlowComponent }) as angular.IDirectiveFactory)
  .directive('hamburger', downgradeComponent({ component: HamburgerComponent }) as angular.IDirectiveFactory)
  .directive('ibisstoreSummary', downgradeComponent({ component: IbisstoreSummaryComponent }) as angular.IDirectiveFactory)
  .directive('inlineStore', downgradeComponent({ component: InlinestoreComponent }) as angular.IDirectiveFactory)
  .directive('iframeCustomView', downgradeComponent({ component: IframeCustomViewComponent }) as angular.IDirectiveFactory)
  .directive('iframeLadybug', downgradeComponent({ component: IframeLadybugComponent }) as angular.IDirectiveFactory)
  .directive('iframeLadybugBeta', downgradeComponent({ component: IframeLadybugBetaComponent }) as angular.IDirectiveFactory)
  .directive('iframeLarva', downgradeComponent({ component: IframeLarvaComponent }) as angular.IDirectiveFactory)
  .directive('inputFileUpload', downgradeComponent({ component: InputFileUploadComponent }) as angular.IDirectiveFactory)
  .directive('jdbcBrowseTables', downgradeComponent({ component: JdbcBrowseTablesComponent }) as angular.IDirectiveFactory)
  .directive('jdbcExecuteQuery', downgradeComponent({ component: JdbcExecuteQueryComponent }) as angular.IDirectiveFactory)
  .directive('jmsBrowseQueue', downgradeComponent({ component: JmsBrowseQueueComponent }) as angular.IDirectiveFactory)
  .directive('jmsSendMessage', downgradeComponent({ component: JmsSendMessageComponent }) as angular.IDirectiveFactory)
  .directive('liquibase', downgradeComponent({ component: LiquibaseComponent }) as angular.IDirectiveFactory)
  .directive('loading', downgradeComponent({ component: LoadingComponent }) as angular.IDirectiveFactory)
  .directive('logout', downgradeComponent({ component: LogoutComponent }) as angular.IDirectiveFactory)
  .directive('logging', downgradeComponent({ component: LoggingComponent }) as angular.IDirectiveFactory)
  .directive('loggingManage', downgradeComponent({ component: LoggingManageComponent }) as angular.IDirectiveFactory)
  .directive('minimalizaSidebar', downgradeComponent({ component: MinimalizaSidebarComponent }) as angular.IDirectiveFactory)
  .directive('monitors', downgradeComponent({ component: MonitorsComponent }) as angular.IDirectiveFactory)
  .directive('monitorsAddEdit', downgradeComponent({ component: MonitorsAddEditComponent }) as angular.IDirectiveFactory)
  .directive('notifications', downgradeComponent({ component: NotificationsComponent }) as angular.IDirectiveFactory)
  .directive('pagesFooter', downgradeComponent({ component: PagesFooterComponent }) as angular.IDirectiveFactory)
  .directive('pagesNavigation', downgradeComponent({ component: PagesNavigationComponent }) as angular.IDirectiveFactory)
  .directive('pagesTopinfobar', downgradeComponent({ component: PagesTopinfobarComponent }) as angular.IDirectiveFactory)
  .directive('pagesTopnavbar', downgradeComponent({ component: PagesTopnavbarComponent }) as angular.IDirectiveFactory)
  .directive('scrollToTop', downgradeComponent({ component: ScrollToTopComponent }) as angular.IDirectiveFactory)
  .directive('securityItems', downgradeComponent({ component: SecurityItemsComponent }) as angular.IDirectiveFactory)
  .directive('status', downgradeComponent({ component: StatusComponent }) as angular.IDirectiveFactory)
  .directive('adapterstatistics', downgradeComponent({ component: AdapterstatisticsComponent }) as angular.IDirectiveFactory)
  .directive('scheduler', downgradeComponent({ component: SchedulerComponent }) as angular.IDirectiveFactory)
  .directive('schedulerAdd', downgradeComponent({ component: SchedulerAddComponent }) as angular.IDirectiveFactory)
  .directive('schedulerEdit', downgradeComponent({ component: SchedulerEditComponent }) as angular.IDirectiveFactory)
  .directive('storage', downgradeComponent({ component: StorageComponent }) as angular.IDirectiveFactory)
  .directive('storageList', downgradeComponent({ component: StorageListComponent }) as angular.IDirectiveFactory)
  .directive('storageView', downgradeComponent({ component: StorageViewComponent }) as angular.IDirectiveFactory)
  .directive('webservices', downgradeComponent({ component: WebservicesComponent }) as angular.IDirectiveFactory);

@NgModule({
  declarations: [
    // AppComponent,
    ConfigurationsManageComponent,
    ConfigurationsShowComponent,
    ConfigurationsUploadComponent,
    ConfigurationsManageDetailsComponent,
    CustomViewsComponent,
    EnvironmentVariablesComponent,
    FlowComponent,
    HamburgerComponent,
    IbisstoreSummaryComponent,
    IframeCustomViewComponent,
    IframeLadybugComponent,
    IframeLadybugBetaComponent,
    IframeLarvaComponent,
    InlinestoreComponent,
    InputFileUploadComponent,
    JdbcBrowseTablesComponent,
    JdbcExecuteQueryComponent,
    JmsBrowseQueueComponent,
    JmsSendMessageComponent,
    LiquibaseComponent,
    LogoutComponent,
    MinimalizaSidebarComponent,
    PagesFooterComponent,
    PagesNavigationComponent,
    PagesTopinfobarComponent,
    PagesTopnavbarComponent,
    SchedulerComponent,
    SchedulerEditComponent,
    SchedulerAddComponent,
    ScrollToTopComponent,
    StatusComponent,
    StorageComponent,
    StorageListComponent,
    StorageViewComponent,
    AdapterstatisticsComponent,
    StorageListDtComponent,
    SecurityItemsComponent,
    WebservicesComponent,
    MonitorsComponent,
    MonitorsAddEditComponent,
<<<<<<< HEAD
    ConnectionsComponent,
=======
    ErrorComponent,
    LoadingComponent,
    LoggingComponent,
    LoggingManageComponent,
>>>>>>> 046e99b8

    // pipes
    ConfigurationFilterPipe,
    DropLastCharPipe,
    OrderByPipe,
    SearchFilterPipe,
    TruncatePipe,
    VariablesFilterPipe,
    FormatStatisticsPipe,
    FormatStatKeysPipe,

    // directives
    FormatCodeDirective,
    ToDateDirective,
    TimeSinceDirective,
    QuickSubmitFormDirective,
    FitHeightDirective,
    SideNavigationDirective,
    NotificationsComponent,
  ],
  imports: [
    BrowserModule,
    FormsModule,
    HttpClientModule,
    LaddaModule,
    NgbModule,
    UpgradeModule,
    AppRoutingModule,
    UIRouterUpgradeModule.forRoot(/* { states: nestedRouterStates } */),
    NgIdleModule.forRoot(),
    NgChartsModule.forRoot(),
    DataTablesModule
  ],
  providers: [
    alertServiceProvider,
    apiServiceProvider,
    appConstantsProvider,
    authServiceProvider,
    base64ServiceProvider,
    cookiesServiceProvider,
    debugServiceProvider,
    gdprServiceProvider,
    miscServiceProvider,
    notificationServiceProvider,
    pollerServiceProvider,
    sessionServiceProvider,
    sweetalertServiceProvider,
    toastrServiceProvider,
    windowProvider,

    // deps
    $stateServiceProvider,
    $stateParamsServiceProvider,

    // scoped services
    appServiceProvider,
    sidebarServiceProvider,
  ],
  // bootstrap: [AppComponent]
})

export class AppModule implements DoBootstrap {
  constructor(private upgrade: UpgradeModule) { }
  ngDoBootstrap() {
    this.upgrade.bootstrap(document.documentElement, ['iaf.beheerconsole']);
    // this.upgrade.bootstrap(document.body, ['iaf.beheerconsole'], { strictDi: true });
  }
}<|MERGE_RESOLUTION|>--- conflicted
+++ resolved
@@ -98,13 +98,10 @@
 import { LoggingComponent } from './views/logging/logging.component';
 import { LoggingManageComponent } from './views/logging/logging-manage/logging-manage.component';
 import { FormatCodeDirective } from './views/configurations/configurations-show/format-code.directive';
-<<<<<<< HEAD
 import { ConnectionsComponent } from './views/connections/connections.component';
-=======
 import { ErrorComponent } from './views/error/error.component';
 import { LoadingComponent } from './views/loading/loading.component';
 import { NotificationsComponent } from './views/notifications/notifications.component';
->>>>>>> 046e99b8
 
 export const APPCONSTANTS = new InjectionToken<AppConstants>('app.appConstants');
 
@@ -206,14 +203,11 @@
     WebservicesComponent,
     MonitorsComponent,
     MonitorsAddEditComponent,
-<<<<<<< HEAD
     ConnectionsComponent,
-=======
     ErrorComponent,
     LoadingComponent,
     LoggingComponent,
     LoggingManageComponent,
->>>>>>> 046e99b8
 
     // pipes
     ConfigurationFilterPipe,
