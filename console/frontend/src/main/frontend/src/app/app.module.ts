--- conflicted
+++ resolved
@@ -98,12 +98,9 @@
 import { LoggingComponent } from './views/logging/logging.component';
 import { LoggingManageComponent } from './views/logging/logging-manage/logging-manage.component';
 import { FormatCodeDirective } from './views/configurations/configurations-show/format-code.directive';
-<<<<<<< HEAD
 import { ErrorComponent } from './views/error/error.component';
-=======
 import { LoadingComponent } from './views/loading/loading.component';
 import { NotificationsComponent } from './views/notifications/notifications.component';
->>>>>>> d1ad36fc
 
 export const APPCONSTANTS = new InjectionToken<AppConstants>('app.appConstants');
 
@@ -204,13 +201,10 @@
     WebservicesComponent,
     MonitorsComponent,
     MonitorsAddEditComponent,
-<<<<<<< HEAD
     ErrorComponent,
-=======
     LoadingComponent,
     LoggingComponent,
     LoggingManageComponent,
->>>>>>> d1ad36fc
 
     // pipes
     ConfigurationFilterPipe,
