--- conflicted
+++ resolved
@@ -1,13 +1,11 @@
 import { DoBootstrap, InjectionToken, NgModule, ValueProvider } from '@angular/core';
 import { BrowserModule } from '@angular/platform-browser';
-<<<<<<< HEAD
-import { UpgradeModule } from '@angular/upgrade/static';
-=======
 import { UpgradeModule, downgradeComponent } from '@angular/upgrade/static';
 import { NgbModule } from '@ng-bootstrap/ng-bootstrap';
->>>>>>> 4989c830
+import { $stateServiceProvider } from './ajs-deps-services';
+import { UIRouterUpgradeModule } from '@uirouter/angular-hybrid';
+
 import { AppRoutingModule } from './app-routing.module';
-import { InjectionToken } from '@angular/core';
 
 import '../angularjs/main';
 import '../angularjs/app/app.module';
@@ -18,8 +16,16 @@
 import '../angularjs/controllers';
 import '../angularjs/components';
 
-<<<<<<< HEAD
-import { ChildComponent } from './child.component';
+import { PagesFooterComponent } from './components/pages/pages-footer/pages-footer.component';
+import { PagesNavigationComponent } from './components/pages/pages-navigation/pages-navigation.component';
+import { sidebarServiceProvider } from './components/pages/ajs-sidebar-upgraded';
+import { appServiceProvider } from './ajs-appservice-upgraded';
+import { ScrollToTopComponent } from './components/pages/pages-navigation/scroll-to-top.component';
+import { MinimalizaSidebarComponent } from './components/pages/pages-navigation/minimaliza-sidebar.component';
+import { CustomViewsComponent } from './components/custom-views/custom-views.component';
+import { PagesTopinfobarComponent } from './components/pages/pages-topinfobar/pages-topinfobar.component';
+import { PagesTopnavbarComponent } from './components/pages/pages-topnavbar/pages-topnavbar.component';
+import { HamburgerComponent } from './components/pages/pages-topnavbar/hamburger.component';
 import { InlinestoreComponent } from './views/inlinestore/inlinestore.component';
 import { JdbcBrowseTablesComponent } from './views/jdbc/jdbc-browse-tables/jdbc-browse-tables.component';
 import { OrderByPipe } from './filters/orderby.pipe';
@@ -31,9 +37,6 @@
 import { IframeLadybugBetaComponent } from './views/iframe/iframe-ladybug-beta/iframe-ladybug-beta.component';
 import { IframeLarvaComponent } from './views/iframe/iframe-larva/iframe-larva.component';
 import { IbisstoreSummaryComponent } from './views/ibisstore-summary/ibisstore-summary.component';
-=======
-import { AppConstants, appConstants, appModule } from '../angularjs/app/app.module';
->>>>>>> 4989c830
 
 import {
   alertServiceProvider,
@@ -50,43 +53,17 @@
   sweetalertServiceProvider,
   toastrServiceProvider
 } from './ajs-upgraded-services';
-<<<<<<< HEAD
-import { AppConstants, appConstants } from '../angularjs/app/app.module';
-
-export const APP_APPCONSTANTS = new InjectionToken<AppConstants>('app.appConstants');
-
-@NgModule({
-  declarations: [
-    ChildComponent,
-    InlinestoreComponent,
-    JdbcBrowseTablesComponent,
-    OrderByPipe,
-    JdbcExecuteQueryComponent,
-    IframeCustomViewComponent,
-    IframeLadybugComponent,
-    IframeLadybugBetaComponent,
-    IframeLarvaComponent,
-    IbisstoreSummaryComponent,
-=======
-
-import { PagesFooterComponent } from './components/pages/pages-footer/pages-footer.component';
-import { PagesNavigationComponent } from './components/pages/pages-navigation/pages-navigation.component';
-import { sidebarServiceProvider } from './components/pages/ajs-sidebar-upgraded';
-import { appServiceProvider } from './ajs-appservice-upgraded';
-import { ScrollToTopComponent } from './components/pages/pages-navigation/scroll-to-top.component';
-import { MinimalizaSidebarComponent } from './components/pages/pages-navigation/minimaliza-sidebar.component';
-import { CustomViewsComponent } from './components/custom-views/custom-views.component';
-import { PagesTopinfobarComponent } from './components/pages/pages-topinfobar/pages-topinfobar.component';
-import { PagesTopnavbarComponent } from './components/pages/pages-topnavbar/pages-topnavbar.component';
-import { HamburgerComponent } from './components/pages/pages-topnavbar/hamburger.component';
-import { $stateServiceProvider } from './ajs-deps-services';
-import { UIRouterUpgradeModule } from '@uirouter/angular-hybrid';
+import { AppConstants, appConstants, appModule } from '../angularjs/app/app.module';
 
 export const APPCONSTANTS = new InjectionToken<AppConstants>('app.appConstants');
 
 const appConstantsProvider: ValueProvider = {
   provide: APPCONSTANTS,
   useValue: appConstants
+}
+const windowProvider: ValueProvider = {
+  provide: Window,
+  useValue: window
 }
 
 appModule
@@ -107,18 +84,23 @@
     CustomViewsComponent,
     PagesTopinfobarComponent,
     PagesTopnavbarComponent,
-    HamburgerComponent
->>>>>>> 4989c830
+    HamburgerComponent,
+    InlinestoreComponent,
+    JdbcBrowseTablesComponent,
+    OrderByPipe,
+    JdbcExecuteQueryComponent,
+    IframeCustomViewComponent,
+    IframeLadybugComponent,
+    IframeLadybugBetaComponent,
+    IframeLarvaComponent,
+    IbisstoreSummaryComponent,
   ],
   imports: [
     BrowserModule,
     UpgradeModule,
-<<<<<<< HEAD
     FormsModule,
-    LaddaModule
-=======
+    LaddaModule,
     NgbModule,
->>>>>>> 4989c830
     // AppRoutingModule
     UIRouterUpgradeModule.forRoot(),
   ],
@@ -136,12 +118,8 @@
     sessionServiceProvider,
     sweetalertServiceProvider,
     toastrServiceProvider,
-<<<<<<< HEAD
-    { provide: Window, useValue: window },
-    { provide: APP_APPCONSTANTS, useValue: appConstants } // Use AngularJS Injector to get value
-  ],
-=======
     appConstantsProvider,
+    windowProvider,
 
     // deps
     $stateServiceProvider,
@@ -150,7 +128,6 @@
     appServiceProvider,
     sidebarServiceProvider,
   ]
->>>>>>> 4989c830
 })
 
 export class AppModule implements DoBootstrap {
