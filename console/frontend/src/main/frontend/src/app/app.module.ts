--- conflicted
+++ resolved
@@ -74,14 +74,11 @@
 import { StorageComponent } from './views/storage/storage.component';
 import { StorageListComponent } from './views/storage/storage-list/storage-list.component';
 import { StorageViewComponent } from './views/storage/storage-view/storage-view.component';
-<<<<<<< HEAD
 import { AdapterstatisticsComponent } from './views/adapterstatistics/adapterstatistics.component';
 import { FormatStatisticsPipe } from './views/adapterstatistics/format-statistics.pipe';
-=======
 import { DropLastCharPipe } from './pipes/drop-last-char.pipe';
 import { QuickSubmitFormDirective } from './views/jdbc/jdbc-execute-query/quick-submit-form.directive';
 // import { SecurityItemsComponent } from './views/security-items/security-items.component';
->>>>>>> 1a1b6ab2
 
 export const APPCONSTANTS = new InjectionToken<AppConstants>('app.appConstants');
 
@@ -150,6 +147,7 @@
     StorageComponent,
     StorageListComponent,
     StorageViewComponent,
+    AdapterstatisticsComponent,
     // SecurityItemsComponent,
 
     // pipes
@@ -159,43 +157,24 @@
     SearchFilterPipe,
     TruncatePipe,
     VariablesFilterPipe,
+    FormatStatisticsPipe,
 
     // directives
     ToDateDirective,
     TimeSinceDirective,
-<<<<<<< HEAD
-    FlowComponent,
-    StorageComponent,
-    StorageListComponent,
-    StorageViewComponent,
-    AdapterstatisticsComponent,
-    FormatStatisticsPipe
+    QuickSubmitFormDirective,
   ],
   imports: [
     BrowserModule,
-    UpgradeModule,
     FormsModule,
     HttpClientModule,
     LaddaModule,
     NgbModule,
+    UpgradeModule,
     AppRoutingModule,
     UIRouterUpgradeModule.forRoot(),
     NgIdleModule.forRoot(),
     NgChartsModule.forRoot()
-=======
-    QuickSubmitFormDirective,
-  ],
-  imports: [
-      BrowserModule,
-      FormsModule,
-      HttpClientModule,
-      LaddaModule,
-      NgbModule,
-      UpgradeModule,
-      AppRoutingModule,
-      UIRouterUpgradeModule.forRoot(),
-      NgIdleModule.forRoot(),
->>>>>>> 1a1b6ab2
   ],
   providers: [
     alertServiceProvider,
