--- conflicted
+++ resolved
@@ -2,18 +2,13 @@
   <div class="modal-header">
     <h4 class="modal-title">Flow Diagram for [{{ flowName }}] ({{ zoom }})</h4>
   </div>
-<<<<<<< HEAD
-  <div class="modal-body text-center">
+  <div class="modal-body text-center" [appZoomPan]="flowSvg" (newScale)="updateZoom($event)">
     <ng-mermaid
       [nmModel]="flow"
       [nmRefreshInterval]="500"
       [flowName]="flowName"
       (nmInitCallback)="mermaidLoaded($event)"
     ></ng-mermaid>
-=======
-  <div class="modal-body text-center" [appZoomPan]="flowSvg" (newScale)="updateZoom($event)">
-    <ng-mermaid [nmModel]="flow" [nmRefreshInterval]="500" (nmInitCallback)="mermaidLoaded($event)"></ng-mermaid>
->>>>>>> 878ec8ec
   </div>
 
   <div class="modal-footer">
