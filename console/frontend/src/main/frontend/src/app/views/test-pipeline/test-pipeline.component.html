<div class="wrapper wrapper-content animated fadeInRight">
<<<<<<< HEAD
  <ngb-alert
    *ngFor="let alert of state"
    [dismissible]="false"
    [type]="alert.type"
    >{{ alert.message }}</ngb-alert
  >
=======
  <ngb-alert data-cy-test-pipeline="runResult" *ngFor="let alert of state" [type]="alert.type" [dismissible]="false">{{alert.message}}</ngb-alert>
>>>>>>> 3f9112ae
  <div class="row">
    <div class="col-lg-12">
      <div class="ibox float-e-margins">
        <div class="ibox-title">
          <h4>Test a PipeLine</h4>
        </div>
        <div class="ibox-content">
          <form (submit)="submit($event)" role="form">
            <div class="row form-group">
              <label class="col-sm-3 control-label">Configuration</label>
              <div class="col-sm-9">
<<<<<<< HEAD
                <select
                  [(ngModel)]="selectedConfiguration"
                  class="form-control"
                  name="configuration"
                >
                  <option
                    *ngFor="let config of configurations"
                    [value]="config.name"
                  >
                    {{ config.name }}
                  </option>
=======
                <select data-cy-test-pipeline="selectConfig" class="form-control" name="configuration" [(ngModel)]="selectedConfiguration">
                  <option *ngFor="let config of configurations" [value]="config.name">{{config.name}}</option>
>>>>>>> 3f9112ae
                </select>
              </div>
            </div>
            <div class="row form-group">
              <label class="col-sm-3 control-label label-height-30"
                >Select an adapter</label
              >
              <div class="col-sm-9">
<<<<<<< HEAD
                <select
                  [(ngModel)]="form.adapter"
                  [disabled]="selectedConfiguration === ''"
                  class="form-control"
                  name="adapter"
                >
                  <option
                    *ngFor="
                      let adapter of adapters
                        | configurationFilter: selectedConfiguration
                        | keyvalue
                    "
                    [value]="adapter.value.name"
                  >
                    {{
                      adapter.value.name +
                        (adapter.value.description !== null
                          ? ' - ' + adapter.value.description
                          : '') | truncate: 150
                    }}
                  </option>
=======
                <select data-cy-test-pipeline="selectAdapter" class="form-control" name="adapter" [(ngModel)]="form.adapter"
                  [disabled]="selectedConfiguration ==''">
                  <option *ngFor="let adapter of adapters | configurationFilter:selectedConfiguration | keyvalue" [value]="adapter.value.name">
                    {{adapter.value.name + (adapter.value.description != null ? (" - " + adapter.value.description) : "") | truncate:150}}</option>
>>>>>>> 3f9112ae
                </select>
              </div>
            </div>
            <div
              *ngFor="let test of formSessionKeys; index as $index"
              class="row form-group test-pipeline-session-keys"
            >
              <label class="col-sm-3 control-label label-height-30"
                ><span *ngIf="$index === 0">Session Key</span>
              </label>
              <div class="col-sm-4">
<<<<<<< HEAD
                <input
                  (blur)="updateSessionKeys(test)"
                  [(ngModel)]="test.name"
                  class="form-control"
                  name="sessionKey{{ $index }}"
                  placeholder="Name"
                  type="text"
                />
              </div>
              <div class="col-sm-5">
                <input
                  (blur)="updateSessionKeys(test)"
                  [(ngModel)]="test.value"
                  class="form-control"
                  name="sessionKeyValue{{ $index }}"
                  placeholder="Value"
                  type="text"
                />
=======
                <input data-cy-test-pipeline="sessionKeyName" class="form-control" (blur)="updateSessionKeys(test)" name="sessionKey{{$index}}"
                  placeholder="Name" type="text" [(ngModel)]="test.name" />
              </div>
              <div class="col-sm-5">
                <input data-cy-test-pipeline="sessionKeyValue" class="form-control" (blur)="updateSessionKeys(test)" name="sessionKeyValue{{$index}}"
                  placeholder="Value" type="text" [(ngModel)]="test.value" />
>>>>>>> 3f9112ae
              </div>
            </div>
            <div class="row form-group">
              <label class="col-sm-3 control-label label-height-30"
                >Upload File</label
              >
              <div class="col-sm-9 col-md-4">
                <app-input-file-upload (fileUpdated)="updateFile($event)" />
              </div>
              <div class="hidden-xs hidden-sm col-md-1">
                <label class="control-label label-height-30 pull-right"
                  >Encoding</label
                >
              </div>
              <div class="hidden-xs hidden-sm col-md-4">
                <input
                  [(ngModel)]="form.encoding"
                  class="form-control"
                  name="encoding"
                  type="text"
                />
              </div>
            </div>
            <div class="row form-group hidden-md hidden-lg">
              <div class="col-sm-3">
                <label class="control-label label-height-30">Encoding</label>
              </div>
              <div class="col-sm-9">
                <input
                  [(ngModel)]="form.encoding"
                  class="form-control"
                  name="encoding"
                  type="text"
                />
              </div>
            </div>
            <div class="row form-group">
              <label class="col-sm-3 control-label label-height-30"
                >Message</label
              >
              <div class="col-sm-9">
<<<<<<< HEAD
                <textarea
                  [(ngModel)]="form.message"
                  class="form-control"
                  name="message"
                  rows="5"
                  style="resize: none"
                ></textarea>
=======
                <textarea data-cy-test-pipeline="message" class="form-control" name="message" rows="5" style="resize: none;"
                  [(ngModel)]="form.message"></textarea>
>>>>>>> 3f9112ae
              </div>
            </div>
            <div class="row form-group">
              <div class="col-sm-offset-3 col-sm-9 m-t-md">
<<<<<<< HEAD
                <button
                  [ladda]="processingMessage"
                  class="btn btn-primary btn-w-m font-bold"
                  type="submit"
                >
                  Send
                </button>
=======
                <button data-cy-test-pipeline="send" [ladda]="processingMessage" class="btn btn-primary btn-w-m font-bold"
                  type="submit">Send</button>
>>>>>>> 3f9112ae
              </div>
            </div>
          </form>
        </div>
      </div>
    </div>
    <div *ngIf="result" class="col-lg-12">
      <div class="ibox float-e-margins">
        <div class="ibox-title">
          <h4>Result</h4>
        </div>
        <div class="ibox-content">
          <pre class="ng-binding" contenteditable="true">{{ result }}</pre>
        </div>
      </div>
    </div>
  </div>
</div><|MERGE_RESOLUTION|>--- conflicted
+++ resolved
@@ -1,14 +1,11 @@
 <div class="wrapper wrapper-content animated fadeInRight">
-<<<<<<< HEAD
   <ngb-alert
     *ngFor="let alert of state"
+    data-cy-test-pipeline="runResult"
     [dismissible]="false"
     [type]="alert.type"
     >{{ alert.message }}</ngb-alert
   >
-=======
-  <ngb-alert data-cy-test-pipeline="runResult" *ngFor="let alert of state" [type]="alert.type" [dismissible]="false">{{alert.message}}</ngb-alert>
->>>>>>> 3f9112ae
   <div class="row">
     <div class="col-lg-12">
       <div class="ibox float-e-margins">
@@ -20,11 +17,11 @@
             <div class="row form-group">
               <label class="col-sm-3 control-label">Configuration</label>
               <div class="col-sm-9">
-<<<<<<< HEAD
                 <select
+                  data-cy-test-pipeline="selectConfig"
                   [(ngModel)]="selectedConfiguration"
+                  name="configuration"
                   class="form-control"
-                  name="configuration"
                 >
                   <option
                     *ngFor="let config of configurations"
@@ -32,10 +29,6 @@
                   >
                     {{ config.name }}
                   </option>
-=======
-                <select data-cy-test-pipeline="selectConfig" class="form-control" name="configuration" [(ngModel)]="selectedConfiguration">
-                  <option *ngFor="let config of configurations" [value]="config.name">{{config.name}}</option>
->>>>>>> 3f9112ae
                 </select>
               </div>
             </div>
@@ -44,8 +37,8 @@
                 >Select an adapter</label
               >
               <div class="col-sm-9">
-<<<<<<< HEAD
                 <select
+                  data-cy-test-pipeline="selectAdapter"
                   [(ngModel)]="form.adapter"
                   [disabled]="selectedConfiguration === ''"
                   class="form-control"
@@ -66,12 +59,6 @@
                           : '') | truncate: 150
                     }}
                   </option>
-=======
-                <select data-cy-test-pipeline="selectAdapter" class="form-control" name="adapter" [(ngModel)]="form.adapter"
-                  [disabled]="selectedConfiguration ==''">
-                  <option *ngFor="let adapter of adapters | configurationFilter:selectedConfiguration | keyvalue" [value]="adapter.value.name">
-                    {{adapter.value.name + (adapter.value.description != null ? (" - " + adapter.value.description) : "") | truncate:150}}</option>
->>>>>>> 3f9112ae
                 </select>
               </div>
             </div>
@@ -83,8 +70,8 @@
                 ><span *ngIf="$index === 0">Session Key</span>
               </label>
               <div class="col-sm-4">
-<<<<<<< HEAD
                 <input
+                  data-cy-test-pipeline="sessionKeyName"
                   (blur)="updateSessionKeys(test)"
                   [(ngModel)]="test.name"
                   class="form-control"
@@ -95,6 +82,7 @@
               </div>
               <div class="col-sm-5">
                 <input
+                  data-cy-test-pipeline="sessionKeyValue"
                   (blur)="updateSessionKeys(test)"
                   [(ngModel)]="test.value"
                   class="form-control"
@@ -102,14 +90,6 @@
                   placeholder="Value"
                   type="text"
                 />
-=======
-                <input data-cy-test-pipeline="sessionKeyName" class="form-control" (blur)="updateSessionKeys(test)" name="sessionKey{{$index}}"
-                  placeholder="Name" type="text" [(ngModel)]="test.name" />
-              </div>
-              <div class="col-sm-5">
-                <input data-cy-test-pipeline="sessionKeyValue" class="form-control" (blur)="updateSessionKeys(test)" name="sessionKeyValue{{$index}}"
-                  placeholder="Value" type="text" [(ngModel)]="test.value" />
->>>>>>> 3f9112ae
               </div>
             </div>
             <div class="row form-group">
@@ -151,34 +131,26 @@
                 >Message</label
               >
               <div class="col-sm-9">
-<<<<<<< HEAD
                 <textarea
+                  data-cy-test-pipeline="message"
                   [(ngModel)]="form.message"
                   class="form-control"
                   name="message"
                   rows="5"
                   style="resize: none"
                 ></textarea>
-=======
-                <textarea data-cy-test-pipeline="message" class="form-control" name="message" rows="5" style="resize: none;"
-                  [(ngModel)]="form.message"></textarea>
->>>>>>> 3f9112ae
               </div>
             </div>
             <div class="row form-group">
               <div class="col-sm-offset-3 col-sm-9 m-t-md">
-<<<<<<< HEAD
                 <button
+                  data-cy-test-pipeline="send"
                   [ladda]="processingMessage"
                   class="btn btn-primary btn-w-m font-bold"
                   type="submit"
                 >
                   Send
                 </button>
-=======
-                <button data-cy-test-pipeline="send" [ladda]="processingMessage" class="btn btn-primary btn-w-m font-bold"
-                  type="submit">Send</button>
->>>>>>> 3f9112ae
               </div>
             </div>
           </form>
