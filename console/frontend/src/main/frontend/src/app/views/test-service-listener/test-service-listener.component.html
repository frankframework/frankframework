<div class="wrapper wrapper-content animated fadeInRight">
  <ngb-alert *ngFor="let alert of state" [type]="alert.type" [dismissible]="false">{{ alert.message }}</ngb-alert>
  <div class="row">
    <div class="col-lg-12">
      <div class="ibox float-e-margins">
        <div class="ibox-title">
          <h4>Test a ServiceListener</h4>
        </div>
        <div class="ibox-content">
          <form role="form" (submit)="submit($event)">
            <div class="row form-group">
              <label class="col-sm-3 control-label label-height-30">Select a service</label>
              <div class="col-sm-9">
                <input
                  list="services"
                  autocomplete="off"
                  class="form-control"
                  name="service"
                  [(ngModel)]="form.service"
                />
                <datalist id="services">
                  <option *ngFor="let service of services">
                    {{ service }}
                  </option>
                </datalist>
              </div>
            </div>
            <div class="row form-group">
              <label class="col-sm-3 control-label label-height-30">Upload File</label>
              <div class="col-sm-9 col-md-4">
                <app-input-file-upload (fileUpdated)="updateFile($event)" />
              </div>
              <div class="hidden-xs hidden-sm col-md-1">
                <label class="control-label label-height-30 pull-right">Encoding</label>
              </div>
              <div class="hidden-xs hidden-sm col-md-4">
                <input class="form-control" name="encoding" type="text" [(ngModel)]="form.encoding" />
              </div>
            </div>
            <div class="row form-group hidden-md hidden-lg">
              <div class="col-sm-3">
                <label class="control-label label-height-30">Encoding</label>
              </div>
              <div class="col-sm-9">
                <input class="form-control" name="encoding" type="text" [(ngModel)]="form.encoding" />
              </div>
            </div>
            <div class="row form-group">
<<<<<<< HEAD
              <label class="col-sm-3 control-label label-height-30">Message</label>
              <div class="col-sm-9">
                <textarea
=======
              <label class="col-sm-3 control-label label-height-30"
                >Message</label
              >
              <div class="col-sm-9" style="height: 200px">
                <app-monaco-editor
>>>>>>> c282c5d4
                  class="form-control"
                  [(value)]="form.message"
                  [options]="{ language: 'text' }"
                  [actions]="editorActions"
                ></app-monaco-editor>
              </div>
            </div>
            <div class="row form-group">
              <div class="col-sm-offset-3 col-sm-9 m-t-md">
                <button [ladda]="processingMessage" class="btn btn-primary btn-w-m font-bold" type="submit">
                  Send
                </button>
              </div>
            </div>
          </form>
        </div>
      </div>
    </div>
    <div class="col-lg-12" *ngIf="result">
      <div class="ibox float-e-margins">
        <div class="ibox-title">
          <h4>Result</h4>
        </div>
        <div class="ibox-content">
          <pre class="ng-binding" contenteditable="true">{{ result }}</pre>
        </div>
      </div>
    </div>
  </div>
</div><|MERGE_RESOLUTION|>--- conflicted
+++ resolved
@@ -46,17 +46,9 @@
               </div>
             </div>
             <div class="row form-group">
-<<<<<<< HEAD
               <label class="col-sm-3 control-label label-height-30">Message</label>
-              <div class="col-sm-9">
-                <textarea
-=======
-              <label class="col-sm-3 control-label label-height-30"
-                >Message</label
-              >
               <div class="col-sm-9" style="height: 200px">
                 <app-monaco-editor
->>>>>>> c282c5d4
                   class="form-control"
                   [(value)]="form.message"
                   [options]="{ language: 'text' }"
