<!-- Angular ui-router hack-->
<div ui-view></div>

<div class="wrapper wrapper-content animated fadeInRight">
  <ngb-alert *ngFor="let alert of state" [type]="alert.type" [dismissible]="false">{{ alert.message }}</ngb-alert>
  <div class="row">
    <div class="col-lg-12 table-responsive">
      <div class="ibox float-e-margins">
        <div class="ibox-title">
          <div class="pull-right">
            <button [routerLink]="['/scheduler']" class="btn btn-xs pull-right btn-info" type="button">
              <i class="fa fa-arrow-circle-o-left" aria-hidden="true"></i>
              <span> Back</span>
            </button>
          </div>
        </div>
        <div class="ibox-content">
          <form role="form">
            <div class="row form-group">
              <label class="col-sm-3 control-label">Schedule Name</label>
              <div class="col-sm-9">
<<<<<<< HEAD
                <input class="form-control m-b" name="name" type="text" [(ngModel)]="form.name" [disabled]="editMode" />
=======
                <input
                  class="form-control"
                  name="name"
                  type="text"
                  [(ngModel)]="form.name"
                  [disabled]="editMode"
                />
>>>>>>> c282c5d4
              </div>
            </div>
            <div class="row form-group">
              <label class="col-sm-3 control-label">Job Group</label>
              <div class="col-sm-9">
<<<<<<< HEAD
                <input class="form-control m-b" name="group" type="text" [(ngModel)]="form.group" />
=======
                <input
                  class="form-control"
                  name="group"
                  type="text"
                  [(ngModel)]="form.group"
                />
>>>>>>> c282c5d4
                <!-- [disabled]="jobGroup" -->
              </div>
            </div>
            <div class="row form-group">
              <label class="col-sm-3 control-label">Configuration</label>
              <div class="col-sm-9">
<<<<<<< HEAD
                <select class="form-control m-b" name="configuration" [(ngModel)]="selectedConfiguration">
                  <option *ngFor="let config of configurations" [ngValue]="config.name">
=======
                <select
                  class="form-control"
                  name="configuration"
                  [(ngModel)]="selectedConfiguration"
                >
                  <option
                    *ngFor="let config of configurations"
                    [ngValue]="config.name"
                  >
>>>>>>> c282c5d4
                    {{ config.name }}
                  </option>
                </select>
              </div>
            </div>
            <div class="row form-group">
              <label class="col-sm-3 control-label">Select an adapter</label>
              <div class="col-sm-9">
                <select
                  class="form-control"
                  name="adapter"
                  [(ngModel)]="form.adapter"
                  [disabled]="selectedConfiguration === ''"
                >
                  <option
                    *ngFor="let adapter of adapters | configurationFilter: selectedConfiguration | withJavaListener"
                    [ngValue]="adapter"
                  >
                    {{
                      adapter.name + (adapter.description !== null ? ' - ' + adapter.description : '') | truncate: 150
                    }}
                  </option>
                </select>
              </div>
            </div>
            <div class="row form-group">
              <label class="col-sm-3 control-label">Select a listener</label>
              <div class="col-sm-9" *ngIf="!form.adapter">
<<<<<<< HEAD
                <input class="form-control m-b" value="Select an adapter first.." disabled />
              </div>
              <div class="col-sm-9" *ngIf="form.adapter">
                <select class="form-control m-b" name="receiver" [(ngModel)]="form.listener">
                  <ng-template ngFor let-receiver [ngForOf]="form.adapter.receivers">
=======
                <input
                  class="form-control"
                  value="Select an adapter first.."
                  disabled
                />
              </div>
              <div class="col-sm-9" *ngIf="form.adapter">
                <select
                  class="form-control"
                  name="receiver"
                  [(ngModel)]="form.listener"
                >
                  <ng-template
                    ngFor
                    let-receiver
                    [ngForOf]="form.adapter.receivers"
                  >
>>>>>>> c282c5d4
                    <option
                      *ngIf="receiver.listener.class.startsWith('JavaListener')"
                      [ngValue]="receiver.listener.name"
                    >
                      {{ receiver.listener.name }}
                    </option>
                  </ng-template>
                </select>
              </div>
            </div>
<<<<<<< HEAD
            <div class="form-group" title="Quartz CRON Expression to specify execution times. Overrides Interval">
=======
            <div
              class="row form-group"
              title="Quartz CRON Expression to specify execution times. Overrides Interval"
            >
>>>>>>> c282c5d4
              <label class="col-sm-3 control-label">CRON Expression</label>
              <div class="col-sm-9">
                <input
                  class="form-control"
                  name="cron"
                  type="text"
                  [disabled]="form.interval !== ''"
                  [(ngModel)]="form.cron"
                />
              </div>
            </div>
<<<<<<< HEAD
            <div class="form-group" title="Interval between executions. Only used when NO cron expression specified">
=======
            <div
              class="row form-group"
              title="Interval between executions. Only used when NO cron expression specified"
            >
>>>>>>> c282c5d4
              <label class="col-sm-3 control-label">Interval</label>
              <div class="col-sm-9">
                <input
                  class="form-control"
                  name="interval"
                  type="text"
                  [disabled]="form.cron !== ''"
                  [(ngModel)]="form.interval"
                />
              </div>
            </div>
<<<<<<< HEAD
            <div class="form-group">
              <label class="col-sm-3 control-label label-height-30">Message</label>
              <div class="col-sm-9">
                <textarea
                  class="form-control m-b"
                  name="message"
                  rows="5"
                  style="resize: none"
                  [(ngModel)]="form.message"
                ></textarea>
=======
            <div class="row form-group">
              <label class="col-sm-3 control-label label-height-30"
                >Message</label
              >
              <div class="col-sm-9" style="height: 100px">
                <app-monaco-editor
                  class="form-control"
                  [(value)]="form.message"
                  [options]="{ language: 'text' }"
                ></app-monaco-editor>
>>>>>>> c282c5d4
              </div>
            </div>
            <div class="row form-group" title="At most 255 chars (optional)">
              <label class="col-sm-3 control-label">Description</label>
              <div class="col-sm-9">
<<<<<<< HEAD
                <input class="form-control m-b" name="description" type="text" [(ngModel)]="form.description" />
=======
                <input
                  class="form-control"
                  name="description"
                  type="text"
                  [(ngModel)]="form.description"
                />
>>>>>>> c282c5d4
              </div>
            </div>
            <div class="row form-group">
              <label class="col-sm-3 control-label">Contains Locker</label>
              <div class="col-sm-1">
<<<<<<< HEAD
                <span class="form-control m-b" style="border: none"
                  ><input icheck type="checkbox" [(ngModel)]="form.locker" name="locker"
=======
                <span class="form-control" style="border: none"
                  ><input
                    icheck
                    type="checkbox"
                    [(ngModel)]="form.locker"
                    name="locker"
>>>>>>> c282c5d4
                /></span>
              </div>
              <div class="col-sm-8">
                <input
                  class="form-control"
                  name="lockkey"
                  type="text"
                  [(ngModel)]="form.lockkey"
                  placeholder="leave blank for default key"
                />
              </div>
            </div>
            <div class="col-lg-3 m-t-md">
              <button class="btn btn-info btn-w-m font-bold" type="button" (click)="reset()">Reset</button>
            </div>
            <div class="col-lg-9 m-t-md">
              <button class="btn btn-primary btn-w-m font-bold" type="submit" (click)="submit()">Save</button>
            </div>
          </form>
        </div>
      </div>
    </div>
  </div>
</div><|MERGE_RESOLUTION|>--- conflicted
+++ resolved
@@ -19,52 +19,21 @@
             <div class="row form-group">
               <label class="col-sm-3 control-label">Schedule Name</label>
               <div class="col-sm-9">
-<<<<<<< HEAD
-                <input class="form-control m-b" name="name" type="text" [(ngModel)]="form.name" [disabled]="editMode" />
-=======
-                <input
-                  class="form-control"
-                  name="name"
-                  type="text"
-                  [(ngModel)]="form.name"
-                  [disabled]="editMode"
-                />
->>>>>>> c282c5d4
+                <input class="form-control" name="name" type="text" [(ngModel)]="form.name" [disabled]="editMode" />
               </div>
             </div>
             <div class="row form-group">
               <label class="col-sm-3 control-label">Job Group</label>
               <div class="col-sm-9">
-<<<<<<< HEAD
-                <input class="form-control m-b" name="group" type="text" [(ngModel)]="form.group" />
-=======
-                <input
-                  class="form-control"
-                  name="group"
-                  type="text"
-                  [(ngModel)]="form.group"
-                />
->>>>>>> c282c5d4
+                <input class="form-control" name="group" type="text" [(ngModel)]="form.group" />
                 <!-- [disabled]="jobGroup" -->
               </div>
             </div>
             <div class="row form-group">
               <label class="col-sm-3 control-label">Configuration</label>
               <div class="col-sm-9">
-<<<<<<< HEAD
-                <select class="form-control m-b" name="configuration" [(ngModel)]="selectedConfiguration">
+                <select class="form-control" name="configuration" [(ngModel)]="selectedConfiguration">
                   <option *ngFor="let config of configurations" [ngValue]="config.name">
-=======
-                <select
-                  class="form-control"
-                  name="configuration"
-                  [(ngModel)]="selectedConfiguration"
-                >
-                  <option
-                    *ngFor="let config of configurations"
-                    [ngValue]="config.name"
-                  >
->>>>>>> c282c5d4
                     {{ config.name }}
                   </option>
                 </select>
@@ -93,31 +62,11 @@
             <div class="row form-group">
               <label class="col-sm-3 control-label">Select a listener</label>
               <div class="col-sm-9" *ngIf="!form.adapter">
-<<<<<<< HEAD
-                <input class="form-control m-b" value="Select an adapter first.." disabled />
+                <input class="form-control" value="Select an adapter first.." disabled />
               </div>
               <div class="col-sm-9" *ngIf="form.adapter">
-                <select class="form-control m-b" name="receiver" [(ngModel)]="form.listener">
+                <select class="form-control" name="receiver" [(ngModel)]="form.listener">
                   <ng-template ngFor let-receiver [ngForOf]="form.adapter.receivers">
-=======
-                <input
-                  class="form-control"
-                  value="Select an adapter first.."
-                  disabled
-                />
-              </div>
-              <div class="col-sm-9" *ngIf="form.adapter">
-                <select
-                  class="form-control"
-                  name="receiver"
-                  [(ngModel)]="form.listener"
-                >
-                  <ng-template
-                    ngFor
-                    let-receiver
-                    [ngForOf]="form.adapter.receivers"
-                  >
->>>>>>> c282c5d4
                     <option
                       *ngIf="receiver.listener.class.startsWith('JavaListener')"
                       [ngValue]="receiver.listener.name"
@@ -128,14 +77,7 @@
                 </select>
               </div>
             </div>
-<<<<<<< HEAD
-            <div class="form-group" title="Quartz CRON Expression to specify execution times. Overrides Interval">
-=======
-            <div
-              class="row form-group"
-              title="Quartz CRON Expression to specify execution times. Overrides Interval"
-            >
->>>>>>> c282c5d4
+            <div class="row form-group" title="Quartz CRON Expression to specify execution times. Overrides Interval">
               <label class="col-sm-3 control-label">CRON Expression</label>
               <div class="col-sm-9">
                 <input
@@ -147,14 +89,10 @@
                 />
               </div>
             </div>
-<<<<<<< HEAD
-            <div class="form-group" title="Interval between executions. Only used when NO cron expression specified">
-=======
             <div
               class="row form-group"
               title="Interval between executions. Only used when NO cron expression specified"
             >
->>>>>>> c282c5d4
               <label class="col-sm-3 control-label">Interval</label>
               <div class="col-sm-9">
                 <input
@@ -166,60 +104,27 @@
                 />
               </div>
             </div>
-<<<<<<< HEAD
-            <div class="form-group">
+            <div class="row form-group">
               <label class="col-sm-3 control-label label-height-30">Message</label>
-              <div class="col-sm-9">
-                <textarea
-                  class="form-control m-b"
-                  name="message"
-                  rows="5"
-                  style="resize: none"
-                  [(ngModel)]="form.message"
-                ></textarea>
-=======
-            <div class="row form-group">
-              <label class="col-sm-3 control-label label-height-30"
-                >Message</label
-              >
               <div class="col-sm-9" style="height: 100px">
                 <app-monaco-editor
                   class="form-control"
                   [(value)]="form.message"
                   [options]="{ language: 'text' }"
                 ></app-monaco-editor>
->>>>>>> c282c5d4
               </div>
             </div>
             <div class="row form-group" title="At most 255 chars (optional)">
               <label class="col-sm-3 control-label">Description</label>
               <div class="col-sm-9">
-<<<<<<< HEAD
-                <input class="form-control m-b" name="description" type="text" [(ngModel)]="form.description" />
-=======
-                <input
-                  class="form-control"
-                  name="description"
-                  type="text"
-                  [(ngModel)]="form.description"
-                />
->>>>>>> c282c5d4
+                <input class="form-control" name="description" type="text" [(ngModel)]="form.description" />
               </div>
             </div>
             <div class="row form-group">
               <label class="col-sm-3 control-label">Contains Locker</label>
               <div class="col-sm-1">
-<<<<<<< HEAD
-                <span class="form-control m-b" style="border: none"
+                <span class="form-control" style="border: none"
                   ><input icheck type="checkbox" [(ngModel)]="form.locker" name="locker"
-=======
-                <span class="form-control" style="border: none"
-                  ><input
-                    icheck
-                    type="checkbox"
-                    [(ngModel)]="form.locker"
-                    name="locker"
->>>>>>> c282c5d4
                 /></span>
               </div>
               <div class="col-sm-8">
