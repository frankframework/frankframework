--- conflicted
+++ resolved
@@ -1,9 +1,5 @@
 import { HttpResponse } from '@angular/common/http';
-<<<<<<< HEAD
 import { Component, Input, OnChanges, SimpleChanges } from '@angular/core';
-=======
-import { Component, Input, OnChanges } from '@angular/core';
->>>>>>> 0899dca8
 import { StatusService } from '../status.service';
 import { MiscService } from 'src/app/services/misc.service';
 import { Adapter, AppService } from 'src/app/app.service';
@@ -17,16 +13,11 @@
 })
 export class FlowComponent implements OnChanges {
 
-<<<<<<< HEAD
   protected flow: {
-=======
-  flow: {
->>>>>>> 0899dca8
     isImage: boolean,
     url: string,
     data?: HttpResponse<string>
   } = { isImage: false, url: "" }
-<<<<<<< HEAD
   protected flowModalLadda = false;
   protected loadInline = true;
 
@@ -34,27 +25,16 @@
   @Input() configurationFlowDiagram: string | null = null;
   @Input() height = 350;
   @Input() canLoadInline = true;
-=======
-  flowModalLadda = false;
-
-  @Input() adapter: Adapter | null = null;
-  @Input() configurationFlowDiagram: string | null = null;
->>>>>>> 0899dca8
 
   constructor(
     private appService: AppService,
     private Misc: MiscService,
     private statusService: StatusService,
     private modalService: NgbModal,
-  ) {}
+  ) { }
 
-<<<<<<< HEAD
-  ngOnChanges(changes: SimpleChanges){
-    if (this.adapter || this.configurationFlowDiagram){
-=======
-  ngOnChanges(){
-    if(this.adapter || this.configurationFlowDiagram){
->>>>>>> 0899dca8
+  ngOnChanges(changes: SimpleChanges) {
+    if (this.adapter || this.configurationFlowDiagram) {
       const flowUrl = this.getflowUrl();
       this.flow = { "isImage": false, "url": flowUrl };
       this.statusService.getAdapterFlowDiagram(flowUrl).subscribe((data) => {
@@ -64,14 +44,11 @@
           this.flow.isImage = (contentType.indexOf("image") > 0 || contentType.indexOf("svg") > 0); //display an image or a button to open a modal
           if (!this.flow.isImage) { //only store metadata when required
             this.flow.data = data;
-<<<<<<< HEAD
             this.loadInline = this.canLoadInline;
-            if(this.canLoadInline){
+            if (this.canLoadInline) {
               const dataLength = data.body?.length
               this.loadInline = (dataLength ?? 0) < 20000;
             }
-=======
->>>>>>> 0899dca8
           }
         } else { //If non successful response, force no-image-available
           this.flow.isImage = true;
@@ -81,12 +58,12 @@
     }
   }
 
-	openFlowModal(xhr?: HttpResponse<string>) {
+  openFlowModal(xhr?: HttpResponse<string>) {
     this.flowModalLadda = true;
     const modalRef = this.modalService.open(FlowModalComponent, { windowClass: 'mermaidFlow' });
     modalRef.componentInstance.flow = xhr?.body;
     modalRef.componentInstance.flowName = this.adapter?.name ?? "Configuration";
-    setTimeout( () => { this.flowModalLadda = false; }, 1000);
+    setTimeout(() => { this.flowModalLadda = false; }, 1000);
   }
 
   private getflowUrl() {
