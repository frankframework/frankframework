--- conflicted
+++ resolved
@@ -1,11 +1,4 @@
-<<<<<<< HEAD
 import { Directive, ElementRef, Inject, Input, LOCALE_ID, OnChanges, OnDestroy, SimpleChanges } from '@angular/core';
-=======
-import { Directive, ElementRef, Inject, Input, LOCALE_ID, OnChanges, SimpleChanges } from '@angular/core';
-import { APPCONSTANTS } from '../app.module';
-import { AppConstants } from 'src/angularjs/app/app.module';
-import { AppService } from 'src/angularjs/app/app.service';
->>>>>>> a14f5d1a
 import { formatDate } from '@angular/common';
 import { AppConstants, AppService } from '../app.service';
 import { Subscription } from 'rxjs';
@@ -22,7 +15,6 @@
   constructor(
     private element: ElementRef,
     private appService: AppService,
-<<<<<<< HEAD
     @Inject(LOCALE_ID) private locale: string
   ) {
     this.appConstants = this.appService.APP_CONSTANTS;
@@ -31,11 +23,6 @@
     });
     this._subscriptions.add(appConstantsSubscription);
   }
-=======
-    @Inject(APPCONSTANTS) private appConstants: AppConstants,
-    @Inject(LOCALE_ID) private locale: string
-  ) { }
->>>>>>> a14f5d1a
 
   ngOnChanges(changes: SimpleChanges) {
     if (isNaN(this.time as number))
@@ -43,12 +30,9 @@
 
     const toDate = new Date((this.time as number) - this.appConstants['timeOffset']);
     this.element.nativeElement.textContent = formatDate(toDate, this.appConstants["console.dateFormat"], this.locale);
-<<<<<<< HEAD
   }
 
   ngOnDestroy() {
     this._subscriptions.unsubscribe();
-=======
->>>>>>> a14f5d1a
   }
 }