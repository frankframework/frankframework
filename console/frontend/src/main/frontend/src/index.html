<!DOCTYPE html>
<html>

<head>
  <meta charset="utf-8">
  <meta http-equiv="Content-Type" content="text/html; charset=utf-8" />
  <meta name="viewport" content="width=device-width, initial-scale=1.0">
  <meta http-equiv="X-UA-Compatible" content="IE=edge">
  <meta http-equiv="cache-control" content="no-cache">
  <meta http-equiv="pragma" content="no-cache">
  <base href="">
  <title>Loading...</title>
  <link rel="apple-touch-icon" sizes="180x180" href="assets/favicon/apple-touch-icon.png?v=2">
  <link rel="icon" type="image/png" sizes="32x32" href="assets/favicon/favicon-32x32.png?v=2">
  <link rel="icon" type="image/png" sizes="16x16" href="assets/favicon/favicon-16x16.png?v=2">
  <link rel="manifest" href="assets/favicon/site.webmanifest?v=2">
  <link rel="mask-icon" href="assets/favicon/safari-pinned-tab.svg?v=2" color="#fdc300">
  <link rel="shortcut icon" href="assets/favicon/favicon.ico?v=2">
  <meta name="msapplication-TileColor" content="#1e1e1e">
  <meta name="msapplication-config" content="assets/favicon/browserconfig.xml?v=2">
  <meta name="theme-color" content="#1e1e1e">
<<<<<<< HEAD
=======
</head>
>>>>>>> ec488ed1
<body id="page-top">
  <app-root>
    <div
      class="loading"
      style="z-index: 999; position: fixed; top: 0; bottom: 0; left: 0; background: #f8f8f8; right: 0; padding-top: 100px;"
    >
      <div class="middle-box text-center loginscreen  animated fadeInDown">
        <div>
          <div>
            <h2>Loading</h2>
          </div>
          <div class="sk-spinner sk-spinner-wave">
            <div class="sk-rect1"></div>
            <div class="sk-rect2"></div>
            <div class="sk-rect3"></div>
            <div class="sk-rect4"></div>
            <div class="sk-rect5"></div>
          </div>
        </div>
      </div>
    </div>
  </app-root>
</body>

</html><|MERGE_RESOLUTION|>--- conflicted
+++ resolved
@@ -19,10 +19,7 @@
   <meta name="msapplication-TileColor" content="#1e1e1e">
   <meta name="msapplication-config" content="assets/favicon/browserconfig.xml?v=2">
   <meta name="theme-color" content="#1e1e1e">
-<<<<<<< HEAD
-=======
 </head>
->>>>>>> ec488ed1
 <body id="page-top">
   <app-root>
     <div
