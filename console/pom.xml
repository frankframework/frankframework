--- conflicted
+++ resolved
@@ -11,278 +11,9 @@
 	<name>Frank Console</name>
 	<packaging>pom</packaging>
 
-<<<<<<< HEAD
-	<properties>
-		<spring-security.version>5.8.2</spring-security.version>
-		<jackson.version>2.14.2</jackson.version>
-		<spring.boot.version>2.7.8</spring.boot.version>
-	</properties>
-
-	<dependencies>
-		<dependency>
-			<groupId>org.ibissource</groupId>
-			<artifactId>ibis-adapterframework-core</artifactId>
-			<exclusions>
-				<exclusion>
-					<artifactId>*</artifactId>
-					<groupId>*</groupId>
-				</exclusion>
-			</exclusions>
-		</dependency>
-		<dependency>
-			<groupId>org.ibissource</groupId>
-			<artifactId>ibis-adapterframework-commons</artifactId>
-		</dependency>
-
-		<dependency>
-			<groupId>org.projectlombok</groupId>
-			<artifactId>lombok</artifactId>
-		</dependency>
-
-		<dependency>
-			<groupId>org.springframework</groupId>
-			<artifactId>spring-context</artifactId>
-			<version>${spring.version}</version>
-		</dependency>
-
-		<dependency>
-			<groupId>org.springframework.security</groupId>
-			<artifactId>spring-security-web</artifactId>
-			<version>${spring-security.version}</version>
-		</dependency>
-		<dependency>
-			<groupId>org.springframework.security</groupId>
-			<artifactId>spring-security-config</artifactId>
-			<version>${spring-security.version}</version>
-		</dependency>
-		<dependency>
-			<groupId>org.springframework.security</groupId>
-			<artifactId>spring-security-ldap</artifactId>
-			<version>${spring-security.version}</version>
-		</dependency>
-		<dependency>
-			<groupId>org.springframework.security</groupId>
-			<artifactId>spring-security-test</artifactId>
-			<version>${spring-security.version}</version>
-			<scope>test</scope>
-		</dependency>
-
-		<dependency>
-			<groupId>org.springframework.integration</groupId>
-			<artifactId>spring-integration-core</artifactId>
-			<version>${spring-integration.version}</version>
-		</dependency>
-		<dependency>
-			<groupId>org.springframework.integration</groupId>
-			<artifactId>spring-integration-security</artifactId>
-			<version>${spring-integration.version}</version>
-		</dependency>
-
-		<dependency>
-			<groupId>org.springframework.integration</groupId>
-			<artifactId>spring-integration-http</artifactId>
-			<version>${spring-integration.version}</version>
-		</dependency>
-
-
-		<dependency>
-			<groupId>org.apache.commons</groupId>
-			<artifactId>commons-lang3</artifactId>
-		</dependency>
-		<dependency>
-			<groupId>commons-io</groupId>
-			<artifactId>commons-io</artifactId>
-		</dependency>
-		<dependency>
-			<groupId>com.google.code.findbugs</groupId>
-			<artifactId>jsr305</artifactId>
-			<version>3.0.2</version>
-		</dependency>
-
-		<!-- CXF -->
-		<dependency>
-			<groupId>org.apache.cxf</groupId>
-			<artifactId>cxf-rt-frontend-jaxws</artifactId>
-			<version>${cxf.version}</version>
-			<exclusions>
-				<exclusion>
-					<groupId>com.sun.xml.messaging.saaj</groupId>
-					<artifactId>saaj-impl</artifactId>
-				</exclusion>
-				<exclusion>
-					<groupId>org.apache.geronimo.specs</groupId>
-					<artifactId>geronimo-jta_1.1_spec</artifactId>
-				</exclusion>
-				<exclusion><!-- excluded because we want to ignore this (1.2.2) version! this dependency handles javax.activation.* imports, and is NOT compatible with the IBM JRE -->
-					<groupId>jakarta.activation</groupId>
-					<artifactId>jakarta.activation-api</artifactId>
-				</exclusion>
-			</exclusions>
-		</dependency>
-		<dependency>
-			<groupId>org.apache.cxf</groupId>
-			<artifactId>cxf-rt-transports-http</artifactId>
-			<version>${cxf.version}</version>
-			<exclusions>
-				<exclusion>
-					<groupId>com.sun.xml.messaging.saaj</groupId>
-					<artifactId>saaj-impl</artifactId>
-				</exclusion>
-				<exclusion>
-					<groupId>org.apache.geronimo.specs</groupId>
-					<artifactId>geronimo-jta_1.1_spec</artifactId>
-				</exclusion>
-			</exclusions>
-		</dependency>
-		<dependency>
-			<groupId>org.apache.cxf</groupId>
-			<artifactId>cxf-rt-rs-client</artifactId>
-			<version>${cxf.version}</version>
-			<exclusions>
-				<exclusion>
-					<groupId>com.sun.xml.messaging.saaj</groupId>
-					<artifactId>saaj-impl</artifactId>
-				</exclusion>
-				<exclusion>
-					<groupId>org.apache.geronimo.specs</groupId>
-					<artifactId>geronimo-jta_1.1_spec</artifactId>
-				</exclusion>
-			</exclusions>
-		</dependency>
-
-		<!-- Jackson dependencies -->
-		<dependency>
-			<groupId>com.fasterxml.jackson.jaxrs</groupId>
-			<artifactId>jackson-jaxrs-json-provider</artifactId>
-			<version>${jackson.version}</version>
-			<exclusions>
-				<exclusion>
-					<groupId>jakarta.activation</groupId>
-					<artifactId>jakarta.activation-api</artifactId>
-				</exclusion>
-			</exclusions>
-		</dependency>
-		<dependency>
-			<groupId>org.glassfish</groupId>
-			<artifactId>jakarta.json</artifactId>
-			<version>2.0.1</version>
-		</dependency>
-
-		<dependency>
-			<groupId>io.micrometer</groupId>
-			<artifactId>micrometer-core</artifactId>
-			<version>${micrometer.version}</version>
-		</dependency>
-
-		<!-- Test scoped and provided dependencies -->
-		<dependency>
-			<groupId>org.ibissource</groupId>
-			<artifactId>ibis-adapterframework-core</artifactId>
-			<classifier>tests</classifier>
-			<type>test-jar</type>
-			<version>${project.version}</version>
-			<scope>test</scope>
-		</dependency>
-
-		<dependency>
-			<groupId>org.junit.jupiter</groupId>
-			<artifactId>junit-jupiter</artifactId>
-			<scope>test</scope>
-		</dependency>
-		<dependency>
-			<groupId>org.mockito</groupId>
-			<artifactId>mockito-core</artifactId>
-			<scope>test</scope>
-		</dependency>
-		<dependency>
-			<groupId>org.hamcrest</groupId>
-			<artifactId>hamcrest-all</artifactId>
-			<scope>test</scope>
-		</dependency>
-
-		<dependency>
-			<groupId>javax.servlet</groupId>
-			<artifactId>javax.servlet-api</artifactId>
-			<scope>provided</scope>
-		</dependency>
-		<dependency>
-			<groupId>org.apache.geronimo.specs</groupId>
-			<artifactId>geronimo-jms_1.1_spec</artifactId>
-			<scope>provided</scope>
-		</dependency>
-
-		<!-- provided dependencies will be added to the executable (Spring) WAR -->
-		<dependency>
-			<groupId>org.springframework.boot</groupId>
-			<artifactId>spring-boot</artifactId>
-			<version>${spring.boot.version}</version>
-			<scope>provided</scope>
-		</dependency>
-		<dependency>
-			<groupId>org.springframework.boot</groupId>
-			<artifactId>spring-boot-starter</artifactId>
-			<version>${spring.boot.version}</version>
-			<scope>provided</scope>
-<!--
-			<exclusions>
-				<exclusion>
-					<groupId>org.springframework.boot</groupId>
-					<artifactId>spring-boot-starter-logging</artifactId>
-				</exclusion>
-			</exclusions>
--->
-			<exclusions>
-				<exclusion>
-					<groupId>org.apache.logging.log4j</groupId>
-					<artifactId>log4j-to-slf4j</artifactId>
-				</exclusion>
-			</exclusions>
-		</dependency>
-
-		<dependency>
-			<groupId>org.springframework.boot</groupId>
-			<artifactId>spring-boot-starter-tomcat</artifactId>
-			<version>${spring.boot.version}</version>
-			<scope>provided</scope>
-		</dependency>
-		<dependency>
-			<groupId>org.springframework.boot</groupId>
-			<artifactId>spring-boot-loader</artifactId>
-			<version>${spring.boot.version}</version>
-			<scope>provided</scope>
-		</dependency>
-	</dependencies>
-
-	<build>
-		<defaultGoal>package spring-boot:repackage</defaultGoal>
-		<plugins>
-			<plugin>
-				<groupId>org.springframework.boot</groupId>
-				<artifactId>spring-boot-maven-plugin</artifactId>
-				<version>2.7.8</version>
-				<configuration>
-					<mainClass>nl.nn.adapterframework.webcontrol.runner.Initializer</mainClass>
-					<layout>WAR</layout>
-					<executions>
-						<execution>
-							<goals>
-								<goal>repackage</goal>
-							</goals>
-						</execution>
-					</executions>
-				</configuration>
-			</plugin>
-			<plugin>
-				<groupId>org.apache.maven.plugins</groupId>
-				<artifactId>maven-checkstyle-plugin</artifactId>
-			</plugin>
-		</plugins>
-	</build>
-=======
 	<modules>
 		<module>backend</module>
 		<module>frontend</module>
 	</modules>
 
->>>>>>> 23eaca7c
 </project>