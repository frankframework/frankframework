# Testing with IAF-Test

To ensure that your contribution doesn't break any logic, we would like you to run the test scenario's within the iaf-test module before committing your changes. To do this, you'll have to download a handful of JARs and adjust your Tomcat server configuration.

This guide was written with the assertion that you are A) using Eclipse, and B) have successfully run the iaf-example module before. If this is not the case, please follow the steps as described on our [CONTRIBUTING](https://github.com/ibissource/iaf/blob/master/CONTRIBUTING.md#developing-with-eclipse) page.

#### Database
To prevent problems with data transactionality, we will be using an Oracle database rather than an H2 database. If you don't have Oracle Database Express Edition installed on your system, download it [here](https://www.oracle.com/technetwork/database/enterprise-edition/downloads/index.html). The 'Express Edition' downloads can be found a bit further down on the oracle website. 
> _Make sure to use the default password **system** when installing oracle, don't use a custom password!_

## 1. Proprietary modules and JAR dependencies

Download the following JARs, and place them in your Tomcat server's lib folder. If you do not yet have a lib folder, you can create one directly under your Tomcat server's root directory.
* [activemq-core-5.6.0.jar](https://mvnrepository.com/artifact/org.apache.activemq/activemq-core/5.6.0)
* [geronimo-j2ee-management\_1.1_spec-1.0.1.jar](https://mvnrepository.com/artifact/org.apache.geronimo.specs/geronimo-j2ee-management_1.1_spec/1.0.1)
* [geronimo-jms\_1.1_spec-1.1.1.jar](https://mvnrepository.com/artifact/org.apache.geronimo.specs/geronimo-jms_1.1_spec/1.1.1)
* [geronimo-jta\_1.1_spec-1.1.1.jar](https://mvnrepository.com/artifact/org.apache.geronimo.specs/geronimo-jta_1.1_spec/1.1.1)
* [kahadb-5.6.0.jar](https://mvnrepository.com/artifact/org.apache.activemq/kahadb/5.6.0)
* [ojdbc7.jar](https://www.oracle.com/technetwork/database/features/jdbc/jdbc-drivers-12c-download-1958347.html)
* [service-dispatcher-1.5.jar](https://mvnrepository.com/artifact/org.ibissource/service-dispatcher)

In Tomcat's launch configuration (found in the Tomcat Overview window), go to the Classpath tab. Click on the User Entries item and click on the [ Add JARs... ] button. Select all JARs in the lib folder, press OK, and press OK again.

## 2. Tomcat configuration

The module's test scenarios can be run manually with the Larva testtool. This will be done within an iaf-test instance running on your Tomcat server. To make this possible...

<<<<<<< HEAD
1. In the Project Explorer, go to your Tomcat's _catalina.properties_ file. At the bottom, add the lines `log.dir=c:/temp/log`, `testdata.dir=c:/temp/testdata` and `otap.stage=LOC`.
=======
1. In the Project Explorer, go to your Tomcat's _catalina.properties_ file. At the bottom, add the lines `log.dir=c:/temp` (lower case 'c' is mandatory) and `otap.stage=LOC`.
>>>>>>> a4fe763b
2. In the Tomcat Overview window, set the port number for HTTP/1.1 to 80, or another if 80 is already taken. Oracle will be using port 8080.
3. In the same window, go to the Modules tab at the bottom and add "/iaf-test" as a web module.
4. In the Project Explorer, right-click the iaf-test module and select Properties. Go to Deployment Assembly, press [ Add... ]. Select Folder, press [ Next ]. Select the src/main/configurations folder, and press Finish. In the text field right of your new src/main/configurations item, enter `WEB-INF/classes/configurations`.
5. Do the same for the src/test/testtool folder. For that, enter `testtool` as deploy path.

## 3. Ant build

To make sure our database can be used, we'll have to run an ant script. Navigate to _iaf-test/src/main/tools_ in your Project Explorer. Run the following file as ant build:
* _/setupDB/Oracle/create_user.xml_
* _/setupDir/setupDir.xml_

## 4. Running the test scenarios

Run your Tomcat server from Eclipse's Servers view. It may take up to a minute for Eclipse to launch it; once ready, you can find the Ibis console by browsing to http://localhost/iaf-test/.

Once the Ibis console is loaded, go to the Larva testtool. Specify which scenarios to run and under which conditions - the default settings should be good for checking if everything works.

Press [ Start ], sit back, relax, do some stretches, and let's hope for the best. :)

---

### Troubleshooting

* If the ant builds don't work due to a missing class error, try running it with another version of Java (can be set by pressing "Ant Build..." instead of "Ant Build").
* If the JdbcQueryListener has trouble starting due to a "table [ibisstore] does not exist" error, you may have started the server too quickly after stopping its last instance (<5s).
* If running Tomcat results in an error related to invalid Oracle credentials, try rerunning the _create___user.xml_ script.
* Some parts of the iaf-test module rely on proprietary modules. To tell Maven that it should download these modules, go to Window > Preferences > Maven > User Settings. If you already have a _settings.xml_ file, press the "Open file" link. Otherwise, browse to _C:/Users/(your name)/.m2/_ and create a _settings.xml_ file. Edit the file by adding your own repository or the [ibissource nexus repository](https://nexus.ibissource.org/content/groups/private/) as [mirror](https://maven.apache.org/guides/mini/guide-mirror-settings.html).<|MERGE_RESOLUTION|>--- conflicted
+++ resolved
@@ -25,11 +25,7 @@
 
 The module's test scenarios can be run manually with the Larva testtool. This will be done within an iaf-test instance running on your Tomcat server. To make this possible...
 
-<<<<<<< HEAD
 1. In the Project Explorer, go to your Tomcat's _catalina.properties_ file. At the bottom, add the lines `log.dir=c:/temp/log`, `testdata.dir=c:/temp/testdata` and `otap.stage=LOC`.
-=======
-1. In the Project Explorer, go to your Tomcat's _catalina.properties_ file. At the bottom, add the lines `log.dir=c:/temp` (lower case 'c' is mandatory) and `otap.stage=LOC`.
->>>>>>> a4fe763b
 2. In the Tomcat Overview window, set the port number for HTTP/1.1 to 80, or another if 80 is already taken. Oracle will be using port 8080.
 3. In the same window, go to the Modules tab at the bottom and add "/iaf-test" as a web module.
 4. In the Project Explorer, right-click the iaf-test module and select Properties. Go to Deployment Assembly, press [ Add... ]. Select Folder, press [ Next ]. Select the src/main/configurations folder, and press Finish. In the text field right of your new src/main/configurations item, enter `WEB-INF/classes/configurations`.
