--- conflicted
+++ resolved
@@ -342,22 +342,15 @@
 	 * </p>
 	 */
 	public static byte[] streamToBytes(InputStream inputStream) throws IOException {
-<<<<<<< HEAD
-		try (InputStream inStream = inputStream) {
-			ByteArrayOutputStream out = new ByteArrayOutputStream();
-			byte[] buffer = new byte[1024];
-			while (true) {
-				int r = inStream.read(buffer);
-=======
 		return streamToBytes(inputStream, 0);
 	}
+
 	public static byte[] streamToBytes(InputStream inputStream, int initialCapacity) throws IOException {
 		try (InputStream is = inputStream) {
 			ByteArrayOutputStream out = new ByteArrayOutputStream( initialCapacity > 0 ? initialCapacity : 8192);
 			byte[] buffer = new byte[8192];
 			while (true) {
 				int r = is.read(buffer);
->>>>>>> fcd7a246
 				if (r == -1) {
 					break;
 				}
