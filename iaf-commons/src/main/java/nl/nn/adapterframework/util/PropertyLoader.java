/*
   Copyright 2023 WeAreFrank!

   Licensed under the Apache License, Version 2.0 (the "License");
   you may not use this file except in compliance with the License.
   You may obtain a copy of the License at

       http://www.apache.org/licenses/LICENSE-2.0

   Unless required by applicable law or agreed to in writing, software
   distributed under the License is distributed on an "AS IS" BASIS,
   WITHOUT WARRANTIES OR CONDITIONS OF ANY KIND, either express or implied.
   See the License for the specific language governing permissions and
   limitations under the License.
*/
package nl.nn.adapterframework.util;

import java.io.IOException;
import java.io.InputStream;
import java.io.Reader;
import java.net.URL;
import java.util.Collections;
import java.util.Hashtable;
import java.util.List;
import java.util.MissingResourceException;
import java.util.Properties;

import javax.annotation.Nonnull;
import javax.annotation.Nullable;

import org.apache.commons.io.FilenameUtils;
import org.apache.commons.lang3.StringUtils;
import org.apache.logging.log4j.LogManager;
import org.apache.logging.log4j.Logger;

public class PropertyLoader extends Properties {

	private static final long serialVersionUID = 1L;
	private static final Logger LOG = LogManager.getLogger(PropertyLoader.class);
	private final String rootPropertyFile;

	public PropertyLoader(String propertiesFile) {
		this(PropertyLoader.class.getClassLoader(), propertiesFile);
	}

	public PropertyLoader(ClassLoader classLoader, String propertiesFile) {
		super();
		rootPropertyFile = propertiesFile;

		load(classLoader, propertiesFile);

		//Make sure to not call ClassUtils when using the root instance, as it has a static field referencing to AppConstants
<<<<<<< HEAD
		if (classLoader instanceof ClassLoader) {
			LOG.info("created new PropertyLoader for classloader [{}]", () -> ClassUtils.nameOf(classLoader));
=======
		if(classLoader != null) {
			LOG.info("created new PropertyLoader for classloader [{}]", ()->ClassUtils.nameOf(classLoader));
>>>>>>> 7c0c5730
		} else {
			LOG.info("created new PropertyLoader for root classloader");
		}
	}

	/**
	 * Very similar to <code>System.getProperty</code> except
	 * that the {@link SecurityException} is hidden.
	 *
	 * @param key The key to search for.
	 * @return the string value of the system property, or NULL if there is no property with that key.
	 */
	private String getSystemProperty(String key) {
		try {
			String result = System.getenv().get(key);
			if (result != null) {
				return result;
			}
		} catch (Throwable e) {
			LOG.warn("unable to read environment variable [{}]: {}", () -> key, e::getMessage);
		}
		try {
			return System.getProperty(key);
		} catch (Throwable e) { // MS-Java throws com.ms.security.SecurityExceptionEx
			LOG.warn("unable to read system property [{}]: {}", () -> key, e::getMessage);
			return null;
		}
	}

	@Override
	public synchronized String get(Object key) {
		return getResolvedProperty((String) key);
	}

	@Override
	public String getProperty(String key) {
		return getResolvedProperty(key);
	}

	public String getUnresolvedProperty(String key) {
		return super.getProperty(key);
	}

	/**
	 * the method is like the <code>Properties.getProperty</code>, but provides functionality to resolve <code>${variable}</code>
	 * Syntaxes. It uses the property values and system values to resolve the variables, and does so recursively.
	 *
	 * @see nl.nn.adapterframework.util.StringResolver
	 */
	protected final String getResolvedProperty(String key) {
		String value = getSystemProperty(key); // first try system properties
		if (value == null) {
			value = super.getProperty(key); // then try AppConstants and DeploymentSpecifics
		}
		if (value != null) {
			try {
				if (value.contains(StringResolver.DELIM_START + key + StringResolver.DELIM_STOP)) {
					LOG.warn("cyclic property definition key [{}] value [{}]", key, value);
					return value;
				}
				String result = StringResolver.substVars(value, this);
				if (LOG.isTraceEnabled() && !value.equals(result)) {
					LOG.trace("resolved key [{}], value [{}] to [{}]", key, value, result);
				}
				return result;
			} catch (IllegalArgumentException e) {
				LOG.error("bad option value [{}]", value, e);
				return value;
			}
		} else {
			LOG.trace("getResolvedProperty: key [{}] resolved to value [{}]", key, value);
			return null;
		}
	}

	@Nonnull
	public <T extends Enum<T>> T getOrDefault(@Nonnull String key, @Nonnull T dfault) {
		String value = getProperty(key);
		if (value == null) {
			return dfault;
		}
		return (T) EnumUtils.parse(dfault.getClass(), value);
	}

	/**
	 * Retrieves a list property value associated with the specified key. The method first resolves the property value using
	 * the {@link #getResolvedProperty(String)} method. If the resolved property value is null, an empty list is returned.
	 *
	 * @param key the key of the property value to retrieve
	 * @return a list of string values associated with the specified key, or an empty list if the resolved property is null
	 */
	@Nonnull
	public List<String> getListProperty(@Nonnull String key) {
		return getListProperty(key, null);
	}

	/**
	 * Retrieves a list property value associated with the specified key. The method first resolves the property value using
	 * the {@link #getResolvedProperty(String)} method. If the resolved property value is null, it returns the list of string
	 * values provided as "defaults".
	 *
	 * @param key      the key of the property value to retrieve
	 * @param defaults the default list of string values to return if the resolved property is null
	 * @return a list of string values associated with the specified key, or the default list if the resolved property is null.
	 * 		If the defaults is also null, then returns an empty list.
	 */
	@Nonnull
	public List<String> getListProperty(@Nonnull String key, @Nullable String defaults) {
		String list = getResolvedProperty(key);
		if (list != null) {
			return StringUtil.split(list);
		}
		return StringUtil.split(defaults);
	}

	/**
	 * Add property only in the local PropertyLoader!
	 * Do not use this method and use {@link #setProperty(String, String)} if you want to set the property globally!
	 * <p>
	 * This method is used by {@link Properties#load(InputStream)} to add all properties found (in a file/stream)
	 * to the underlying {@link Hashtable}.
	 *
	 * @deprecated Use {@link #setProperty(String, String)} instead!
	 */
	@Deprecated
	@Override
	public synchronized Object put(Object key, Object value) {
		return super.put(key, value);
	}

	// Load methods

	/**
	 * Load the contents of a properties file.
	 * <p>Optionally, this may be a comma-separated list of files to load, e.g.
	 * <code><pre>log4j2.properties,DeploymentSpecifics.properties</pre></code>
	 * which will cause both files to be loaded in the listed order.
	 * </p>
	 */
	protected synchronized void load(final ClassLoader classLoader, final String filename) {
		if (StringUtils.isEmpty(filename)) {
			throw new IllegalStateException("file to load properties from cannot be null");
		}

		try {
			if (classLoader == null) {
				throw new IllegalStateException("no classloader found!");
			}
			List<URL> resources = Collections.list(classLoader.getResources(filename));
			if (resources.isEmpty()) {
				if (rootPropertyFile.equals(filename)) { //The file cannot be found, abort!
					String msg = rootPropertyFile + " file not found, unable to initalize AppConstants";
					LOG.error(msg);
					throw new MissingResourceException(msg, this.getClass().getSimpleName(), rootPropertyFile);
				}

				//An additional file to load properties from cannot be found
				LOG.debug("cannot find resource [{}] in classloader [{}] to load additional properties from, ignoring", filename, classLoader);
			}

			//We need to reverse the loading order to make sure the parent files are loaded first
			Collections.reverse(resources);

			for (URL url : resources) {
				try (InputStream is = url.openStream(); Reader reader = StreamUtil.getCharsetDetectingInputStreamReader(is)) {
					loadResource(reader, url);
					LOG.info("Properties loaded from url [{}]", url::toString);
				}
			}
		} catch (IOException e) {
			LOG.error("error reading properties from [{}]", rootPropertyFile, e);
		}
	}

	//Special Getters

	/**
	 * Gets a <code>String</code> value
	 * Uses the {@link #getResolvedProperty(String)} method.
	 *
	 * @param key    the Key
	 * @param dfault the default value
	 * @return String
	 */
	public String getString(String key, String dfault) {
		String ob = this.getResolvedProperty(key);

		if (ob == null) return dfault;
		return ob;
	}

	/**
	 * Gets a <code>boolean</code> value
	 * Returns "true" if the retrieved value is "true", otherwise "false"
	 * Uses the {@link #getResolvedProperty(String)} method.
	 *
	 * @param key    the Key
	 * @param dfault the default value
	 * @return double
	 */
	public boolean getBoolean(String key, boolean dfault) {
		String ob = this.getResolvedProperty(key);
		if (ob == null) return dfault;

		return ob.equalsIgnoreCase("true");
	}

	/**
	 * Gets an <code>int</code> value
	 * Uses the {@link #getResolvedProperty(String)} method.
	 *
	 * @param key    the Key
	 * @param dfault the default value
	 * @return int
	 */
	public int getInt(String key, int dfault) {
		String ob = this.getResolvedProperty(key);

		if (ob == null) return dfault;
		return Integer.parseInt(ob);
	}

	/**
	 * Gets a <code>long</code> value
	 * Uses the {@link #getResolvedProperty(String)} method.
	 *
	 * @param key    the Key
	 * @param dfault the default value
	 * @return long
	 */
	public long getLong(String key, long dfault) {
		String ob = this.getResolvedProperty(key);

		if (ob == null) return dfault;
		return Long.parseLong(ob);
	}

	/**
	 * Gets a <code>double</code> value
	 * Uses the {@link #getResolvedProperty(String)} method.
	 *
	 * @param key    the Key
	 * @param dfault the default value
	 * @return double
	 */
	public double getDouble(String key, double dfault) {
		String ob = this.getResolvedProperty(key);
		if (ob == null) return dfault;
		return Double.parseDouble(ob);
	}

	/**
	 * Decides whether a property or yaml needs to be loaded
	 *
	 * @param reader the reader
	 * @param url    the url
	 */
	public void loadResource(Reader reader, URL url) throws IOException {
		String extension = FilenameUtils.getExtension(url.toString());

		switch (extension) {
			case "properties":
				load(reader);
				break;
			case "yaml":
				putAll(new YamlParser(reader));
				break;
			default:
				throw new IllegalArgumentException("Extension not supported: " + extension);
		}
	}
}<|MERGE_RESOLUTION|>--- conflicted
+++ resolved
@@ -50,13 +50,8 @@
 		load(classLoader, propertiesFile);
 
 		//Make sure to not call ClassUtils when using the root instance, as it has a static field referencing to AppConstants
-<<<<<<< HEAD
-		if (classLoader instanceof ClassLoader) {
-			LOG.info("created new PropertyLoader for classloader [{}]", () -> ClassUtils.nameOf(classLoader));
-=======
 		if(classLoader != null) {
 			LOG.info("created new PropertyLoader for classloader [{}]", ()->ClassUtils.nameOf(classLoader));
->>>>>>> 7c0c5730
 		} else {
 			LOG.info("created new PropertyLoader for root classloader");
 		}
@@ -76,12 +71,12 @@
 				return result;
 			}
 		} catch (Throwable e) {
-			LOG.warn("unable to read environment variable [{}]: {}", () -> key, e::getMessage);
+			LOG.warn("unable to read environment variable [{}]: {}", ()->key, e::getMessage);
 		}
 		try {
 			return System.getProperty(key);
 		} catch (Throwable e) { // MS-Java throws com.ms.security.SecurityExceptionEx
-			LOG.warn("unable to read system property [{}]: {}", () -> key, e::getMessage);
+			LOG.warn("unable to read system property [{}]: {}", ()->key, e::getMessage);
 			return null;
 		}
 	}
@@ -158,10 +153,10 @@
 	 * the {@link #getResolvedProperty(String)} method. If the resolved property value is null, it returns the list of string
 	 * values provided as "defaults".
 	 *
-	 * @param key      the key of the property value to retrieve
+	 * @param key the key of the property value to retrieve
 	 * @param defaults the default list of string values to return if the resolved property is null
 	 * @return a list of string values associated with the specified key, or the default list if the resolved property is null.
-	 * 		If the defaults is also null, then returns an empty list.
+	 * If the defaults is also null, then returns an empty list.
 	 */
 	@Nonnull
 	public List<String> getListProperty(@Nonnull String key, @Nullable String defaults) {
@@ -178,7 +173,6 @@
 	 * <p>
 	 * This method is used by {@link Properties#load(InputStream)} to add all properties found (in a file/stream)
 	 * to the underlying {@link Hashtable}.
-	 *
 	 * @deprecated Use {@link #setProperty(String, String)} instead!
 	 */
 	@Deprecated
@@ -197,18 +191,18 @@
 	 * </p>
 	 */
 	protected synchronized void load(final ClassLoader classLoader, final String filename) {
-		if (StringUtils.isEmpty(filename)) {
+		if(StringUtils.isEmpty(filename)) {
 			throw new IllegalStateException("file to load properties from cannot be null");
 		}
 
 		try {
-			if (classLoader == null) {
+			if(classLoader == null) {
 				throw new IllegalStateException("no classloader found!");
 			}
 			List<URL> resources = Collections.list(classLoader.getResources(filename));
-			if (resources.isEmpty()) {
-				if (rootPropertyFile.equals(filename)) { //The file cannot be found, abort!
-					String msg = rootPropertyFile + " file not found, unable to initalize AppConstants";
+			if(resources.isEmpty()) {
+				if(rootPropertyFile.equals(filename)) { //The file cannot be found, abort!
+					String msg = rootPropertyFile+ " file not found, unable to initalize AppConstants";
 					LOG.error(msg);
 					throw new MissingResourceException(msg, this.getClass().getSimpleName(), rootPropertyFile);
 				}
@@ -221,10 +215,8 @@
 			Collections.reverse(resources);
 
 			for (URL url : resources) {
-				try (InputStream is = url.openStream(); Reader reader = StreamUtil.getCharsetDetectingInputStreamReader(is)) {
-					loadResource(reader, url);
-					LOG.info("Properties loaded from url [{}]", url::toString);
-				}
+				loadResource(url);
+				LOG.info("Properties loaded from url [{}]", url::toString);
 			}
 		} catch (IOException e) {
 			LOG.error("error reading properties from [{}]", rootPropertyFile, e);
@@ -233,18 +225,18 @@
 
 	//Special Getters
 
+
 	/**
 	 * Gets a <code>String</code> value
 	 * Uses the {@link #getResolvedProperty(String)} method.
-	 *
 	 * @param key    the Key
 	 * @param dfault the default value
 	 * @return String
 	 */
-	public String getString(String key, String dfault) {
-		String ob = this.getResolvedProperty(key);
-
-		if (ob == null) return dfault;
+	public String getString(String key, String dfault){
+		String ob = this.getResolvedProperty(key);
+
+		if (ob == null)return dfault;
 		return ob;
 	}
 
@@ -252,14 +244,13 @@
 	 * Gets a <code>boolean</code> value
 	 * Returns "true" if the retrieved value is "true", otherwise "false"
 	 * Uses the {@link #getResolvedProperty(String)} method.
-	 *
 	 * @param key    the Key
 	 * @param dfault the default value
 	 * @return double
 	 */
 	public boolean getBoolean(String key, boolean dfault) {
 		String ob = this.getResolvedProperty(key);
-		if (ob == null) return dfault;
+		if (ob == null)return dfault;
 
 		return ob.equalsIgnoreCase("true");
 	}
@@ -267,7 +258,6 @@
 	/**
 	 * Gets an <code>int</code> value
 	 * Uses the {@link #getResolvedProperty(String)} method.
-	 *
 	 * @param key    the Key
 	 * @param dfault the default value
 	 * @return int
@@ -282,7 +272,6 @@
 	/**
 	 * Gets a <code>long</code> value
 	 * Uses the {@link #getResolvedProperty(String)} method.
-	 *
 	 * @param key    the Key
 	 * @param dfault the default value
 	 * @return long
@@ -290,42 +279,40 @@
 	public long getLong(String key, long dfault) {
 		String ob = this.getResolvedProperty(key);
 
-		if (ob == null) return dfault;
+		if (ob == null)return dfault;
 		return Long.parseLong(ob);
 	}
 
 	/**
 	 * Gets a <code>double</code> value
 	 * Uses the {@link #getResolvedProperty(String)} method.
-	 *
 	 * @param key    the Key
 	 * @param dfault the default value
 	 * @return double
 	 */
 	public double getDouble(String key, double dfault) {
 		String ob = this.getResolvedProperty(key);
-		if (ob == null) return dfault;
+		if (ob == null)return dfault;
 		return Double.parseDouble(ob);
 	}
 
 	/**
-	 * Decides whether a property or yaml needs to be loaded
-	 *
-	 * @param reader the reader
-	 * @param url    the url
-	 */
-	public void loadResource(Reader reader, URL url) throws IOException {
-		String extension = FilenameUtils.getExtension(url.toString());
-
-		switch (extension) {
-			case "properties":
-				load(reader);
-				break;
-			case "yaml":
-				putAll(new YamlParser(reader));
-				break;
-			default:
-				throw new IllegalArgumentException("Extension not supported: " + extension);
+	 * Loads the property based on it's extension
+	 */
+	private synchronized void loadResource(URL url) throws IOException {
+		String extension = FilenameUtils.getExtension(url.getPath());
+		try(InputStream is = url.openStream(); Reader reader = StreamUtil.getCharsetDetectingInputStreamReader(is)) {
+			switch (extension) {
+				case "properties":
+					load(reader);
+					break;
+				case "yml":
+				case "yaml":
+					putAll(new YamlParser(reader));
+					break;
+				default:
+					throw new IllegalArgumentException("Extension not supported: " + extension);
+			}
 		}
 	}
 }