/**
 * MainCtrl - controller
 * Used on all pages except login/logout
 *
 */
angular.module('iaf.beheerconsole')
.controller('MainCtrl', ['$scope', '$rootScope', 'appConstants', 'Api', 'Hooks', '$state', '$location', 'Poller', 'Notification', 'dateFilter', '$interval', 'Idle', '$http', 'Misc', '$uibModal', 'Session', 'Debug', 'SweetAlert', '$timeout',
	function($scope, $rootScope, appConstants, Api, Hooks, $state, $location, Poller, Notification, dateFilter, $interval, Idle, $http, Misc, $uibModal, Session, Debug, SweetAlert, $timeout) {
	$scope.loading = true;
	$rootScope.adapters = {};
	function initializeFrankConsole () {
		if(appConstants.init === -1) {
			appConstants.init = 0;
			Debug.log("Initializing Frank!Console");
		} else if(appConstants.init === 0) {
			Debug.log("Cancelling 2nd initialization attempt");
			Pace.stop();
			return ;
		} else {
			Debug.info("Loading Frank!Console", appConstants.init);
		}

		if(appConstants.init === 0) { //Only continue if the init state was -1
			appConstants.init = 1;
			Api.Get("server/info", function(data) {
				appConstants.init = 2;
				if(!($location.path().indexOf("login") >= 0)) {
					Idle.watch();
					angular.element("body").removeClass("gray-bg");
					angular.element(".main").show();
					angular.element(".loading").hide();
				}

				var serverTime = Date.parse(new Date(data.serverTime).toUTCString());
				var localTime  = Date.parse(new Date().toUTCString());
				appConstants.timeOffset = serverTime - localTime;

				function updateTime() {
					var serverDate = new Date();
					serverDate.setTime(serverDate.getTime() - appConstants.timeOffset);
					$scope.serverTime = dateFilter(serverDate, appConstants["console.dateFormat"]);
				}
				$interval(updateTime, 1000);
				updateTime();

				$rootScope.instanceName = data.instance.name;
				angular.element(".iaf-info").html(data.framework.name+" "+data.framework.version+": "+data.instance.name+" "+data.instance.version);

				$rootScope.dtapStage = data["dtap.stage"];
				$rootScope.dtapSide = data["dtap.side"];
				$rootScope.userName = data["userName"];

				if($rootScope.dtapStage == "LOC") {
					Debug.setLevel(3);
				}

				$scope.updateConfigurations(data.configurations);

				//Was it able to retrieve the serverinfo without logging in?
				if(!$scope.loggedin) {
					Idle.setTimeout(false);
				}
				Hooks.call("init", false);
			}, function(message, statusCode, statusText) {
				if(statusCode == 500) {
					$state.go("pages.errorpage");
				}
			});
			Api.Get("environmentvariables", function(data) {
				if(data["Application Constants"]) {
					appConstants = $.extend(appConstants, data["Application Constants"]["All"]); //make FF!Application Constants default

					var idleTime = (parseInt(appConstants["console.idle.time"]) > 0) ? parseInt(appConstants["console.idle.time"]) : false;
					if(idleTime > 0) {
						var idleTimeout = (parseInt(appConstants["console.idle.timeout"]) > 0) ? parseInt(appConstants["console.idle.timeout"]) : false;
						Idle.setIdle(idleTime);
						Idle.setTimeout(idleTimeout);
					}
					else {
						Idle.unwatch();
					}
					$scope.databaseSchedulesEnabled = (appConstants["loadDatabaseSchedules.active"] === 'true');
					$rootScope.$broadcast('appConstants');
				}
			});
		}

		var token = sessionStorage.getItem('authToken');
		$scope.loggedin = (token != null && token != "null") ? true : false;
	};

	Pace.on("done", initializeFrankConsole);
	$scope.$on('initializeFrankConsole', initializeFrankConsole);
	$timeout(initializeFrankConsole, 250);

	$scope.loggedin = false;

	$scope.reloadRoute = function() {
		$state.reload();
	};

	$scope.alerts = [];

	$scope.addAlert = function(type, configuration, message) {
		var line = message.match(/line \[(\d+)\]/);
		var isValidationAlert = message.indexOf("Validation") !== -1;
		var link = (line && !isValidationAlert) ? {name: configuration, '#': 'L' + line[1]} : undefined;
		$scope.alerts.push({
			link: link,
			type: type,
			configuration: configuration,
			message: message
		});
	};
	$scope.addWarning = function(configuration, message) {
		$scope.addAlert("warning", configuration, message);
	};
	$scope.addException = function(configuration, message) {
		$scope.addAlert("danger", configuration, message);
	};

	$scope.closeAlert = function(index) {
		$scope.alerts.splice(index, 1);
	};

	$scope.updateConfigurations = function(configurations) {
		$scope.configurations = new Array();
		for(var i in configurations) {
			var config = configurations[i];
			if(config.name.startsWith("IAF_"))
				$scope.configurations.unshift(config);
			else
				$scope.configurations.push(config);
		}
	}

	$scope.adapterSummary = {
		started:0,
		stopped:0,
		starting:0,
		stopping:0,
		error:0
	};
	$scope.receiverSummary = {
		started:0,
		stopped:0,
		starting:0,
		stopping:0,
		error:0
	};
	$scope.messageSummary = {
		info:0,
		warn:0,
		error:0
	};
	$scope.getProcessStateIcon = function(processState){
		switch(processState) {
			case "Available":
				return "fa-server";
			case "InProcess":
				return "fa-share";
			case "Done":
				return "fa-envelope-o";
			case "Error":
				return "fa-times-circle";
			case "Hold":
				return "fa-pause-circle";
		}
	};
	$scope.getProcessStateIconColor = function(processState){
		switch(processState) {
			case "Available":
				return "success";
			case "InProcess":
				return "success";
			case "Done":
				return "success";
			case "Error":
				return "danger";
			case "Hold":
				return "warning";
		}
	};

	Hooks.register("init:once", function() {
		/* Check IAF version */
		console.log("Checking IAF version with remote...");
		$http.get("https://ibissource.org/iaf/releases/").then(function(response) {
			if(!response  || !response.data) return false;
			var release = response.data[0]; //Not sure what ID to pick, smallest or latest?

			var newVersion = (release.tag_name.substr(0, 1) == "v") ? release.tag_name.substr(1) : release.tag_name;
			var currentVersion = appConstants["application.version"];
			var version = Misc.compare_version(newVersion, currentVersion);
			console.log("Comparing version: '"+currentVersion+"' with latest release: '"+newVersion+"'.");
			Session.remove("IAF-Release");

			if(version > 0) {
				Session.set("IAF-Release", release);
				Notification.add('fa-exclamation-circle', "IAF update available!", false, function() {
					$location.path("iaf-update");
				});
			}
		}).catch(function(error) {
			Debug.error("An error occured while comparing IAF versions", error);
		});

		Poller.add("server/warnings", function(configurations) {
			$scope.alerts = []; //Clear all old alerts

			configurations['All'] = {messages:configurations.messages};
			delete configurations.messages;

			configurations['All'].errorStoreCount = configurations.totalErrorStoreCount;
			delete configurations.totalErrorStoreCount;

			for(let x in configurations.warnings) {
				$scope.addWarning('', configurations.warnings[x]);
			}

			for(i in configurations) {
				var configuration = configurations[i];
				if(configuration.exception)
					$scope.addException(i, configuration.exception);
				if(configuration.warnings) {
					for(x in configuration.warnings) {
						$scope.addWarning(i, configuration.warnings[x]);
					}
				}

				configuration.messageLevel = "INFO";
				for(x in configuration.messages) {
					var level = configuration.messages[x].level;
					if(level == "WARN" && configuration.messageLevel != "ERROR")
						configuration.messageLevel = "WARN";
					if(level == "ERROR")
						configuration.messageLevel = "ERROR";
				}
			}

			$scope.messageLog = configurations;
		}, true, 60000);

		var raw_adapter_data = {};
		var pollerCallback = function(allAdapters) {
			for(adapterName in raw_adapter_data) { //Check if any old adapters should be removed
				if(!allAdapters[adapterName]) {
					delete raw_adapter_data[adapterName];
					delete $rootScope.adapters[adapterName];
					Debug.log("removed adapter ["+adapterName+"]");
				}
			}
			for(adapterName in allAdapters) { //Add new adapter information
				var adapter = allAdapters[adapterName];

				if(raw_adapter_data[adapter.name] != JSON.stringify(adapter)) {
					raw_adapter_data[adapter.name] = JSON.stringify(adapter);

					adapter.status = "started";

					for(x in adapter.receivers) {
						var adapterReceiver = adapter.receivers[x];
						if(adapterReceiver.started == false)
							adapter.status = 'warning';

						if(adapterReceiver.hasErrorStorage && adapterReceiver.errorStorageCount > 0)
							adapter.status = 'warning';
					}
					if(adapter.receiverReachedMaxExceptions){
						adapter.status = 'warning';
					}
					adapter.hasSender = false;
					for(x in adapter.pipes) {
						if(adapter.pipes[x].sender) {
							adapter.hasSender = true;
						}
					}
/*					//If last message is WARN or ERROR change adapter status to warning.
					if(adapter.messages.length > 0 && adapter.status != 'stopped') {
						var message = adapter.messages[adapter.messages.length -1];
						if(message.level != "INFO")
							adapter.status = 'warning';
					}
*/
					if(adapter.state != "started") {
						adapter.status = "stopped";
					}

					//Add flow diagrams
					adapter.flow = Misc.getServerPath() + 'iaf/api/adapters/' + Misc.escapeURL(adapter.name) + "/flow?"+adapter.upSince;

					$rootScope.adapters[adapter.name] = adapter;

					$scope.updateAdapterSummary();
					Hooks.call("adapterUpdated", adapter);
//					$scope.$broadcast('adapterUpdated', adapter);
				}
			}
		};

		//Get base information first, then update it with more details
		Api.Get("adapters", pollerCallback);
		$timeout(function() {
			Poller.add("adapters?expanded=all", pollerCallback, true);
			$scope.$broadcast('loading', false);
		}, 3000);
	});

	var lastUpdated = 0;
	var timeout = null;
	$scope.updateAdapterSummary = function(configurationName) {
		var updated = (new Date().getTime());
		if(updated - 3000 < lastUpdated && !configurationName) { //3 seconds
			clearTimeout(timeout);
			timeout = setTimeout($scope.updateAdapterSummary, 1000);
			return;
		}
		if(configurationName == undefined)
			configurationName = $state.params.configuration;

		var adapterSummary = {
			started:0,
			stopped:0,
			starting:0,
			stopping:0,
			error:0
		};
		var receiverSummary = {
			started:0,
			stopped:0,
			starting:0,
			stopping:0,
			error:0
		};
		var messageSummary = {
			info:0,
			warn:0,
			error:0
		};

		var allAdapters = $rootScope.adapters;
		for(adapterName in allAdapters) {
			var adapter = allAdapters[adapterName];

			if(adapter.configuration == configurationName || configurationName == 'All') { // Only adapters for active config
				adapterSummary[adapter.state]++;
				for(i in adapter.receivers) {
					receiverSummary[adapter.receivers[i].state.toLowerCase()]++;
				}
				for(i in adapter.messages) {
					var level = adapter.messages[i].level.toLowerCase();
					messageSummary[level]++;
				}
			}
		}

		$scope.adapterSummary = adapterSummary;
		$scope.receiverSummary = receiverSummary;
		$scope.messageSummary = messageSummary;
		lastUpdated = updated;
	};

	Hooks.register("adapterUpdated:once", function() {
		if($location.path() == "/status" && $location.hash()) {
			var el = angular.element("#"+$location.hash());
			if(el && el[0]) {
				el[0].scrollIntoView();
			}
		}
	});
	Hooks.register("adapterUpdated", function(adapter) {
		var name = adapter.name;
		if(name.length > 20)
			name = name.substring(0, 17) + "...";
		if(adapter.started == true) {
			for(x in adapter.receivers) {
				if(adapter.receivers[x].started == false) {
					Notification.add('fa-exclamation-circle', "Receiver '"+name+"' stopped!", false, function() {
						$location.path("status");
						$location.hash(adapter.name);
					});
				}
			}
		}
		else {
			Notification.add('fa-exclamation-circle', "Adapter '"+name+"' stopped!", false, function() {
				$location.path("status");
				$location.hash(adapter.name);
			});
		}
	});

	$scope.resetNotificationCount = function() { Notification.resetCount(); };
	$scope.$watch(function () { return Notification.getCount(); }, function () {
		$scope.notificationCount = Notification.getCount();
		$scope.notificationList = Notification.getLatest(5);
	});

	$scope.$on('IdleStart', function () {
		Poller.getAll().changeInterval(appConstants["console.idle.pollerInterval"]);

		var idleTimeout = (parseInt(appConstants["console.idle.timeout"]) > 0) ? parseInt(appConstants["console.idle.timeout"]) : false;
		if(!idleTimeout) return;

		SweetAlert.Warning({
			title: "Idle timer...",
			text: "Your session will be terminated in <span class='idleTimer'>60:00</span> minutes.",
			showConfirmButton: false,
			showCloseButton: true
		});
	});

	$scope.$on('IdleWarn', function (e, time) {
		var minutes = Math.floor(time/60);
		var seconds = Math.round(time%60);
		if(minutes < 10) minutes = "0" + minutes;
		if(seconds < 10) seconds = "0" + seconds;
		var elm = angular.element(".swal2-container").find(".idleTimer");
		elm.text(minutes + ":" + seconds);
	});

	$scope.$on('IdleTimeout', function () {
		SweetAlert.Info({
			title: "Idle timer...",
			text: "You have been logged out due to inactivity.",
			showCloseButton: true
		});
		$location.path("logout");
	});

	$scope.$on('IdleEnd', function () {
		var elm = angular.element(".swal2-container").find(".swal2-close");
		elm.click();

		Poller.getAll().changeInterval(appConstants["console.pollerInterval"]);
	});

	$scope.openInfoModel = function () {
		$uibModal.open({
			templateUrl: 'views/information.html',
//            size: 'sm',
			controller: 'InformationCtrl',
		});
	};

	$scope.sendFeedback = function (rating) {
		if(!appConstants["console.feedbackURL"])
			return;

		$(".rating i").each(function(i, e) {
			$(e).addClass("fa-star-o").removeClass("fa-star");
		});
		$uibModal.open({
			templateUrl: 'views/feedback.html',
			controller: 'FeedbackCtrl',
			resolve: {rating: function() { return rating; }},
		});
	};

	$scope.hoverFeedback = function(rating) {
		$(".rating i").removeClass("fa-star").addClass("fa-star-o");
		$(".rating i:nth-child(-n+"+ (rating + 1) +")").addClass("fa-star").removeClass("fa-star-o");
	};

	$scope.showStrutsConsoleDisabled = function () {
		SweetAlert.Warning({
			title: "Struts Console Disabled",
			text: "The struts console has been disabled. In order to enable it, set the property [strutsConsole.enabled] to true.",
		});
	}
}])

.controller('LoadingPageCtrl', ['$scope', 'Api', '$state', function($scope, Api, $state) {
	Api.Get("server/health", function() {
		$state.go("pages.status");
	}, function(data, statusCode) {
		if(statusCode == 401) return;

		if(data.status == "SERVICE_UNAVAILABLE") {
			$state.go("pages.status");
		} else {
			$state.go("pages.errorpage");
		}
	});
}])

.controller('ErrorPageCtrl', ['$scope', 'Api', '$state', '$interval', '$rootScope', '$timeout', function($scope, Api, $state, $interval, $rootScope, $timeout) {
	$scope.cooldownCounter = 0;
	$scope.viewStackTrace = false;

	var cooldown = function(data) {
		$scope.cooldownCounter = 60;
		if(data.status == "error" || data.status == "INTERNAL_SERVER_ERROR") {
			$rootScope.startupError = data.error;
			$scope.stackTrace = data.stackTrace;

			var interval = $interval(function() {
				$scope.cooldownCounter--;
				if($scope.cooldownCounter < 1) {
					$interval.cancel(interval);
					$scope.checkState();
				}
			}, 1000);
		} else if(data.status == "SERVICE_UNAVAILABLE") {
			$state.go("pages.status");
		}
	};

	$scope.checkState = function() {
		Api.Get("server/health", function() {
			$state.go("pages.status");
			$timeout(function() { window.location.reload(); }, 50);
		}, cooldown);
	};

	$scope.checkState();
}])

.controller('InformationCtrl', ['$scope', '$uibModalInstance', '$uibModal', 'Api', '$timeout', function($scope, $uibModalInstance, $uibModal, Api, $timeout) {
	$scope.error = false;
	Api.Get("server/info", function(data) {
		$.extend( $scope, data );
	}, function() {
		$scope.error = true;
	});

	$scope.close = function () {
		$uibModalInstance.close();
	};

	$scope.openCookieModel = function () {
		$uibModalInstance.close(); //close the current model

		$timeout(function() {
			$uibModal.open({
				templateUrl: 'views/common/cookieModal.html',
				size: 'lg',
				backdrop: 'static',
				controller: 'CookieModalCtrl',
			});
		});
	}
}])

.controller('CookieModalCtrl', ['$scope', 'GDPR', 'appConstants', '$rootScope', '$uibModalInstance', function($scope, GDPR, appConstants, $rootScope, $uibModalInstance) {
	$scope.cookies = GDPR.defaults;

	$rootScope.$on('appConstants', function() {
		$scope.cookies = {
				necessary: true,
				personalization: appConstants.getBoolean("console.cookies.personalization", true),
				functional: appConstants.getBoolean("console.cookies.functional", true)
		};
	});

	$scope.consentAllCookies = function() {
		$scope.savePreferences({
			necessary: true,
			personalization: true,
			functional: true
		});
	};

	$scope.close = function() {
		$uibModalInstance.close();
	}

	$scope.savePreferences = function(cookies) {
		GDPR.setSettings(cookies);
		$uibModalInstance.close();
	};
}])

.controller('errorController', ['$scope', 'Api', 'Debug', '$http', 'Misc', '$state', '$timeout', function($scope, Api, Debug, $http, Misc, $state, $timeout) {
	var timeout = null;
	$scope.retry = function() {
		$scope.retryInit = true;
		angular.element('.retryInitBtn i').addClass('fa-spin');

		$http.get(Misc.getServerPath()+"ConfigurationServlet").then(reload, reload).catch(function(error) {
			Debug.error("An error occured while foisting the IbisContext", error);
		});
	};
	function reload() {
		window.location.reload();
		$timeout.cancel(timeout);
		$timeout(function() {
			angular.element(".main").show();
			angular.element(".loading").hide();
		}, 100);
	}
	timeout = $timeout(function(){$scope.retry();}, 60000);
}])

.controller('FeedbackCtrl', ['$scope', '$uibModalInstance', '$http', 'rating', '$timeout', 'appConstants', 'SweetAlert', function($scope, $uibModalInstance, $http, rating, $timeout, appConstants, SweetAlert) {
	var URL = appConstants["console.feedbackURL"];
	$scope.form = {rating: rating, name: "", feedback: ""};

	$timeout(function() {
		while(rating >= 0) {
			setRate(rating);
			rating--;
		}
	}, 150);

	$scope.setRating = function (ev, i) {
		resetRating();
		$scope.form.rating = i;
		var j = i;
		while(j >= 0) {
			setRate(j);
			j--;
		}
	};
	function setRate(i) {
		$(".rating i.rating"+i).removeClass("fa-star-o");
		$(".rating i.rating"+i).addClass("fa-star");
	};
	function resetRating() {
		$(".rating i").each(function(i, e) {
			$(e).addClass("fa-star-o").removeClass("fa-star");
		});
	};

	$scope.submit = function (form) {
		form.rating++;
		$http.post(URL, form, {headers:{"Authorization": undefined}}).then(function(response) {
			if(response && response.data && response.data.result && response.data.result == "ok")
				SweetAlert.Success("Thank you for sending us feedback!");
			else
				SweetAlert.Error("Oops, something went wrong...", "Please try again later!");
		}).catch(function(error) {
			SweetAlert.Error("Oops, something went wrong...", "Please try again later!");
		});
		$uibModalInstance.close();
	};

	$scope.close = function () {
		$uibModalInstance.close();
	};
}])

.filter('configurationFilter', function() {
	return function(adapters, $scope) {
		if(!adapters || adapters.length < 1) return [];
		var r = {};
		for(adapterName in adapters) {
			var adapter = adapters[adapterName];

			if((adapter.configuration == $scope.selectedConfiguration || $scope.selectedConfiguration == "All") && ($scope.filter == undefined || $scope.filter[adapter.status]))
				r[adapterName] = adapter;
		}
		return r;
	};
})

.filter('searchFilter', function() {
	return function(adapters, $scope) {
		if(!adapters || adapters.length < 1) return [];

		if(!$scope.searchText || $scope.searchText.length == 0) return adapters;
		var searchText = $scope.searchText.toLowerCase();

		var r = {};
		for(adapterName in adapters) {
			var adapter = adapters[adapterName];

			if(JSON.stringify(adapter).replace(/"/g, '').toLowerCase().indexOf(searchText) > -1)
				r[adapterName] = adapter;
		}
		return r;
	};
})

.controller('StatusCtrl', ['$scope', 'Hooks', 'Api', 'SweetAlert', 'Poller', '$filter', '$state', 'Misc', '$anchorScroll', '$location',
		function($scope, Hooks, Api, SweetAlert, Poller, $filter, $state, Misc, $anchorScroll, $location) {

	var hash = $location.hash();
	var adapterName = $state.params.adapter;
	if(adapterName == "" && hash != "") { //If the adapter param hasn't explicitly been set
		adapterName = hash;
	} else {
		$location.hash(adapterName);
	}

	$scope.showContent = function(adapter) {
		if(adapter.status == "stopped") {
			return true;
		} else if(adapterName != "" && adapter.name == adapterName) {
			$anchorScroll();
			return true;
		} else {
			return false;
		}
	};

	this.filter = {
		"started": true,
		"stopped": true,
		"warning": true
	};
	$scope.filter = this.filter;
	$scope.applyFilter = function(filter) {
		$scope.filter = filter;
		$scope.updateQueryParams();
	};
	if($state.params.filter != "") {
		var filter = $state.params.filter.split("+");
		for(f in $scope.filter) {
			$scope.filter[f] = (filter.indexOf(f) > -1);
		}
	}
	$scope.searchText = "";
	if($state.params.search != "") {
		$scope.searchText = $state.params.search;
	}

	$scope.selectedConfiguration = "All";

	$scope.updateQueryParams = function() {
		var filterStr = [];
		for(f in $scope.filter) {
			if($scope.filter[f])
				filterStr.push(f);
		}
		var transitionObj = {};
		transitionObj.filter = filterStr.join("+");
		if($scope.selectedConfiguration != "All")
			transitionObj.configuration = $scope.selectedConfiguration;
		if($scope.searchText.length > 0)
			transitionObj.search = $scope.searchText;

		$state.transitionTo('pages.status', transitionObj, { notify: false, reload: false });
	};

	$scope.collapseAll = function() {
		$(".adapters").each(function(i,e) {
			var a = $(e).find("div.ibox-title");
			angular.element(a).scope().showContent = false;
		});
	};
	$scope.expandAll = function() {
		$(".adapters").each(function(i,e) {
			setTimeout(function() {
				var a = $(e).find("div.ibox-title");
				angular.element(a).scope().showContent = true;
			}, i * 10);
		});
	};
	$scope.stopAll = function() {
		var adapters = Array();
		for(adapter in $filter('configurationFilter')($scope.adapters, $scope)) {
			adapters.push(adapter);
		}
		Api.Put("adapters", {"action": "stop", "adapters": adapters});
	};
	$scope.startAll = function() {
		var adapters = Array();
		for(adapter in $filter('configurationFilter')($scope.adapters, $scope)) {
			adapters.push(adapter);
		}
		Api.Put("adapters", {"action": "start", "adapters": adapters});
	};
	$scope.reloadConfiguration = function() {
		if($scope.selectedConfiguration == "All") return;

		$scope.isConfigReloading[$scope.selectedConfiguration] = true;

		Poller.getAll().stop();
		Api.Put("configurations/"+$scope.selectedConfiguration, {"action": "reload"}, function() {
			startPollingForConfigurationStateChanges(function() {
				Poller.getAll().start();
			});
		});
	};
	$scope.reloading = false;
	$scope.fullReload = function() {
		$scope.reloading = true;
		Poller.getAll().stop();
		Api.Put("configurations", {"action": "reload"}, function() {
			$scope.reloading = false;
			startPollingForConfigurationStateChanges(function() {
				Poller.getAll().start();
			});
		});
	};

	function startPollingForConfigurationStateChanges(callback) {
		Poller.add("server/configurations", function(configurations) {
			$scope.updateConfigurations(configurations);

			var ready = true;
			for(var i in configurations) {
				var config = configurations[i];
				//When all configurations are in state STARTED or in state STOPPED with an exception, remove the poller
				if(config.state != "STARTED" && !(config.state == "STOPPED" && config.exception != null)) {
					ready = false;
					break;
				}
			}
			if(ready) { //Remove poller once all states are STARTED
				Poller.remove("server/configurations");
				if(callback != null && typeof callback == "function") callback();
			}
		}, true);
	}

	$scope.showReferences = function() {
		window.open($scope.configurationFlowDiagram);
	};
	$scope.configurationFlowDiagram;
	$scope.updateConfigurationFlowDiagram = function(configurationName) {
		var url = Misc.getServerPath() + 'iaf/api/configurations/';
		if(configurationName == "All") {
			url += "?flow=true";
		} else {
			url += configurationName + "/flow";
		}
		$scope.configurationFlowDiagram = url;
	}

	$scope.$on('appConstants', function() {
		$scope.updateConfigurationFlowDiagram($scope.selectedConfiguration);
	});

	$scope.isConfigStubbed = {};
	$scope.isConfigReloading = {};
	$scope.check4StubbedConfigs = function() {
		for(var i in $scope.configurations) {
			var config = $scope.configurations[i];
			$scope.isConfigStubbed[config.name] = config.stubbed;
			$scope.isConfigReloading[config.name] = config.state == "STARTING" || config.state == "STOPPING"; //Assume reloading when in state STARTING (LOADING) or in state STOPPING (UNLOADING)
		}
	};
	$scope.$watch('configurations', $scope.check4StubbedConfigs);

	$scope.changeConfiguration = function(name) {
		$scope.selectedConfiguration = name;
		$scope.updateAdapterSummary(name);
		$scope.updateQueryParams();
		$scope.updateConfigurationFlowDiagram(name);
	};
	if($state.params.configuration != "All")
		$scope.changeConfiguration($state.params.configuration);


	$scope.startAdapter = function(adapter) {
		adapter.state = 'starting';
		Api.Put("adapters/" + adapter.name, {"action": "start"});
	};
	$scope.stopAdapter = function(adapter) {
		adapter.state = 'stopping';
		Api.Put("adapters/" + adapter.name, {"action": "stop"});
	};
	$scope.startReceiver = function(adapter, receiver) {
		receiver.state = 'loading';
		Api.Put("adapters/" + adapter.name + "/receivers/" + receiver.name, {"action": "start"});
	};
	$scope.stopReceiver = function(adapter, receiver) {
		receiver.state = 'loading';
		Api.Put("adapters/" + adapter.name + "/receivers/" + receiver.name, {"action": "stop"});
	};
	$scope.addThread = function(adapter, receiver) {
		receiver.state = 'loading';
		Api.Put("adapters/" + adapter.name + "/receivers/" + receiver.name, {"action": "incthread"});
	};
	$scope.removeThread = function(adapter, receiver) {
		receiver.state = 'loading';
		Api.Put("adapters/" + adapter.name + "/receivers/" + receiver.name, {"action": "decthread"});
	};

}])

.controller('InfoBarCtrl', ['$scope', function($scope) {
	$scope.$on('loading', function(event, loading) { $scope.loading = loading; });
}])

.controller('LogoutCtrl', ['$scope', 'Poller', 'authService', 'Idle', function($scope, Poller, authService, Idle) {
	Poller.getAll().remove();
	Idle.unwatch();
	authService.logout();
}])

.controller('LoginCtrl', ['$scope', 'authService', '$timeout', 'Alert',
	function($scope, authService, $timeout, Alert) {
	$timeout(function() {
		$scope.notifications = Alert.get();
		angular.element(".main").show();
		angular.element(".loading").hide();
		angular.element("body").addClass("gray-bg");
	}, 500);
	authService.loggedin(); //Check whether or not the client is logged in.
	$scope.credentials = {};
	$scope.login = function(credentials) {
		authService.login(credentials.username, credentials.password);
	};
}])

.controller('NotificationsCtrl', ['$scope', 'Api', '$stateParams', 'Hooks', 'Notification',
	function($scope, Api, $stateParams, Hooks, Notification) {
	if($stateParams.id > 0) {
		$scope.notification = Notification.get($stateParams.id);
	}
	else {
		$scope.text = ("Showing a list with all notifications!");
	}

	Hooks.register("adapterUpdated:2", function(adapter) {
		console.warn("What is the scope of: ", adapter);
	});
}])

//** Ctrls **//
.controller('ManageConfigurationsCtrl', ['$scope', 'Api', function($scope, Api) {
	Api.Get("server/configurations", function(data) {
		$scope.updateConfigurations(data);
	});
}])

.controller('ManageConfigurationDetailsCtrl', ['$scope', '$state', 'Api', 'Debug', 'Misc', '$interval', 'SweetAlert', 'Toastr', function($scope, $state, Api, Debug, Misc, $interval, SweetAlert, Toastr) {
	$scope.loading = false;

	var promise = $interval(function() {
		update();
	}, 30000);
	$scope.$on('$destroy', function() {
		$interval.cancel(promise);
	});

	$scope.configuration = $state.params.name;
	function update() {
		$scope.loading = true;
		Api.Get("configurations/"+$state.params.name+"/versions", function(data) {
			for(x in data) {
				var configs = data[x];
				if(configs.active) {
					configs.actived = true;
				}
			}

			$scope.versions = data;
			$scope.loading = false;
		});
	};
	update();
	$scope.download = function(config) {
		window.open(Misc.getServerPath() + "iaf/api/configurations/"+config.name+"/versions/"+encodeURIComponent(config.version)+"/download");
	};
	$scope.deleteConfig = function(config) {
		var message = "";
		if(config.version) {
			message = "Are you sure you want to remove version '"+config.version+"'?";
		} else {
			message = "Are you sure?";
		}
		SweetAlert.Confirm({title:message}, function(imSure) {
			if(imSure) {
				Api.Delete("configurations/"+config.name+"/versions/"+encodeURIComponent(config.version), function() {
					Toastr.success("Successfully removed version '"+config.version+"'");
					update();
				});
			}
		});
	};

	$scope.activate = function(config) {
		for(x in $scope.versions) {
			var configs = $scope.versions[x];
			if(configs.version != config.version)
				configs.actived = false;
		}
		Api.Put("configurations/"+config.name+"/versions/"+encodeURIComponent(config.version), {activate:config.active}, function(data) {
			Toastr.success("Successfully changed startup config to version '"+config.version+"'");
		}, function() {
			update();
		});
	};

	$scope.scheduleReload = function(config) {
		Api.Put("configurations/"+config.name+"/versions/"+encodeURIComponent(config.version), {autoreload:config.autoreload}, function(data) {
			Toastr.success("Successfully "+(config.autoreload ? "enabled" : "disabled")+" Auto Reload for version '"+config.version+"'");
		}, function() {
			update();
		});
	};
}])

.controller('UploadConfigurationsCtrl', ['$scope', 'Api', function($scope, Api) {
	$scope.datasources = {};

	Api.Get("jdbc", function(data) {
		$.extend($scope, data);
		$scope.form.datasource = data.datasources[0];
	});

	$scope.form = {
			datasource:"",
			encoding:"",
			multiple_configs:false,
			activate_config:true,
			automatic_reload:false,
	};

	$scope.file = null;
	$scope.handleFile = function(files) {
		if(files.length == 0) {
			$scope.file = null;
			return;
		}
		$scope.file = files[0]; //Can only parse 1 file!
	};

	$scope.submit = function() {
		if($scope.file == null) return;

		var fd = new FormData();
		if($scope.form.datasource && $scope.form.datasource != "")
			fd.append("datasource", $scope.form.datasource);
		else
			fd.append("datasource", $scope.datasources[0]);

		fd.append("encoding", $scope.form.encoding);
		fd.append("multiple_configs", $scope.form.multiple_configs);
		fd.append("activate_config", $scope.form.activate_config);
		fd.append("automatic_reload", $scope.form.automatic_reload);
		fd.append("file", $scope.file, $scope.file.name);

		Api.Post("configurations", fd, function(data) {
			$scope.error = "";
			$scope.result = "";
			for(pair in data){
				if(data[pair] == "loaded"){
					$scope.result += "Successfully uploaded configuration ["+pair+"]<br/>";
				} else {
					$scope.error += "Could not upload configuration from the file ["+pair+"]: "+data[pair]+"<br/>";
				}
			}

			$scope.form = {
					datasource: $scope.datasources[0],
					encoding:"",
					multiple_configs:false,
					activate_config:true,
					automatic_reload:false,
			};
			if($scope.file != null) {
				angular.element(".form-file")[0].value = null;
				$scope.file = null;
			}
		}, function(errorData, status, errorMsg) {
			var error = (errorData) ? errorData.error : errorMsg;
			$scope.error = error;
			$scope.result = "";
		}, false);
	};

	$scope.reset = function() {
		$scope.result = "";
		$scope.error = "";
		$scope.form = {
				datasource: $scope.datasources[0],
				name:"",
				version:"",
				encoding:"",
				multiple_configs:false,
				activate_config:true,
				automatic_reload:false,
		};
	};
}])

.controller('ShowConfigurationCtrl', ['$scope', 'Api', '$state', '$location', function($scope, Api, $state, $location) {
	$scope.selectedConfiguration = ($state.params.name != '') ? $state.params.name : "All";
	$scope.loadedConfiguration = ($state.params.loaded != undefined && $state.params.loaded == false);

	$scope.update = function() {
		getConfiguration();
	};

	var anchor = $location.hash();
	$scope.changeConfiguration = function(name) {
		$scope.selectedConfiguration = name;
		$location.hash(''); //clear the hash from the url
		anchor = null; //unset hash anchor
		getConfiguration();
	};

	$scope.updateQueryParams = function() {
		var transitionObj = {};
		if($scope.selectedConfiguration != "All")
			transitionObj.name = $scope.selectedConfiguration;
		if(!$scope.loadedConfiguration)
			transitionObj.loaded = $scope.loadedConfiguration;

		$state.transitionTo('pages.configuration', transitionObj, { notify: false, reload: false });
	};

	$scope.clipboard = function() {
		if($scope.configuration) {
			var el = document.createElement('textarea');
			el.value = $scope.configuration;
			el.setAttribute('readonly', '');
			el.style.position = 'absolute';
			el.style.left = '-9999px';
			document.body.appendChild(el);
			el.select();
			document.execCommand('copy');
			document.body.removeChild(el);
		}
	}

	getConfiguration = function() {
		$scope.updateQueryParams();
		var uri = "configurations";
		if($scope.selectedConfiguration != "All") uri += "/" + $scope.selectedConfiguration;
		if($scope.loadedConfiguration) uri += "?loadedConfiguration=true";
		Api.Get(uri, function(data) {
			$scope.configuration = data;

			if(anchor) {
				$location.hash(anchor);
			}
		});
	};
	getConfiguration();
}])

.filter('variablesFilter', [function() {
	return function(variables, filterText) {
		var returnArray = new Array();

		filterText = filterText.toLowerCase();
		for(i in variables) {
			var variable = variables[i];
			if(JSON.stringify(variable).toLowerCase().indexOf(filterText) > -1) {
				returnArray.push(variable);
			}
		}

		return returnArray;
	};
}])

.controller('EnvironmentVariablesCtrl', ['$scope', 'Api', 'appConstants', function($scope, Api, appConstants) {
	$scope.variables = {};
	$scope.searchFilter = "";

	$scope.selectedConfiguration = null;
	$scope.changeConfiguration = function(name) {
		$scope.selectedConfiguration = name;
		$scope.configProperties = $scope.appConstants[name];
	};

	$scope.configProperties = [];
	$scope.environmentProperties = [];
	$scope.systemProperties = [];
	$scope.appConstants = [];
	Api.Get("environmentvariables", function(data) {
		var instanceName = null;
		for(var configName in data["Application Constants"]) {
			$scope.appConstants[configName] = convertPropertiesToArray(data["Application Constants"][configName]);
			if(instanceName == null) {
				instanceName = data["Application Constants"][configName]["instance.name"];
			}
		}
		$scope.changeConfiguration("All");
		$scope.environmentProperties = convertPropertiesToArray(data["Environment Variables"]);
		$scope.systemProperties = convertPropertiesToArray(data["System Properties"]);
	});

	function convertPropertiesToArray(propertyList) {
		var tmp = new Array();
		for(var variableName in propertyList) {
			tmp.push({
				key: variableName,
				val: propertyList[variableName]
			});
		}
		return tmp;
	}
}])

.controller('AdapterStatisticsCtrl', ['$scope', 'Api', '$stateParams', 'SweetAlert', '$timeout', '$filter', 'appConstants', 'Debug', function($scope, Api, $stateParams, SweetAlert, $timeout, $filter, appConstants, Debug) {
	var adapterName = $stateParams.name;
	if(!adapterName)
		return SweetAlert.Warning("Adapter not found!");
	$scope.adapterName = adapterName;
	$scope.refreshing = false;

	$scope.hourlyStatistics = {
		labels: [],
		data: [],
	};

	$scope.stats = [];
	var defaults = {"name": "Name", "count": "Count", "min": "Min", "max": "Max", "avg": "Average", "stdDev": "StdDev", "sum": "Sum", "first": "First", "last": "Last"};
	$scope.statisticsTimeBoundaries = angular.copy(defaults);
	$scope.statisticsSizeBoundaries = angular.copy(defaults);
	function populateBoundaries() {
		var timeBoundaries = appConstants["Statistics.boundaries"].split(",");
		var sizeBoundaries = appConstants["Statistics.size.boundaries"].split(",");
		var percBoundaries = appConstants["Statistics.percentiles"].split(",");
		Debug.info("appending Statistic.boundaries", timeBoundaries, sizeBoundaries, percBoundaries);

		for(i in timeBoundaries) {
			var j = timeBoundaries[i];
			$scope.statisticsTimeBoundaries[j+"ms"] = "< " + j + "ms";
		}
		for(i in sizeBoundaries) {
			var j = sizeBoundaries[i];
			$scope.statisticsSizeBoundaries[j+"B"] = "< " + j + "B";
		}
		for(i in percBoundaries) {
			var j = "p"+percBoundaries[i];
			$scope.statisticsTimeBoundaries[j] = j;
			$scope.statisticsSizeBoundaries[j] = j;
		}
	};
	if(appConstants["Statistics.boundaries"]) {
		populateBoundaries(); //AppConstants already loaded
	}
	else {
		$scope.$on('appConstants', populateBoundaries); //Wait for appConstants trigger to load
	}

	$scope.statisticsNames = [];
	$scope.refresh = function() {
		$scope.refreshing = true;
		Api.Get("adapters/"+adapterName+"/statistics", function(data) {
			$scope.stats = data;

			var labels = [];
			var chartData = [];
			for(i in data["hourly"]) {
				var a = data["hourly"][i];
				labels.push(a["time"]);
				chartData.push(a["count"]);
			}
			$scope.hourlyStatistics.labels = labels;
			$scope.hourlyStatistics.data = chartData;

			$timeout(function(){
				$scope.refreshing = false;
			}, 500);
		});
	};

	$scope.dataset = {
		fill: false,
		backgroundColor: "#2f4050",
		borderColor: "#2f4050",
	};
	$scope.options = {
		responsive: true,
		maintainAspectRatio: false,
		scales: {
			yAxes: [{
				display: true,
				scaleLabel: {
					display: true,
					labelString: 'Messages Per Hour'
				},
				ticks: {
					beginAtZero: true,
					suggestedMax: 10
				}
			}]
		},
		tooltips: {
			mode: 'index',
			intersect: false,
			displayColors: false,
		},
		hover: {
			mode: 'nearest',
			intersect: true
		}
	};

	$timeout(function(){
		$scope.refresh();
	}, 1000);
}])

.controller('StorageBaseCtrl', ['$scope', 'Api', '$state', 'SweetAlert', 'Misc', function($scope, Api, $state, SweetAlert, Misc) {
	$scope.notes = [];
	$scope.addNote = function(type, message, removeQueue) {
		$scope.notes.push({type:type, message: message});
	};
	$scope.closeNote = function(index) {
		$scope.notes.splice(index, 1);
	};
	$scope.closeNotes = function() {
		$scope.notes = [];
	};

	$scope.adapterName = $state.params.adapter;
	if(!$scope.adapterName)
		return SweetAlert.Warning("Invalid URL", "No adapter name provided!");
	$scope.storageSourceName = $state.params.storageSourceName;
	if(!$scope.storageSourceName)
		return SweetAlert.Warning("Invalid URL", "No receiver or pipe name provided!");
	$scope.storageSource = $state.params.storageSource;
	if(!$scope.storageSource)
		return SweetAlert.Warning("Invalid URL", "Component type [receivers] or [pipes] is not provided in url!");
	$scope.processState = $state.params.processState;
	if(!$scope.processState)
		return SweetAlert.Warning("Invalid URL", "No storage type provided!");

	$scope.base_url = "adapters/"+Misc.escapeURL($scope.adapterName)+ "/"+$scope.storageSource+"/"+Misc.escapeURL($scope.storageSourceName)+"/stores/"+$scope.processState;

	$scope.updateTable = function() {
		var table = $('#datatable').DataTable();
		if(table)
			table.draw();
	};

	$scope.doDeleteMessage = function(message, callback) {
		message.deleting = true;

		Api.Delete($scope.base_url+"/messages/"+encodeURIComponent(encodeURIComponent(message.id)), function() {
			if(callback != undefined && typeof callback == 'function')
				callback(message.id);
			$scope.addNote("success", "Successfully deleted message with ID: "+message.id);
			$scope.updateTable();
		}, function() {
			message.deleting = false;
			$scope.addNote("danger", "Unable to delete messages with ID: "+message.id);
			$scope.updateTable();
		}, false);
	};
	$scope.downloadMessage = function(messageId) {
		window.open(Misc.getServerPath() + "iaf/api/"+$scope.base_url+"/messages/"+encodeURIComponent(encodeURIComponent(messageId))+"/download");
	};

	$scope.doResendMessage = function(message, callback) {
		message.resending = true;

		Api.Put($scope.base_url+"/messages/"+encodeURIComponent(encodeURIComponent(message.id)), false, function() {
			if(callback != undefined && typeof callback == 'function')
				callback(message.id);
			$scope.addNote("success", "Successfully resent message with ID: "+message.id);
			$scope.updateTable();
		}, function(data) {
			message.resending = false;
			$scope.addNote("danger", "Unable to resend message ["+message.id+"]. "+data.error);
			$scope.updateTable();
		}, false);
	};
}])

.controller('AdapterStorageCtrl', ['$scope', 'Api', '$compile', 'Cookies','Session', 'SweetAlert', function($scope, Api, $compile, Cookies, Session, SweetAlert) {
	$scope.closeNotes();
	$scope.selectedMessages = [];
	$scope.targetStates = [];
	var a = '';

	a += '<input icheck type="checkbox" ng-model="selectedMessages[message.id]"/>';
	a += '<div ng-show="!selectedMessages[message.id]">';
	a += '<a ui-sref="pages.storage.view({adapter:adapterName,receiver:receiverName,processState:processState,messageId:message.id})" class="btn btn-info btn-xs" type="button"><i class="fa fa-file-text-o"></i> View</a>';
	a += '<button ng-if="::processState==\'Error\'" ladda="message.resending" data-style="slide-down" title="Resend Message" ng-click="resendMessage(message)" class="btn btn-warning btn-xs" type="button"><i class="fa fa-repeat"></i> Resend</button>';
	a += '<button ng-if="::processState==\'Error\'" ladda="message.deleting" data-style="slide-down" title="Delete Message" ng-click="deleteMessage(message)" class="btn btn-danger btn-xs" type="button"><i class="fa fa-times"></i> Delete</button>';
	a += '<button title="Download Message" ng-click="downloadMessage(message.id)" class="btn btn-info btn-xs" type="button"><i class="fa fa-arrow-circle-o-down"></i> Download</button>';
	a += '</div';

	var columns = [
		{ "data": null, defaultContent: a, className: "m-b-xxs storageActions", bSortable: false},
		{ "name": "pos", "data": "position", bSortable: false },
		{ "name": "id", "data": "id", bSortable: false },
		{ "name": "insertDate", "data": "insertDate", className: "date" },
		{ "name": "host", "data": "host", bSortable: false },
		{ "name": "originalId", "data": "originalId", bSortable: false },
		{ "name": "correlationId", "data": "correlationId", bSortable: false },
		{ "name": "comment", "data": "comment", bSortable: false },
		{ "name": "expiryDate", "data": "expiryDate", className: "date", bSortable: false },
		{ "name": "label", "data": "label", bSortable: false },
	];
	var filterCookie = Cookies.get($scope.processState+"Filter");
	if(filterCookie) {
		for(let column in columns) {
			if(column.name && filterCookie[column.name] === false) {
				column.visible = false;
			}
		}
		$scope.displayColumn = filterCookie;
	} else {
		$scope.displayColumn = {
			id: true,
			insertDate: true,
			host: true,
			originalId: true,
			correlationId: true,
			comment: true,
			expiryDate: true,
			label: true,
		}
	}
	
	$scope.searchUpdated = function() {
		$scope.searching = true;
		$scope.updateTable();
	};
	
	$scope.dtOptions = {
		stateSave: true,
		stateSaveCallback: function(settings, data) {
			data.columns = columns;
			Session.set('DataTable'+$scope.processState, data);
		},
		stateLoadCallback: function(settings) {
			return Session.get('DataTable'+$scope.processState);
		},
		drawCallback: function( settings ) {
			// reset visited rows with all draw actions e.g. pagination, filter, search
			$scope.selectedMessages = [];
			var table = $('#datatable').DataTable();
			var data = table.rows( {page:'current'} ).data();
			// visit rows in the current page once (draw event is fired after rowcallbacks)
			for(var i=0;i<data.length;i++){
				$scope.selectedMessages[data[i].id] = false;
			}
		},
		rowCallback: function(row, data) {
			var row = $(row);// .children("td:first").addClass("m-b-xxs");
			row.children("td.date").each(function(_, element) {
				var time = $(this).text();
				if(time)
					$(element).attr({"to-date": "", "time": time });
			});
			var scope = $scope.$new();
			scope.message = data;
			$scope.selectedMessages[data.id] = false;
			$compile(row)(scope);
		},
		searching: false,
		scrollX: true,
		bAutoWidth: false,
		orderCellsTop: true,
		serverSide: true,
		processing: true,
		paging: true,
		lengthMenu: [10,25,50,100,500,999],
		order: [[ 3, 'asc' ]],
		columns: columns,
		columnDefs: [ {
			targets: 0,
			render: function ( data, type, row ) {
				if(type === 'display'){
					for(let i in data){
						var columnData = data[i];
						if(typeof columnData == 'string' && columnData.length > 30)
							data[i] = '<span class="ellipsis" title="'+columnData+'">'+columnData.substr(0, 15)+' &#8230; '+columnData.substr(-15)+'</span>';
					}
				}
				return data;
			}
		}],
		sAjaxDataProp: 'messages',
		ajax: function (data, callback, settings) {
			var start = data.start;
			var length = data.length;
			var order = data.order[0];
			var direction = order.dir; // asc or desc

			var url = $scope.base_url+"?max="+length+"&skip="+start+"&sort="+direction;
			let search = $scope.search;
			let searchSession = {};
			for(let column in search) {
				let text = search[column];
				if(text) {
					url += "&"+column+"="+text;
					searchSession[column] = text;
				}
			}
			Session.set('search', searchSession);
			Api.Get(url, function(response) {
				response.draw = data.draw;
				response.recordsTotal = response.totalMessages;
				$scope.targetStates = response.targetStates;
				callback(response);
				$scope.searching = false;
				$scope.clearSearchLadda = false;
			}, function(error){
				$scope.searching = false;
				$scope.clearSearchLadda = false;
			});
		}
	};

	let searchSession = Session.get('search');
	$scope.search = {
		id: searchSession ? searchSession['id'] : "",
		startDate: searchSession ? searchSession["startDate"] : "",
		endDate: searchSession ? searchSession["endDate"] : "",
		host: searchSession ? searchSession["host"] : "",
		messageId: searchSession ? searchSession["messageId"] : "",
		correlationId: searchSession ? searchSession["correlationId"] : "",
		comment: searchSession ? searchSession["comment"] : "",
		label: searchSession ? searchSession["label"] : "",
		message: searchSession ? searchSession["message"] : ""
	};

	$scope.clearSearch = function() {
		$scope.clearSearchLadda = true;
		Session.remove('search');
		$scope.search = {};
		$scope.updateTable();
	};

	$scope.filterBoxExpanded = false;
	var search = $scope.search;
	if(search){
		for(let column in search) {
			let value = search[column];
			if(value && value != "") {
				$scope.filterBoxExpanded = true;
			}
		}
	}

	$scope.updateFilter = function(column) {
		Cookies.set($scope.processState+"Filter", $scope.displayColumn);

		let table = $('#datatable').DataTable();
		if(table) {
			let tableColumn = table.column(column+":name");
			if(tableColumn && tableColumn.length == 1)
				tableColumn.visible( $scope.displayColumn[column] );
			table.draw();
		}
	}

	$scope.resendMessage = $scope.doResendMessage;
	$scope.deleteMessage = $scope.doDeleteMessage;

	$scope.selectAll = function() {
		for(i in $scope.selectedMessages) {
			$scope.selectedMessages[i] = true;
		}
	}
	$scope.unselectAll = function() {
		for(i in $scope.selectedMessages) {
			$scope.selectedMessages[i] = false;
		}
	}

	$scope.messagesResending = false;
	$scope.messagesDeleting = false;
	function getFormData() {
		var messageIds = [];
		for(i in $scope.selectedMessages) {
			if($scope.selectedMessages[i]) {
				messageIds.push(i);
				$scope.selectedMessages[i] = false;//unset the messageId
			}
		}

		var fd = new FormData();
		fd.append("messageIds", messageIds);
		return fd;
	}
	$scope.resendMessages = function() {
		let fd = getFormData();
		if($scope.isSelectedMessages(fd)) {
			$scope.messagesResending = true;
			Api.Post($scope.base_url, fd, function() {
				$scope.messagesResending = false;
				$scope.addNote("success", "Successfully resent messages");
				$scope.updateTable();
			}, function(data) {
				$scope.messagesResending = false;
				$scope.addNote("danger", "Something went wrong, unable to resend all messages!");
				$scope.updateTable();
			});
		}
	}
	$scope.deleteMessages = function() {
		let fd = getFormData();
		if($scope.isSelectedMessages(fd)) {
			$scope.messagesDeleting = true;
			Api.Delete($scope.base_url, fd, function() {
				$scope.messagesDeleting = false;
				$scope.addNote("success", "Successfully deleted messages");
				$scope.updateTable();
			}, function(data) {
				$scope.messagesDeleting = false;
				$scope.addNote("danger", "Something went wrong, unable to delete all messages!");
				$scope.updateTable();
			});
		}
	}

	$scope.downloadMessages = function() {
		let fd = getFormData();
		if($scope.isSelectedMessages(fd)) {
			$scope.messagesDownloading = true;
			Api.Post($scope.base_url+"/messages/download", fd, function(response) {
				let blob = new Blob([response], {type: 'application/octet-stream'});
				let downloadLink = document.createElement('a');
				downloadLink.href = window.URL.createObjectURL(blob);
				downloadLink.setAttribute('download', 'messages.zip');
				document.body.appendChild(downloadLink);
				downloadLink.click();
				downloadLink.parentNode.removeChild(downloadLink);
				$scope.addNote("success", "Successfully downloaded messages");
				$scope.messagesDownloading = false;
			}, function(data) {
				$scope.messagesDownloading = false;
				$scope.addNote("danger", "Something went wrong, unable to download selected messages!");
			}, null, 'blob');
		}
	}

	$scope.changingProcessState = false;
	$scope.changeProcessState = function(processState, targetState) {
		let fd = getFormData();
		if($scope.isSelectedMessages(fd)) {
			$scope.changingProcessState = true;
			Api.Post($scope.base_url+"/move/"+targetState, fd, function() {
				$scope.changingProcessState = false;
				$scope.addNote("success", "Successfully changed the state of messages to "+targetState);
				$scope.updateTable();
			}, function(data) {
				$scope.changingProcessState = false;
				$scope.addNote("danger", "Something went wrong, unable to move selected messages!");
				$scope.updateTable();
			});
		}
	}

	$scope.isSelectedMessages = function(data){
		let selectedMessages = data.get("messageIds");
		if(!selectedMessages || selectedMessages.length == 0){
			SweetAlert.Warning("No message selected!");
			return false;
		} else {
			return true;
		}
	};
}])

.controller('AdapterViewStorageIdCtrl', ['$scope', 'Api', '$state', 'SweetAlert', function($scope, Api, $state, SweetAlert) {
	$scope.message = {};
	$scope.closeNotes();

	$scope.message.id = $state.params.messageId;
	if(!$scope.message.id)
		return SweetAlert.Warning("Invalid URL", "No message id provided!");

	Api.Get($scope.base_url+"/messages/"+encodeURIComponent(encodeURIComponent($scope.message.id)), function(data) {
		$scope.metadata=JSON.parse(data);
	}, function(_, statusCode, statusText) {
		if(statusCode == 500) {
			SweetAlert.Warning("An error occured while opening the message", "message id ["+$scope.message.id+"] error ["+statusText+"]");
		} else {
			SweetAlert.Warning("Message not found", "message id ["+$scope.message.id+"] error ["+statusText+"]");
		}
		$state.go("pages.storage.list", {adapter:$scope.adapterName, storageSource:$scope.storageSource, storageSourceName:$scope.storageSourceName, processState:$scope.processState});
	}, {responseType:'text', transformResponse: function(data) {
		return data;
	}});

	$scope.resendMessage = function(message) {
		$scope.doResendMessage(message, function(messageId) {
			//Go back to the storage list if successful
			$state.go("pages.storage.list", {adapter:$scope.adapterName, storageSource:$scope.storageSource, storageSourceName:$scope.storageSourceName, processState:$scope.processState});
		});
	};

	$scope.deleteMessage = function(message) {
		$scope.doDeleteMessage(message, function(messageId) {
			//Go back to the storage list if successful
			$state.go("pages.storage.list", {adapter:$scope.adapterName, storageSource:$scope.storageSource, storageSourceName:$scope.storageSourceName, processState:$scope.processState});
		});
	};
}])

<<<<<<< HEAD
.controller('PipeMessageLogBaseCtrl', ['$scope', 'Misc', '$state', 'SweetAlert', function($scope, Misc, $state, SweetAlert) {
	$scope.adapterName = $state.params.adapter;
	if(!$scope.adapterName)
		return SweetAlert.Warning("Invalid URL", "No adapter name provided!");
	$scope.pipeName = $state.params.pipe;
	if(!$scope.pipeName)
		return SweetAlert.Warning("Invalid URL", "No pipe name provided!");

	var base_url = "adapters/"+$scope.adapterName+"/pipes/"+$scope.pipeName+"/messages";
	$scope.downloadMessage = function(messageId) {
		window.open(Misc.getServerPath() + "iaf/api/"+base_url+"/"+encodeURIComponent(encodeURIComponent(messageId))+"/download");
	};

	$scope.updateTable = function() {
		var table = $('#datatable').DataTable();
		if(table)
			table.draw();
	};
}])

.controller('PipeMessageLogListCtrl', ['$scope', 'Api', 'Cookies', '$compile', function($scope, Api, Cookies, $compile) {
	var base_url = "adapters/"+$scope.adapterName+"/pipes/"+$scope.pipeName+"/messages";

	var a =  '<a ui-sref="pages.pipemessagelog.view({adapter:adapterName,pipe:pipeName,messageId:message.id})" class="btn btn-info btn-xs" type="button"><i class="fa fa-file-text-o"></i> View</a>';
		a += '<button title="Download Message" ng-click="downloadMessage(message.id)" class="btn btn-info btn-xs" type="button"><i class="fa fa-arrow-circle-o-down"></i> Download</button>';

	var columns = [
		{ "data": null, defaultContent: a, className: "m-b-xxs storageActions", bSortable: false},
		{ "name": "pos", "data": "position", bSortable: false },
		{ "name": "id", "data": "id", bSortable: false },
		{ "name": "insertDate", "data": "insertDate", className: "date" },
		{ "name": "host", "data": "host", bSortable: false },
		{ "name": "originalId", "data": "originalId", bSortable: false },
		{ "name": "correlationId", "data": "correlationId", bSortable: false },
		{ "name": "comment", "data": "comment", bSortable: false },
		{ "name": "expiryDate", "data": "expiryDate", className: "date", bSortable: false },
		{ "name": "label", "data": "label", bSortable: false },
	];

	var filterCookie = Cookies.get("PipeMessageLogFilter");
	if(filterCookie) {
		for(i in columns) {
			var column = columns[i];
			if(column.name && filterCookie[column.name] === false) {
				column.visible = false;
			}
		}
		$scope.displayColumn = filterCookie;
	} else {
		$scope.displayColumn = {
			id: true,
			insertDate: true,
			host: true,
			originalId: true,
			correlationId: true,
			comment: true,
			expiryDate: true,
			label: true,
		}
	}

	$scope.dtOptions = {
		stateSave: true,
		rowCallback: function(row, data) {
			var row = $(row);// .children("td:first").addClass("m-b-xxs");
			row.children("td.date").each(function(_, element) {
				var time = $(this).text();
				if(time)
					$(element).attr({"to-date": "", "time": time });
			});
			var scope = $scope.$new();
			scope.message = data;
			$compile(row)(scope);
		},
		searching: false,
		scrollX: true,
		bAutoWidth: false,
		orderCellsTop: true,
		serverSide: true,
		processing: true,
		paging: true,
		order: [[ 2, 'desc' ]],
		columns: columns,
		sAjaxDataProp: 'messages',
		ajax: function (data, callback, settings) {
			var start = data.start;
			var length = data.length;
			var order = data.order[0];
			var direction = order.dir; // asc or desc

			var url = base_url+"?max="+length+"&skip="+start+"&sort="+direction;
			var search = $scope.search;
			for(column in search) {
				var value = search[column];
				if(value) {
					url += "&"+column+"="+value;
				}
			}
			Api.Get(url, function(response) {
				response.draw = data.draw;
				response.recordsTotal = response.totalMessages;
				response.recordsFiltered = response.messages.length;
				callback(response);
			});
		}
	};

	$scope.updateFilter = function(column) {
		Cookies.set("PipeMessageLogFilter", $scope.displayColumn);

		var table = $('#datatable').DataTable();
		if(table) {
			var tableColumn = table.column(column+":name");
			if(tableColumn && tableColumn.length == 1)
				tableColumn.visible( $scope.displayColumn[column] );
			table.draw();
		}
	}

	$scope.search = {
		id: "",
		startDate: "",
		type: "",
		host: "",
		messageId: "",
		correlationId: "",
		comment: "",
		label: "",
	};
}])

.controller('PipeMessageLogViewCtrl', ['$scope', 'Api', '$state', 'SweetAlert', function($scope, Api, $state, SweetAlert) {
	$scope.message = {};

	$scope.message.id = $state.params.messageId;
	if(!$scope.message.id)
		return SweetAlert.Warning("Invalid URL", "No message id provided!");

	var url = "adapters/"+$scope.adapterName+"/pipes/"+$scope.pipeName+"/messages/"+encodeURIComponent(encodeURIComponent($scope.message.id));
	Api.Get(url, function(data) {
		$scope.metadata = JSON.parse(data);
	}, function(_, statusCode, statusText) {
		if(statusCode == 500) {
			SweetAlert.Warning("An error occured while opening the message", "message id ["+$scope.message.id+"] error ["+statusText+"]");
		} else {
			SweetAlert.Warning("Message not found", "message id ["+$scope.message.id+"] error ["+statusText+"]");
		}
		$state.go("pages.pipemessagelog.list", {adapter:$scope.adapterName, pipe:$scope.pipeName});
	}, {responseType:'text', transformResponse: function(data) {
		return data;
	}});

}])
.controller('ConnectionOverviewCtrl', ['$scope', 'Api', function($scope, Api) {
	$scope.dtOptions = {
		processing: true,
		lengthMenu: [50,100,250,500],
		columns : [
			{"data": "adapterName", bSortable: false},
			{"data": "componentName", bSortable: false},
			{"data": "domain", bSortable: false},
			{"data": "destination", bSortable: false},
			{"data": "direction", bSortable: false}
		],
		sAjaxDataProp: 'data',
		ajax: function (data, callback, settings) {
			Api.Get("connections", function(response) {
				response.draw = data.draw;
				response.recordsTotal = response.data.length;
				response.recordsFiltered = response.data.length;
				callback(response);
			});
		},
		initComplete: function () {
			this.api().columns([2,4]).every( function () {
				var column = this;
				var select = $('<select><option value=""></option></select>')
					.appendTo( $(column.header()) )
					.on( 'change', function () {
						var val = $.fn.dataTable.util.escapeRegex(
							$(this).val()
						);
						column.search( val ? '^'+val+'$' : '', true, false ).draw();
					});

					column.data().unique().sort().each( function ( d, j ) {
						select.append( '<option value="'+d+'">'+d+'</option>' )
					});
			});
			this.api().columns([0,1,3]).every( function () {
				var column = this;
				$('<input type="text" style="display:block; font-size:12px" placeholder="Search..." />')
					.appendTo( $(column.header()) )
					.on( 'keyup change clear', function () {
						if ( column.search() !== this.value ) {
							column.search( this.value ).draw();
						}
					});
			});
		}
	};

}])
=======
>>>>>>> 973c555a
.controller('WebservicesCtrl', ['$scope', 'Api', 'Misc', function($scope, Api, Misc) {
	$scope.rootURL = Misc.getServerPath();
	Api.Get("webservices", function(data) {
		$.extend($scope, data);
	});
}])

.controller('SecurityItemsCtrl', ['$scope', 'Api', '$rootScope', function($scope, Api, $rootScope) {
	$scope.sapSystems = [];
	$scope.serverProps;
	$scope.authEntries = [];
	$scope.jmsRealms = [];
	$scope.securityRoles = [];
	$scope.certificates = [];
	for(a in $rootScope.adapters) {
		var adapter = $rootScope.adapters[a];
		if(adapter.pipes) {
			for(p in adapter.pipes) {
				var pipe = adapter.pipes[p];
				if(pipe.certificate)
					$scope.certificates.push({
						adapter: a,
						pipe: p.name,
						certificate: pipe.certificate
					});
			}
		}
	}

	Api.Get("securityitems", function(data) {
		$.extend($scope, data);
	});
}])

.controller('SchedulerCtrl', ['$scope', 'Api', 'Poller', '$state', 'SweetAlert', function($scope, Api, Poller, $state, SweetAlert) {
	$scope.jobs = {};
	$scope.scheduler = {};
	$scope.searchFilter = "";

	Poller.add("schedules", function(data) {
		$.extend($scope, data);
	}, true, 5000);
	$scope.$on('$destroy', function() {
		Poller.remove("schedules");
	});

	$scope.start = function() {
		Api.Put("schedules", {action: "start"});
	};

	$scope.pauseScheduler = function() {
		Api.Put("schedules", {action: "pause"});
	};

	$scope.pause = function(jobGroup, jobName) {
		Api.Put("schedules/"+jobGroup+"/job/"+jobName, {action: "pause"});
	};

	$scope.resume = function(jobGroup, jobName) {
		Api.Put("schedules/"+jobGroup+"/job/"+jobName, {action: "resume"});
	};

	$scope.remove = function(jobGroup, jobName) {
		SweetAlert.Confirm({title:"Please confirm the deletion of '"+jobName+"'"}, function(imSure) {
			if(imSure) {
				Api.Delete("schedules/"+jobGroup+"/job/"+jobName);
			}
		});
	};

	$scope.trigger = function(jobGroup, jobName) {
		Api.Put("schedules/"+jobGroup+"/job/"+jobName, {action: "trigger"});
	};

	$scope.edit = function(jobGroup, jobName) {
		$state.go('pages.edit_schedule', {name:jobName,group:jobGroup});
	};
}])

.controller('AddScheduleCtrl', ['$scope', 'Api', 'Misc', function($scope, Api, Misc) {
	$scope.state = [];
	$scope.addLocalAlert = function(type, message) {
		$scope.state.push({type:type, message: message});
	};

	$scope.form = {
			name:"",
			group:"",
			adapter:"",
			receiver:"",
			cron:"",
			interval:-1,
			message:"",
			description:"",
			locker:false,
			lockkey:"",
			persistent:true,
	};

	$scope.submit = function() {
		var fd = new FormData();
		$scope.state = [];

		fd.append("name", $scope.form.name);
		fd.append("group", $scope.form.group);
		fd.append("adapter", $scope.form.adapter);
		fd.append("receiver", $scope.form.receiver);
		fd.append("cron", $scope.form.cron);
		fd.append("interval", $scope.form.interval);
		fd.append("persistent", $scope.form.persistent);
		fd.append("message", $scope.form.message);
		fd.append("description", $scope.form.description);
		fd.append("locker", $scope.form.locker);
		fd.append("lockkey", $scope.form.lockkey);

		Api.Post("schedules", fd, function(data) {
			$scope.addLocalAlert("success", "Successfully added schedule!");
			$scope.form = {
					name:"",
					group:"",
					adapter:"",
					receiver:"",
					cron:"",
					interval:-1,
					message:"",
					description:"",
					locker:false,
					lockkey:"",
					persistent:true,
			};
		}, function(errorData, status, errorMsg) {
			var error = (errorData) ? errorData.error : errorMsg;
			$scope.addLocalAlert("warning", error);
		}, false);
	};
}])

.controller('EditScheduleCtrl', ['$scope', 'Api', '$stateParams', function($scope, Api, $stateParams) {
	$scope.state = [];
	$scope.addLocalAlert = function(type, message) {
		$scope.state.push({type:type, message: message});
	};
	var url ="schedules/"+$stateParams.group+"/job/"+$stateParams.name;
	$scope.editMode = true;

	$scope.form = {
			name:"",
			group:"",
			adapter:"",
			receiver:"",
			cron:"",
			interval:-1,
			message:"",
			description:"",
			locker:false,
			lockkey:"",
			persistent:true,
	};

	Api.Get(url, function(data) {
		$scope.form = {
				name: data.name,
				group: data.group,
				adapter: data.adapter,
				receiver: "",
				cron: data.triggers[0].cronExpression,
				interval: data.triggers[0].repeatInterval,
				message: data.message,
				description: data.description,
				locker: data.locker,
				lockkey: data.lockkey,
				persistent: true,
		};
	});

	$scope.submit = function(form) {
		var fd = new FormData();
		$scope.state = [];

		fd.append("name", $scope.form.name);
		fd.append("group", $scope.form.group);
		fd.append("adapter", $scope.form.adapter);
		fd.append("receiver", $scope.form.receiver);
		if($scope.form.cron)
			fd.append("cron", $scope.form.cron);
		if($scope.form.interval)
			fd.append("interval", $scope.form.interval);
		fd.append("persistent", $scope.form.persistent);
		fd.append("message", $scope.form.message);
		fd.append("description", $scope.form.description);
		fd.append("locker", $scope.form.locker);
		if($scope.form.lockkey)
			fd.append("lockkey", $scope.form.lockkey);

		Api.Put(url, fd, function(data) {
			$scope.addLocalAlert("success", "Successfully edited schedule!");
		}, function(errorData, status, errorMsg) {
			var error = (errorData) ? errorData.error : errorMsg;
			$scope.addLocalAlert("warning", error);
		}, false);
	};

}])

.controller('LoggingCtrl', ['$scope', 'Api', 'Misc', '$timeout', '$state','$stateParams', function($scope, Api, Misc, $timeout, $state, $stateParams) {
	$scope.viewFile = false;

	var getFileType = function (fileName){
		if(fileName.indexOf('-stats_') >= 0)
			return 'stats';
		else if(fileName.indexOf('_xml.log') >= 0)
			return 'log4j';
		else if(fileName.indexOf('-stats_') >= 0 || fileName.indexOf('_xml.log') >= 0)
			return 'xml';
		else if(fileName.indexOf('-stats_') < 0 && fileName.indexOf('_xml.log') < 0)
			return 'html';
	};

	var openFile = function (file) {
		var resultType = "";
		var params = "";
		var as = getFileType(file.name);
		switch (as) {
		case "stats":
			resultType = "html";
			params += "&stats=true";
			break;

		case "log4j":
			resultType = "html";
			params += "&log4j=true";

		default:
			resultType = as;
			break;
		}

		var URL = Misc.getServerPath() + "FileViewerServlet?resultType=" + resultType + "&fileName=" + Misc.escapeURL(file.path) + params;
		if(resultType == "xml") {
			window.open(URL, "_blank");
			return;
		}

		$scope.viewFile = URL;
		$timeout(function() {
			var iframe = angular.element("iframe");

			iframe[0].onload = function() {
				var iframeBody = $(iframe[0].contentWindow.document.body);
				iframe.css({"height": iframeBody.height() + 50});
			};
		});
	};

	$scope.closeFile = function () {
		$scope.viewFile = false;
		$state.transitionTo('pages.logging_show', {directory: $scope.directory});
	};

	$scope.download = function (file) {
		var url = Misc.getServerPath() + "FileViewerServlet?resultType=bin&fileName=" + Misc.escapeURL(file.path);
		window.open(url, "_blank");
	};

	$scope.alert = false;
	var openDirectory = function (directory) {
		var url = "logging";
		if(directory) {
			url = "logging?directory="+directory;
		}

		Api.Get(url, function(data) {
			$scope.alert = false;
			$.extend($scope, data);
			$scope.path = data.directory;
			if(data.count > data.list.length) {
				$scope.alert = "Total number of items ["+data.count+"] exceeded maximum number, only showing first ["+(data.list.length-1)+"] items!";
			}
		}, function(data) {
			$scope.alert = (data) ? data.error : "An unknown error occured!";
		}, false);
	};

	$scope.open = function(file) {
		if(file.type == "directory") {
			$state.transitionTo('pages.logging_show', {directory: file.path});
		} else {
			$state.transitionTo('pages.logging_show', {directory: $scope.directory, file: file.name}, { notify: false, reload: false });
		}
	};

	//This is only false when the user opens the logging page
	var directory = ($stateParams.directory && $stateParams.directory.length > 0) ? $stateParams.directory : false;
	//The file param is only set when the user copy pastes an url in their browser
	if($stateParams.file && $stateParams.file.length > 0) {
		var file = $stateParams.file;

		$scope.directory = directory;
		$scope.path = directory+"/"+file;
		openFile({path: directory+"/"+file, name: file});
	}
	else {
		openDirectory(directory);
	}
}])

.controller('LogSettingsCtrl', ['$scope', 'Api', 'Misc', '$timeout', '$state','Toastr', function($scope, Api, Misc, $timeout, $state, Toastr) {
	$scope.updateDynamicParams = false;

	$scope.loggers = {};
	var logURL = "server/logging";
	function updateLogInformation() {
		Api.Get(logURL+"/settings", function(data) {
			$scope.loggers = data.loggers;
			$scope.loggersLength = Object.keys(data.loggers).length;
			$scope.definitions = data.definitions;
		}, function(data) {
			console.error(data);
		});
	}
	updateLogInformation();

	$scope.errorLevels = ["DEBUG", "INFO", "WARN", "ERROR"];
	Api.Get(logURL, function(data) {
		$scope.form = data;
		$scope.errorLevels = data.errorLevels;
	});

	$scope.form = {
		loglevel: "DEBUG",
		logIntermediaryResults: true,
		maxMessageLength: -1,
		errorLevels: $scope.errorLevels,
		enableDebugger: true,
	};

	//Root logger level
	$scope.changeRootLoglevel = function(level) {
		$scope.form.loglevel = level;
	};

	//Individual level
	$scope.changeLoglevel = function(logger, level) {
		Api.Put(logURL+"/settings", {logger:logger, level:level}, function() {
			Toastr.success("Updated logger ["+logger+"] to ["+level+"]");
			updateLogInformation();
		});
	};

	//Reconfigure Log4j2
	$scope.reconfigure = function () {
		Api.Put(logURL+"/settings", {reconfigure:true}, function() {
			Toastr.success("Reconfigured log definitions!");
			updateLogInformation();
		});
	}

	$scope.submit = function(formData) {
		$scope.updateDynamicParams = true;
		Api.Put(logURL, formData, function() {
			Api.Get(logURL, function(data) {
				$scope.form = data;
				$scope.updateDynamicParams = false;
				Toastr.success("Successfully updated log configuration!");
				updateLogInformation();
			});
		}, function() {
			$scope.updateDynamicParams = false;
		});
	};
}])

.controller('IBISstoreSummaryCtrl', ['$scope', 'Api', '$location', function($scope, Api, $location) {
	$scope.datasources = {};

	Api.Get("jdbc", function(data) {
		$.extend($scope, data);
		$scope.form = {datasource: data.datasources[0]};
	});

	if($location.search() && $location.search().datasource != null) {
		var datasource = $location.search().datasource;
		fetch(datasource);
	}
	function fetch(datasource) {
		Api.Post("jdbc/summary", JSON.stringify({datasource: datasource}), function(data) {
			$scope.error = "";
			$.extend($scope, data);
		}, function(errorData, status, errorMsg) {
			var error = (errorData) ? errorData.error : errorMsg;
			$scope.error = error;
			$scope.result = "";
		}, false);
	}

	$scope.submit = function(formData) {
		if(!formData) formData = {};

		if(!formData.datasource) formData.datasource = $scope.datasources[0] || false;
		$location.search('datasource', formData.datasource);
		fetch(formData.datasource);
	};

	$scope.reset = function() {
		$location.search('datasource', null);
		$scope.result = "";
		$scope.error = "";
	};
}])

.controller('LiquibaseScriptCtrl', ['$scope', 'Api', 'Misc', function($scope, Api, Misc) {
	$scope.file = null;
	$scope.handleFile = function(files) {
		if(files.length == 0) {
			$scope.file = null;
			return;
		}
		$scope.file = files[0]; //Can only parse 1 file!
	};

	Api.Get("jdbc/liquibase", function(data) {
		$.extend($scope, data);
		if($scope.configurationsWithLiquibaseScript && $scope.configurationsWithLiquibaseScript.length > 0) {
			$scope.form = {configuration: $scope.configurationsWithLiquibaseScript[0]};
		}
	});

	$scope.download = function() {
		window.open(Misc.getServerPath() + "iaf/api/jdbc/liquibase/download/");
	};

	$scope.generateSql = false;
	$scope.submit = function(formData) {
		if(!formData) formData = {};
		var fd = new FormData();
		$scope.generateSql=true;
		if($scope.file != null) {
			fd.append("file", $scope.file);
		}

		fd.append("configuration", formData.configuration);
		Api.Post("jdbc/liquibase", fd, function(returnData) {
			$scope.error = "";
			$scope.generateSql=false;
			$.extend($scope, returnData);
		}, function(errorData, status, errorMsg) {
			$scope.generateSql=false;
			var error = (errorData) ? errorData.error : errorMsg;
			$scope.error = error;
			$scope.result = "";
		}, false);
	};

}])

.controller('SendJmsMessageCtrl', ['$scope', 'Api', function($scope, Api) {
	$scope.destinationTypes = ["QUEUE", "TOPIC"];
	$scope.processing = false;
	Api.Get("jms", function(data) {
		$.extend($scope, data);
		angular.element("select[name='type']").val($scope.destinationTypes[0]);
	});

	$scope.submit = function(formData) {
		$scope.processing = true;
		if(!formData) return;

		var fd = new FormData();
		if(formData.connectionFactory && formData.connectionFactory != "")
			fd.append("connectionFactory", formData.connectionFactory);
		else
			fd.append("connectionFactory", $scope.connectionFactories[0]);
		if(formData.destination && formData.destination != "")
			fd.append("destination", formData.destination);
		if(formData.type && formData.type != "")
			fd.append("type", formData.type);
		else
			fd.append("type", $scope.destinationTypes[0]);
		if(formData.replyTo && formData.replyTo != "")
			fd.append("replyTo", formData.replyTo);
		if(formData.persistent && formData.persistent != "")
			fd.append("persistent", formData.persistent);
		if(formData.synchronous && formData.synchronous != "")
			fd.append("synchronous", formData.synchronous);
		if(formData.lookupDestination && formData.lookupDestination != "")
			fd.append("lookupDestination", formData.lookupDestination);

		if(!formData.message && !formData.file) {
			$scope.error = "Please specify a file or message!";
			return;
		}

		if(formData.propertyKey && formData.propertyKey != "" && formData.propertyValue && formData.propertyValue != "")
			fd.append("property", formData.propertyKey+","+formData.propertyValue);
		if(formData.message && formData.message != "")
			fd.append("message", formData.message);
		if($scope.file)
			fd.append("file", $scope.file, $scope.file.name);
		if(formData.encoding && formData.encoding != "")
			fd.append("encoding", formData.encoding);

		Api.Post("jms/message", fd, function(returnData) {
			//?
			$scope.processing = false;
		}, function(errorData, status, errorMsg) {
			$scope.processing = false;
			$scope.error = (errorData.error) ? errorData.error : errorMsg;
		});
	};

	$scope.reset = function() {
		$scope.error = "";
		if(!$scope.form) return;
		if($scope.form.destination)
			$scope.form.destination = "";
		if($scope.form.replyTo)
			$scope.form.replyTo = "";
		if($scope.form.message)
			$scope.form.message = "";
		if($scope.form.persistent)
			$scope.form.persistent = "";
		if($scope.form.type)
			$scope.form.type = $scope.destinationTypes[0];
	};
}])

.controller('BrowseJmsQueueCtrl', ['$scope', 'Api', 'Cookies', function($scope, Api, Cookies) {
	$scope.destinationTypes = ["QUEUE", "TOPIC"];
	$scope.form = {};
	Api.Get("jms", function(data) {
		$.extend($scope, data);
		angular.element("select[name='type']").val($scope.destinationTypes[0]);
	});

	var browseJmsQueue = Cookies.get("browseJmsQueue");
	if(browseJmsQueue) {
		$scope.form = browseJmsQueue;
	}

	$scope.messages = [];
	$scope.numberOfMessages = -1;
	$scope.processing = false;
	$scope.submit = function(formData) {
		$scope.processing = true;
		if(!formData || !formData.destination) {
			$scope.error = "Please specify a connection factory and destination!";
			return;
		}

		Cookies.set("browseJmsQueue", formData);
		if(!formData.connectionFactory) formData.connectionFactory = $scope.connectionFactories[0] || false;
		if(!formData.type) formData.type = $scope.destinationTypes[0] || false;

		Api.Post("jms/browse", JSON.stringify(formData), function(data) {
			$.extend($scope, data);
			if(!data.messages) {
				$scope.messages = [];
			}
			$scope.error = "";
			$scope.processing = false;
		}, function(errorData, status, errorMsg) {
			$scope.error = (errorData && errorData.error) ? errorData.error : errorMsg;
			$scope.processing = false;
		});
	};

	$scope.reset = function() {
		$scope.error = "";
		if(!$scope.form) return;
		if($scope.form.destination)
			$scope.form.destination = "";
		if($scope.form.rowNumbersOnly)
			$scope.form.rowNumbersOnly = "";
		if($scope.form.type)
			$scope.form.type = $scope.destinationTypes[0];

		$scope.messages = [];
		$scope.numberOfMessages = -1;
		$scope.processing = false;
	};
}])

.controller('ExecuteJdbcQueryCtrl', ['$scope', 'Api', '$timeout', '$state', 'Cookies', function($scope, Api, $timeout, $state, Cookies) {
	$scope.datasources = {};
	$scope.resultTypes = {};
	$scope.error = "";
	$scope.processingMessage = false;
	$scope.form = {};

	var executeQueryCookie = Cookies.get("executeQuery");

	Api.Get("jdbc", function(data) {
		$.extend($scope, data);
		$scope.form.datasource = data.datasources[0];
		$scope.form.queryType = data.queryTypes[0];
		$scope.form.resultType = data.resultTypes[0];
		if(executeQueryCookie) {
			$scope.form.query = executeQueryCookie.query;
			if(data.datasources.indexOf(executeQueryCookie.datasource) !== -1){
				$scope.form.datasource = executeQueryCookie.datasource;
			}
			$scope.form.resultType = executeQueryCookie.resultType;
		}

	});

	$scope.submit = function(formData) {
		$scope.processingMessage = true;
		if(!formData || !formData.query) {
			$scope.error = "Please specify a datasource, resulttype and query!";
			$scope.processingMessage = false;
			return;
		}
		if(!formData.datasource) formData.datasource = $scope.datasources[0] || false;
		if(!formData.resultType) formData.resultType = $scope.resultTypes[0] || false;

		Cookies.set("executeQuery", formData);

		Api.Post("jdbc/query", JSON.stringify(formData), function(returnData) {
			$scope.error = "";
			if(returnData == undefined || returnData == "") {
				returnData = "Ok";
			}
			$scope.result = returnData;
			$scope.processingMessage = false;
		}, function(errorData, status, errorMsg) {
			var error = (errorData && errorData.error) ? errorData.error : "An error occured!";
			$scope.error = error;
			$scope.result = "";
			$scope.processingMessage = false;
		}, false);
	};

	$scope.reset = function() {
		$scope.form.query = "";
		$scope.result = "";
		$scope.form.datasource = $scope.datasources[0];
		$scope.form.resultType = $scope.resultTypes[0];
		$scope.form.avoidLocking=false;
		$scope.form.trimSpaces=false;
		Cookies.remove("executeQuery");
	};
}])

.controller('BrowseJdbcTablesCtrl', ['$scope', 'Api', '$timeout', '$state', function($scope, Api, $timeout, $state) {
	$scope.datasources = {};
	$scope.resultTypes = {};
	$scope.error = "";
	$scope.processingMessage = false;

	Api.Get("jdbc", function(data) {
		$scope.datasources = data.datasources;
		$scope.form = {datasource: data.datasources[0]};
	});
	$scope.submit = function(formData) {
		$scope.processingMessage = true;
		if(!formData || !formData.table) {
			$scope.error = "Please specify a datasource and table name!";
			$scope.processingMessage = false;
			return;
		}
		if(!formData.datasource) formData.datasource = $scope.datasources[0] || false;
		if(!formData.resultType) formData.resultType = $scope.resultTypes[0] || false;

		$scope.columnNames = [{

		}];
		var columnNameArray = [];
		$scope.result = [];

		Api.Post("jdbc/browse", JSON.stringify(formData), function(returnData) {
			$scope.error = "";
			$scope.query = returnData.query;

			var i = 0;
			for(x in returnData.fielddefinition) {
				$scope.columnNames.push({
					id: i++,
					name: x,
					desc: returnData.fielddefinition[x]
				});
				columnNameArray.push(x);
			}

			for(x in returnData.result) {
				var row = returnData.result[x];
				var orderedRow = [];
				for(columnName in row) {
					var index = columnNameArray.indexOf(columnName);
					var value = row[columnName];

					if(index == -1 && columnName.indexOf("LENGTH ") > -1) {
						value += " (length)";
						index = columnNameArray.indexOf(columnName.replace("LENGTH ", ""));
					}
					orderedRow[index] = value;
				}
				$scope.result.push(orderedRow);
			}
			$scope.processingMessage = false;
		}, function(errorData) {
			var error = (errorData.error) ? errorData.error : "";
			$scope.error = error;
			$scope.query = "";
			$scope.processingMessage = false;
		}, false);
	};
	$scope.reset = function() {
		$scope.query = "";
		$scope.error = "";
	};
}])

.controller('ShowMonitorsCtrl', ['$scope', 'Api', '$state', 'Misc', function($scope, Api, $state, Misc) {

	$scope.selectedConfiguration = null;
	$scope.monitors = [];
	$scope.destinations = [];
	$scope.eventTypes = [];

	$scope.changeConfiguration = function(name) {
		$scope.selectedConfiguration = name;

		if($state.params.configuration == "" || $state.params.configuration != name) { //Update the URL
			$state.transitionTo('pages.monitors', {configuration: name}, { notify: false, reload: false});
		}

		update();
	};

	$scope.totalRaised = 0;
	function update() {
		Api.Get("configurations/"+$scope.selectedConfiguration+"/monitors", function(data) {
			$.extend($scope, data);

			$scope.totalRaised = 0;
			for(i in $scope.monitors) {
				if($scope.monitors[i].raised) $scope.totalRaised++;
				var monitor = $scope.monitors[i];
				monitor.activeDestinations = [];
				for(j in $scope.destinations) {
					var destination = $scope.destinations[j];
					monitor.activeDestinations[destination] = (monitor.destinations.indexOf(destination)>-1);
				}
			}
		});
	}

	//Wait for the 'configurations' field to be populated to change the monitoring page
	$scope.$watch('configurations', function(configs) {
		if(configs) {
			var configName = $state.params.configuration; //See if the configuration query param is populated
			if(!configName) configName = configs[0].name; //Fall back to the first configuration
			$scope.changeConfiguration(configName); //Update the view
		}
	});

	function getUrl(monitor, trigger) {
		var url = "/configurations/"+$scope.selectedConfiguration+"/monitors/"+monitor.name;
		if(trigger != undefined && trigger != "") url += "/triggers/"+trigger.id;
		return url;
	}

	$scope.raise = function(monitor) {
		Api.Put(getUrl(monitor), {action: "raise"}, function() {
			update();
		});
	}
	$scope.clear = function(monitor) {
		Api.Put(getUrl(monitor), {action: "clear"}, function() {
			update();
		});
	}
	$scope.edit = function(monitor) {
		var destinations = [];
		for(dest in monitor.activeDestinations) {
			if(monitor.activeDestinations[dest]) {
				destinations.push(dest);
			}
		}
		Api.Put(getUrl(monitor), {action: "edit", name: monitor.displayName, type: monitor.type, destinations: destinations}, function() {
			update();
		});
	}
	$scope.deleteMonitor = function(monitor) {
		Api.Delete(getUrl(monitor), function() {
			update();
		});
	}

	$scope.deleteTrigger = function(monitor, trigger) {
		Api.Delete(getUrl(monitor, trigger), function() {
			update();
		});
	}

	$scope.downloadXML = function(monitorName) {
		var url = Misc.getServerPath() + "iaf/api/configurations/"+$scope.selectedConfiguration+"/monitors";
		if(monitorName) {
			url += "/"+monitorName;
		}
		window.open(url+"?xml=true", "_blank");
	}
}])

.controller('EditMonitorsCtrl', ['$scope', 'Api', '$state', function($scope, Api, $state) {
	$scope.loading = true;

	$scope.$on('loading', function() {
		$scope.loading = false;
	});

	$scope.selectedConfiguration = null;
	$scope.monitor = "";
	$scope.events = "";
	$scope.severities = [];
	$scope.triggerId = "";
	$scope.trigger = {
		type: "Alarm",
		filter: "none",
		events: [],
	}
	var url;
	if($state.params.configuration == "" || $state.params.monitor == "") {
		$state.go('pages.monitors');
	} else {
		$scope.selectedConfiguration = $state.params.configuration;
		$scope.monitor = $state.params.monitor;
		$scope.triggerId = $state.params.trigger || "";
		url = "configurations/"+$scope.selectedConfiguration+"/monitors/"+$scope.monitor+"/triggers/"+$scope.triggerId;
		Api.Get(url, function(data) {
			$.extend($scope, data);
			calculateEventSources();
			if(data.trigger && data.trigger.sources) {
			var sources = data.trigger.sources;
				$scope.trigger.sources = [];
				$scope.trigger.adapters = [];
				for(adapter in sources) {
					if(data.trigger.filter == "source") {
						for(i in sources[adapter]) {
							$scope.trigger.sources.push(adapter+"$$"+sources[adapter][i]);
						}
					} else {
						$scope.trigger.adapters.push(adapter);
					}
				}
			}
		}, function() {
			$state.go('pages.monitors', $state.params);
		});
	}

	$scope.getAdaptersForEvents = function(events) {
		if(!events) return [];

		var adapters = [];
		for(eventName in $scope.events) {
			if(events.indexOf(eventName) > -1) {
				var arr = $scope.events[eventName].adapters;
				adapters = adapters.concat(arr);
			}
		}
		return Array.from(new Set(adapters));
	}
	$scope.eventSources = [];
	function calculateEventSources() {
		for(eventCode in $scope.events) {
			var retVal = [];
			var eventSources = $scope.events[eventCode].sources;
			for(adapter in eventSources) {
				for(i in eventSources[adapter]) {
					retVal.push({adapter:adapter, source: eventSources[adapter][i]});
				}
			}
			$scope.eventSources[eventCode] = retVal;
		}
	}
	$scope.getSourceForEvents = function(events) {
		var retval = [];
		for(i in events) {
			var eventCode = events[i];
			retval = retval.concat($scope.eventSources[eventCode]);
		}
		return retval;
	}

	$scope.submit = function(trigger) {
		if(trigger.filter == "adapter") {
			delete trigger.sources;
		} else if(trigger.filter == "source") {
			delete trigger.adapters;
			var sources = trigger.sources;
			trigger.sources = {};
			for(i in sources) {
				var s = sources[i].split("$$");
				var adapter = s[0];
				var source = s[1];
				if(!trigger.sources[adapter]) trigger.sources[adapter] = [];
				trigger.sources[adapter].push(source);
			}
		}
		if($scope.triggerId && $scope.triggerId > -1) {
			Api.Put(url, trigger, function(returnData) {
				$state.go('pages.monitors', $state.params);
			});
		} else {
			Api.Post(url, JSON.stringify(trigger), function(returnData) {
				$state.go('pages.monitors', $state.params);
			});
		}
	}
}])

.controller('TestPipelineCtrl', ['$scope', 'Api', 'Alert', function($scope, Api, Alert) {
	$scope.state = [];
	$scope.file = null;
	$scope.addNote = function(type, message, removeQueue) {
		$scope.state.push({type:type, message: message});
	};
	$scope.handleFile = function(files) {
		if(files.length == 0) {
			$scope.file = null;
			return;
		}
		$scope.file = files[0]; //Can only parse 1 file!
	};
	$scope.processingMessage = false;

	$scope.sessionKeyIndex=1;
	$scope.sessionKeyIndices = [$scope.sessionKeyIndex];
	var sessionKeys = [];

	$scope.updateSessionKeys = function(sessionKey, index) {
		let sessionKeyIndex = sessionKeys.findIndex(f => f.index===index);	// find by index
		if(sessionKeyIndex >= 0) {	
			if(sessionKey.name=="" && sessionKey.value=="") { // remove row if row is empty
				sessionKeys.splice(sessionKeyIndex, 1);
				$scope.sessionKeyIndices.splice(sessionKeyIndex, 1);
			} else { // update existing key value pair
				sessionKeys[sessionKeyIndex].key = sessionKey.name;
				sessionKeys[sessionKeyIndex].value = sessionKey.value;
			}
			$scope.state = [];
		} else if(sessionKey.name && sessionKey.name != "" && sessionKey.value && sessionKey.value != "") {
			let keyIndex = sessionKeys.findIndex(f => f.key===sessionKey.name);	// find by key
			// add new key
			if(keyIndex < 0) {
				$scope.sessionKeyIndex+=1;
				$scope.sessionKeyIndices.push($scope.sessionKeyIndex);
				sessionKeys.push({index:index, key:sessionKey.name, value:sessionKey.value});
				$scope.state = [];
			} else { // key with the same name already exists show warning
				if($scope.state.findIndex(f => f.message === "Session keys cannot have the same name!") < 0) //avoid adding it more than once
					$scope.addNote("warning", "Session keys cannot have the same name!");
			}
		}
		
	}

	$scope.submit = function(formData) {
		$scope.result = "";
		$scope.state = [];
		if(!formData) {
			$scope.addNote("warning", "Please specify an adapter!");
			return;
		}

		var fd = new FormData();
		if(formData.adapter && formData.adapter != "")
			fd.append("adapter", formData.adapter);
		if(formData.encoding && formData.encoding != "")
			fd.append("encoding", formData.encoding);
		if(formData.message && formData.message != "") {
			var encoding = (formData.encoding && formData.encoding != "") ? ";charset="+formData.encoding : "";
			fd.append("message", new Blob([formData.message], {type: "text/plain"+encoding}), 'message');
		}
		if($scope.file)
			fd.append("file", $scope.file, $scope.file.name);

		if(!formData.adapter) {
			$scope.addNote("warning", "Please specify an adapter!");
			return;
		}
		if(sessionKeys.length > 0){
			let incompleteKeyIndex = sessionKeys.findIndex(f => (f.key==="" || f.value===""));
			if(incompleteKeyIndex < 0) {
				fd.append("sessionKeys", JSON.stringify(sessionKeys));
			} else {
				$scope.addNote("warning", "Please make sure all sessionkeys have name and value!");
				return;
			}
		}

		$scope.processingMessage = true;
		Api.Post("test-pipeline", fd, function(returnData) {
			var warnLevel = "success";
			if(returnData.state == "ERROR") warnLevel = "danger";
			$scope.addNote(warnLevel, returnData.state);
			$scope.result = (returnData.result);
			$scope.processingMessage = false;
			if($scope.file != null) {
				angular.element(".form-file")[0].value = null;
				$scope.file = null;
				formData.message = returnData.message;
			}
		}, function(returnData) {
			$scope.result = "";
			$scope.processingMessage = false;
		});
	};
}])

.controller('TestServiceListenerCtrl', ['$scope', 'Api', 'Alert', function($scope, Api, Alert) {
	$scope.state = [];
	$scope.file = null;
	$scope.addNote = function(type, message, removeQueue) {
		$scope.state.push({type:type, message: message});
	};
	$scope.handleFile = function(files) {
		if(files.length == 0) {
			$scope.file = null;
			return;
		}
		$scope.file = files[0]; //Can only parse 1 file!
	};
	$scope.processingMessage = false;

	Api.Get("test-servicelistener", function(data) {
		$scope.services = data.services;
	});

	$scope.submit = function(formData) {
		$scope.result = "";
		$scope.state = [];
		if(!formData) {
			$scope.addNote("warning", "Please specify a service and message!");
			return;
		}

		var fd = new FormData();
		if(formData.service && formData.service != "")
			fd.append("service", formData.service);
		if(formData.encoding && formData.encoding != "")
			fd.append("encoding", formData.encoding);
		if(formData.message && formData.message != "") {
			var encoding = (formData.encoding && formData.encoding != "") ? ";charset="+formData.encoding : "";
			fd.append("message", new Blob([formData.message], {type: "text/plain"+encoding}), 'message');
		}
		if($scope.file)
			fd.append("file", $scope.file, $scope.file.name);

		if(!formData.message && !$scope.file) {
			$scope.addNote("warning", "Please specify a file or message!");
			return;
		}

		$scope.processingMessage = true;
		Api.Post("test-servicelistener", fd, function(returnData) {
			var warnLevel = "success";
			if(returnData.state == "ERROR") warnLevel = "danger";
			$scope.addNote(warnLevel, returnData.state);
			$scope.result = (returnData.result);
			$scope.processingMessage = false;
		}, function(returnData) {
			$scope.result = (returnData.result);
			$scope.processingMessage = false;
		});
	};
}]);<|MERGE_RESOLUTION|>--- conflicted
+++ resolved
@@ -1675,212 +1675,6 @@
 	};
 }])
 
-<<<<<<< HEAD
-.controller('PipeMessageLogBaseCtrl', ['$scope', 'Misc', '$state', 'SweetAlert', function($scope, Misc, $state, SweetAlert) {
-	$scope.adapterName = $state.params.adapter;
-	if(!$scope.adapterName)
-		return SweetAlert.Warning("Invalid URL", "No adapter name provided!");
-	$scope.pipeName = $state.params.pipe;
-	if(!$scope.pipeName)
-		return SweetAlert.Warning("Invalid URL", "No pipe name provided!");
-
-	var base_url = "adapters/"+$scope.adapterName+"/pipes/"+$scope.pipeName+"/messages";
-	$scope.downloadMessage = function(messageId) {
-		window.open(Misc.getServerPath() + "iaf/api/"+base_url+"/"+encodeURIComponent(encodeURIComponent(messageId))+"/download");
-	};
-
-	$scope.updateTable = function() {
-		var table = $('#datatable').DataTable();
-		if(table)
-			table.draw();
-	};
-}])
-
-.controller('PipeMessageLogListCtrl', ['$scope', 'Api', 'Cookies', '$compile', function($scope, Api, Cookies, $compile) {
-	var base_url = "adapters/"+$scope.adapterName+"/pipes/"+$scope.pipeName+"/messages";
-
-	var a =  '<a ui-sref="pages.pipemessagelog.view({adapter:adapterName,pipe:pipeName,messageId:message.id})" class="btn btn-info btn-xs" type="button"><i class="fa fa-file-text-o"></i> View</a>';
-		a += '<button title="Download Message" ng-click="downloadMessage(message.id)" class="btn btn-info btn-xs" type="button"><i class="fa fa-arrow-circle-o-down"></i> Download</button>';
-
-	var columns = [
-		{ "data": null, defaultContent: a, className: "m-b-xxs storageActions", bSortable: false},
-		{ "name": "pos", "data": "position", bSortable: false },
-		{ "name": "id", "data": "id", bSortable: false },
-		{ "name": "insertDate", "data": "insertDate", className: "date" },
-		{ "name": "host", "data": "host", bSortable: false },
-		{ "name": "originalId", "data": "originalId", bSortable: false },
-		{ "name": "correlationId", "data": "correlationId", bSortable: false },
-		{ "name": "comment", "data": "comment", bSortable: false },
-		{ "name": "expiryDate", "data": "expiryDate", className: "date", bSortable: false },
-		{ "name": "label", "data": "label", bSortable: false },
-	];
-
-	var filterCookie = Cookies.get("PipeMessageLogFilter");
-	if(filterCookie) {
-		for(i in columns) {
-			var column = columns[i];
-			if(column.name && filterCookie[column.name] === false) {
-				column.visible = false;
-			}
-		}
-		$scope.displayColumn = filterCookie;
-	} else {
-		$scope.displayColumn = {
-			id: true,
-			insertDate: true,
-			host: true,
-			originalId: true,
-			correlationId: true,
-			comment: true,
-			expiryDate: true,
-			label: true,
-		}
-	}
-
-	$scope.dtOptions = {
-		stateSave: true,
-		rowCallback: function(row, data) {
-			var row = $(row);// .children("td:first").addClass("m-b-xxs");
-			row.children("td.date").each(function(_, element) {
-				var time = $(this).text();
-				if(time)
-					$(element).attr({"to-date": "", "time": time });
-			});
-			var scope = $scope.$new();
-			scope.message = data;
-			$compile(row)(scope);
-		},
-		searching: false,
-		scrollX: true,
-		bAutoWidth: false,
-		orderCellsTop: true,
-		serverSide: true,
-		processing: true,
-		paging: true,
-		order: [[ 2, 'desc' ]],
-		columns: columns,
-		sAjaxDataProp: 'messages',
-		ajax: function (data, callback, settings) {
-			var start = data.start;
-			var length = data.length;
-			var order = data.order[0];
-			var direction = order.dir; // asc or desc
-
-			var url = base_url+"?max="+length+"&skip="+start+"&sort="+direction;
-			var search = $scope.search;
-			for(column in search) {
-				var value = search[column];
-				if(value) {
-					url += "&"+column+"="+value;
-				}
-			}
-			Api.Get(url, function(response) {
-				response.draw = data.draw;
-				response.recordsTotal = response.totalMessages;
-				response.recordsFiltered = response.messages.length;
-				callback(response);
-			});
-		}
-	};
-
-	$scope.updateFilter = function(column) {
-		Cookies.set("PipeMessageLogFilter", $scope.displayColumn);
-
-		var table = $('#datatable').DataTable();
-		if(table) {
-			var tableColumn = table.column(column+":name");
-			if(tableColumn && tableColumn.length == 1)
-				tableColumn.visible( $scope.displayColumn[column] );
-			table.draw();
-		}
-	}
-
-	$scope.search = {
-		id: "",
-		startDate: "",
-		type: "",
-		host: "",
-		messageId: "",
-		correlationId: "",
-		comment: "",
-		label: "",
-	};
-}])
-
-.controller('PipeMessageLogViewCtrl', ['$scope', 'Api', '$state', 'SweetAlert', function($scope, Api, $state, SweetAlert) {
-	$scope.message = {};
-
-	$scope.message.id = $state.params.messageId;
-	if(!$scope.message.id)
-		return SweetAlert.Warning("Invalid URL", "No message id provided!");
-
-	var url = "adapters/"+$scope.adapterName+"/pipes/"+$scope.pipeName+"/messages/"+encodeURIComponent(encodeURIComponent($scope.message.id));
-	Api.Get(url, function(data) {
-		$scope.metadata = JSON.parse(data);
-	}, function(_, statusCode, statusText) {
-		if(statusCode == 500) {
-			SweetAlert.Warning("An error occured while opening the message", "message id ["+$scope.message.id+"] error ["+statusText+"]");
-		} else {
-			SweetAlert.Warning("Message not found", "message id ["+$scope.message.id+"] error ["+statusText+"]");
-		}
-		$state.go("pages.pipemessagelog.list", {adapter:$scope.adapterName, pipe:$scope.pipeName});
-	}, {responseType:'text', transformResponse: function(data) {
-		return data;
-	}});
-
-}])
-.controller('ConnectionOverviewCtrl', ['$scope', 'Api', function($scope, Api) {
-	$scope.dtOptions = {
-		processing: true,
-		lengthMenu: [50,100,250,500],
-		columns : [
-			{"data": "adapterName", bSortable: false},
-			{"data": "componentName", bSortable: false},
-			{"data": "domain", bSortable: false},
-			{"data": "destination", bSortable: false},
-			{"data": "direction", bSortable: false}
-		],
-		sAjaxDataProp: 'data',
-		ajax: function (data, callback, settings) {
-			Api.Get("connections", function(response) {
-				response.draw = data.draw;
-				response.recordsTotal = response.data.length;
-				response.recordsFiltered = response.data.length;
-				callback(response);
-			});
-		},
-		initComplete: function () {
-			this.api().columns([2,4]).every( function () {
-				var column = this;
-				var select = $('<select><option value=""></option></select>')
-					.appendTo( $(column.header()) )
-					.on( 'change', function () {
-						var val = $.fn.dataTable.util.escapeRegex(
-							$(this).val()
-						);
-						column.search( val ? '^'+val+'$' : '', true, false ).draw();
-					});
-
-					column.data().unique().sort().each( function ( d, j ) {
-						select.append( '<option value="'+d+'">'+d+'</option>' )
-					});
-			});
-			this.api().columns([0,1,3]).every( function () {
-				var column = this;
-				$('<input type="text" style="display:block; font-size:12px" placeholder="Search..." />')
-					.appendTo( $(column.header()) )
-					.on( 'keyup change clear', function () {
-						if ( column.search() !== this.value ) {
-							column.search( this.value ).draw();
-						}
-					});
-			});
-		}
-	};
-
-}])
-=======
->>>>>>> 973c555a
 .controller('WebservicesCtrl', ['$scope', 'Api', 'Misc', function($scope, Api, Misc) {
 	$scope.rootURL = Misc.getServerPath();
 	Api.Get("webservices", function(data) {
