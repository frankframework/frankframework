--- conflicted
+++ resolved
@@ -1452,14 +1452,9 @@
 				if(type === 'display') {
 					for(let i in data) {
 						var columnData = data[i];
-<<<<<<< HEAD
 						if(typeof columnData == 'string' && columnData.length > 30) {
 							data[i] = '<span title="'+columnData.replace(/"/g, '&quot;')+'">'+columnData.substr(0, 15)+' &#8230; '+columnData.substr(-15)+'</span>';
 						}
-=======
-						if(typeof columnData == 'string' && columnData.length > 30)
-							data[i] = '<span class="ellipsis" title="'+columnData.replace(/"/g, '&quot;')+'">'+columnData.substr(0, 15)+' &#8230; '+columnData.substr(-15)+'</span>';
->>>>>>> 55c67fbf
 					}
 				}
 				return data;
