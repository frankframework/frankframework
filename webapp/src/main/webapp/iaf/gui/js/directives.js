angular.module('iaf.beheerconsole')

.directive('pageTitle', ['$rootScope', '$timeout', function($rootScope, $timeout) {
	return {
		link: function(scope, element) {
			var listener = function(event, toState, toParams, fromState, fromParams) {
				var title = 'IAF, Ibis AdapterFramework'; // Default title
				if (toState.data && toState.data.pageTitle) title = 'IAF | ' + toState.data.pageTitle;
				$timeout(function() {
					element.text(title);
				});
			};
			$rootScope.$on('$stateChangeStart', listener);
		}
	};
}])

.directive('toDate', ['dateFilter', 'appConstants', function(dateFilter, appConstants) {
	return {
		restrict: 'A',
		scope: {
			time: '@'
		},
		link: function(scope, element, attributes) {
			scope.$watch('time', updateTime);
			function updateTime(time) {
				if(isNaN(time))
					time = new Date(time).getTime();
				var toDate = new Date(time - appConstants.timeOffset);
				element.text(dateFilter(toDate, appConstants["console.dateFormat"]));
			}
		}
	};
}])

.directive('timeSince', ['appConstants', '$interval', function(appConstants, $interval) {
	return {
		restrict: 'A',
		scope: {
			time: '@'
		},
		link: function(scope, element, attributes) {
			function updateTime() {
				var seconds = Math.round((new Date().getTime() - attributes.time + appConstants.timeOffset) / 1000);

				var minutes = seconds / 60;
				seconds = Math.floor(seconds % 60);
				if (minutes < 1) {
					return element.text( seconds + 's');
				}
				var hours = minutes / 60;
				minutes = Math.floor(minutes % 60);
				if (hours < 1) {
					return element.text( minutes + 'm');
				}
				var days = hours / 24;
				hours = Math.floor(hours % 24);
				if (days < 1) {
					return element.text( hours + 'h');
				}
				days = Math.floor(days % 7);
				return element.text( days + 'd');
			}

			var timeout = $interval(updateTime, 300000);
			element.on('$destroy', function() {
				$interval.cancel(timeout);
			});
			scope.$watch('time', updateTime);
		}
	};
}])

.directive('quickSubmitForm', function() {
	return {
		restrict: 'A',
		link: function(scope, element, attributes) {
			var map = Array();
			element.bind("keydown keyup", function (event) {
				if(event.which == 13 || event.which == 17)
					map[event.keyCode] = event.type == 'keydown';
				if(map[13] && map[17]) {
					scope.$apply(function (){
						scope.$eval(attributes.quickSubmitForm);
					});
				}
			});
		}
	};
})

.directive('sideNavigation', ['$timeout', function($timeout) {
	return {
		restrict: 'A',
		link: function(scope, element) {
			// Call the metisMenu plugin and plug it to sidebar navigation
			$timeout(function(){
				element.metisMenu();

			});
		}
	};
}])

.directive('customViews', ['appConstants', function(appConstants) {
	return {
		restrict: 'E',
		replace: true,
		link: function(scope, element, attributes) {
			scope.customViews = [];
			scope.$watch('otapStage', function() {
				var customViews = appConstants["customViews.names"];
				if(customViews == undefined)
					return;

				if(customViews.length > 0) {
					var views = customViews.split(",");
					for(i in views) {
						var viewId = views[i];
						var name = appConstants["customViews."+viewId+".name"];
						var url =  appConstants["customViews."+viewId+".url"];
						if(name && url)
							scope.customViews.push({
								view: viewId,
								name: name,
								url: url
							});
					}
				}
			});
		},
		template: '<li ng-repeat="view in customViews" ui-sref-active="active">'+
		'<a ui-sref="pages.customView(view)"><i class="fa fa-desktop"></i> <span class="nav-label">{{view.name}}</span></a>' +
		'</li>'
	};
}])

.directive('iboxToolsClose', ['$timeout', function($timeout) {
	return {
		restrict: 'A',
		scope: true,
		templateUrl: 'views/common/ibox_tools_close.html',
		controller: function ($scope, $element) {
			$scope.closebox = function () {
				var ibox = $element.closest('div.ibox');
				ibox.remove();
			};
		}
	};
}])

.directive('minimalizaSidebar', ['$timeout', function($timeout) {
	return {
		restrict: 'A',
		template: '<a class="navbar-minimalize minimalize-styl-2 btn btn-primary " href="" ng-click="minimalize()"><i class="fa fa-bars"></i></a>',
		controller: function ($scope, $element) {
			$scope.minimalize = function () {
				$("body").toggleClass("mini-navbar");
				if (!$('body').hasClass('mini-navbar') || $('body').hasClass('body-small')) {
					// Hide menu in order to smoothly turn on when maximize menu
					$('#side-menu').hide();
					// For smoothly turn on menu
					setTimeout(
						function () {
							$('#side-menu').fadeIn(400);
						}, 200);
				} else if ($('body').hasClass('fixed-sidebar')){
					$('#side-menu').hide();
					setTimeout(
						function () {
							$('#side-menu').fadeIn(400);
						}, 100);
				} else {
					// Remove all inline style from jquery fadeIn function to reset menu state
					$('#side-menu').removeAttr('style');
				}
			};
		}
	};
}])

.directive('fitHeight', function() {
	return {
		restrict: 'A',
		link: function($scope, element) {
			$scope.height = {
				topnavbar: 0,
				topinfobar: 0,
				window: 0,
				min: 800
			};

			function fitHeight() {
				var offset = $scope.height.topnavbar + $scope.height.topinfobar;
				var height = ($scope.height.window > $scope.height.min ? $scope.height.window : $scope.height.min) - offset;
				element.css("height", height + "px");
				element.css("min-height", height + "px");
			}

			$scope.$watch(function(){ return $(window).height();}, function(newValue){
				if(!newValue) return;
				$scope.height.window = newValue;
				fitHeight();
			});
			$scope.$watch(function(){ return $('nav.navbar-default').height();}, function(newValue){
				if(!newValue) return;
				$scope.height.min = newValue;
				fitHeight();
			});
			$scope.$watch(function(){ return $('.topnavbar').height();}, function(newValue){
				if(!newValue) return;
				$scope.height.topnavbar = newValue;
				fitHeight();
			});
			$scope.$watch(function(){ return $('.topinfobar').height();}, function(newValue){
				if(!newValue) return;
				$scope.height.topinfobar = newValue;
				fitHeight();
			});

			fitHeight();
		}
	};
})

.directive('scrollToTop', function() {
	return {
		restrict: 'A',
		replace: true,
		template: '<div class="scroll-to-top"><a title="Scroll to top" ng-click="scrollTop()"><i class="fa fa-arrow-up"></i> <span class="nav-label">Scroll To Top</span></a></div>',
		controller: function ($scope) {
			$scope.scrollTop = function() {
				$(window).scrollTop(0);
			};
		}
	};
})

.directive('generalDataProtectionRegulation', ['$uibModal', 'GDPR', function($uibModal, GDPR) {
	return {
		restrict: 'A',
		require: 'icheck',
		templateUrl: 'views/common/cookie.html',
		controller: function ($scope) {
			$scope.bottomNotification = GDPR.showCookie();
			$scope.cookies = {
					necessary: true,
					personalization: true,
					analytical: true,
					functional: true
			};

			$scope.savePreferences = function(cookies) {
				GDPR.setSettings(cookies);
				$scope.bottomNotification = false;
			};
			$scope.consentAllCookies = function() {
				$scope.savePreferences({
					necessary: true,
					personalization: true,
					analytical: true,
					functional: true
				});
			};

			$scope.openModal = function() {
				$scope.bottomNotification = false;

				$uibModal.open({
					templateUrl: 'views/common/cookieModal.html',
					size: 'lg',
					backdrop: 'static',
					controller: function($uibModalInstance) {
						$scope.savePreferences = function(cookies) {
							GDPR.setSettings(cookies);
							$uibModalInstance.close();
						};
					}
				});
			};
		}
	};
}])

.directive('icheck', ['$timeout', '$parse', function($timeout, $parse) {
	return {
		restrict: 'A',
		require: 'ngModel',
		link: function($scope, element, $attrs, ngModel) {
			return $timeout(function() {
				var value = $attrs['value'];

				$scope.$watch($attrs['ngModel'], function(newValue) {
					$(element).iCheck('update');
				});

				return $(element).iCheck({
					checkboxClass: 'icheckbox_square-green',
					radioClass: 'iradio_square-green'

				}).on('ifChanged', function(event) {
						if ($(element).attr('type') === 'checkbox' && $attrs['ngModel']) {
							$scope.$apply(function() {
								return ngModel.$setViewValue(event.target.checked);
							});
						}
						if ($(element).attr('type') === 'radio' && $attrs['ngModel']) {
							return $scope.$apply(function() {
								return ngModel.$setViewValue(value);
							});
						}
					});
			});
		}
	};
}])
<<<<<<< HEAD
.directive('customOnChange', function() {
	return {
		restrict: 'A',
		link: function (scope, element, attrs) {
			var onChangeHandler = scope.$eval(attrs.customOnChange);
			element.bind('change', onChangeHandler);
		}
	};
});
=======

.directive('icheckRadius', ['$timeout', '$parse', function($timeout, $parse) {
	return {
		restrict: 'A',
		require: 'ngModel',
		link: function($scope, element, $attrs, ngModel) {
			return $timeout(function() {

				$scope.$watch($attrs['ngModel'], function(newValue) {
					$(element).iCheck('update');
				});

				return $(element).iCheck({
					checkboxClass: 'iradio_square-green',
				}).on('ifChanged', function(event) {
						if ($(element).attr('type') === 'checkbox' && $attrs['ngModel']) {
							$scope.$apply(function() {
								return ngModel.$setViewValue(event.target.checked);
							});
						}
					});
			});
		}
	};
}]);
>>>>>>> 161e42ca
<|MERGE_RESOLUTION|>--- conflicted
+++ resolved
@@ -314,7 +314,6 @@
 		}
 	};
 }])
-<<<<<<< HEAD
 .directive('customOnChange', function() {
 	return {
 		restrict: 'A',
@@ -323,9 +322,7 @@
 			element.bind('change', onChangeHandler);
 		}
 	};
-});
-=======
-
+})
 .directive('icheckRadius', ['$timeout', '$parse', function($timeout, $parse) {
 	return {
 		restrict: 'A',
@@ -349,5 +346,4 @@
 			});
 		}
 	};
-}]);
->>>>>>> 161e42ca
+}]);