<!-- Angular ui-router hack-->
<div ui-view></div>

<div class="wrapper wrapper-content animated fadeInRight" ng-controller="AdapterStatisticsCtrl">
	<div class="row">
		<div class="col-lg-12">
			<div class="ibox float-e-margins">
				<div class="ibox-title">
					<div class="pull-right">
						<button ui-sref="pages.status({adapter:adapterName})" class="btn btn-xs pull-right btn-info" type="button"><i class="fa fa-arrow-circle-o-left" aria-hidden="true"></i> <span>Back</span></button>
						<button ladda="refreshing" ng-click="refresh()" class="btn btn-xs pull-right btn-warning m-r-xs" type="button"><i class="fa fa-refresh" aria-hidden="true"></i> <span>Refresh</span></button>
					</div>
					<h4>{{adapterName}} Statistics</h4>
				</div>
				<div class="ibox-content">
					<div class="col-md-12 table-responsive">
						<h4>Adapter statistics by the hour</h4>
							<div style="height:300px;">
								<canvas id="line" class="chart chart-line" chart-options="options" chart-data="hourlyStatistics.data" 
								chart-labels="hourlyStatistics.labels" chart-dataset-override="dataset" chart-series="series">
								</canvas>
							</div>
					</div>
					<div class="col-md-4 m-t-md table-responsive">
						<h4>Total message processing duration (in ms)</h4>
						<table class="table">
							<tbody>
								<tr>
									<td>Count</td>
									<td>{{stats.totalMessageProccessingTime.count | dash}}</td>
								</tr>
								<tr>
									<td>Min</td>
									<td>{{stats.totalMessageProccessingTime.min | dash}}</td>
								</tr>
								<tr>
									<td>Max</td>
									<td>{{stats.totalMessageProccessingTime.max | dash}}</td>
								</tr>
								<tr>
									<td>Average</td>
									<td>{{stats.totalMessageProccessingTime.avg | dash}}</td>
								</tr>
								<tr>
									<td>stdDev</td>
									<td>{{stats.totalMessageProccessingTime.stdDev | dash}}</td>
								</tr>
								<tr>
									<td>Sum</td>
									<td>{{stats.totalMessageProccessingTime.sum | dash}}</td>
								</tr>
								<tr>
									<td>First</td>
									<td>{{stats.totalMessageProccessingTime.first | dash}}</td>
								</tr>
								<tr>
									<td>Last</td>
									<td>{{stats.totalMessageProccessingTime.last | dash}}</td>
								</tr>
								<tr>
									<td>100ms</td>
									<td>{{stats.totalMessageProccessingTime["100ms"] | perc}}</td>
								</tr>
								<tr>
									<td>1000ms</td>
									<td>{{stats.totalMessageProccessingTime["1000ms"] | perc}}</td>
								</tr>
								<tr>
									<td>2000ms</td>
									<td>{{stats.totalMessageProccessingTime["2000ms"] | perc}}</td>
								</tr>
								<tr>
									<td>10000ms</td>
									<td>{{stats.totalMessageProccessingTime["10000ms"] | perc}}</td>
								</tr>
								<tr>
									<td>p50</td>
									<td>{{stats.totalMessageProccessingTime.p50 | dash}}</td>
								</tr>
								<tr>
									<td>p90</td>
									<td>{{stats.totalMessageProccessingTime.p90 | dash}}</td>
								</tr>
								<tr>
									<td>p95</td>
									<td>{{stats.totalMessageProccessingTime.p95 | dash}}</td>
								</tr>
								<tr>
									<td>p98</td>
									<td>{{stats.totalMessageProccessingTime.p98 | dash}}</td>
								</tr>
							</tbody>
						</table>
					</div>
					<div class="col-md-4 m-t-md table-responsive">
						<h4>Counts for receivers</h4>
						<table class="table">
							<thead>
								<tr>
									<th>Receiver</th>
									<th>Messages received/retried</th>
								</tr>
							</thead>
							<tbody>
								<tr ng-repeat="receiver in stats.receivers">
									<td>{{receiver.name}}</td>
									<td>{{receiver.messagesReceived}}/{{receiver.messagesRetried}}</td>
								</tr>
							</tbody>
						</table>
					</div>
					<div class="col-md-12 m-t-md table-responsive">
						<h4>Process statistics for receivers (in ms)</h4>
						<table class="table">
							<thead>
								<tr>
									<th>Receiver</th>
									<th># Threads Processing</th>
									<th>Count</th>
									<th>Min</th>
									<th>Max</th>
									<th>Avg</th>
									<th>stdDev</th>
									<th>Sum</th>
									<th>First</th>
									<th>Last</th>
									<th>&lt; 100ms</th>
									<th>&lt; 1000ms</th>
									<th>&lt; 2000ms</th>
									<th>&lt; 10000ms</th>
									<th>p50</th>
									<th>p90</th>
									<th>p95</th>
									<th>p98</th>
								</tr>
							</thead>
							<tbody ng-repeat="receiver in stats.receivers">
								<tr ng-repeat="p in receiver.processing">
<<<<<<< HEAD
									<td>{{receiver.name}}tralala</td>
									<td>Thread {{$index}}</td>
=======
									<td>{{receiver.name}}</td>
									<td>{{$index + 1}}</td>
>>>>>>> 642f1aa8
									<td>{{::p.count | dash}}</td>
									<td>{{::p.min | dash}}</td>
									<td>{{::p.max | dash}}</td>
									<td>{{::p.avg | dash}}</td>
									<td>{{::p.stdDev | dash}}</td>
									<td>{{::p.sum | dash}}</td>
									<td>{{::p.first | dash}}</td>
									<td>{{::p.last | dash}}</td>
									<td>{{::p['100ms'] | perc}}</td>
									<td>{{::p['1000ms'] | perc}}</td>
									<td>{{::p['2000ms'] | perc}}</td>
									<td>{{::p['10000ms'] | perc}}</td>
									<td>{{::p.p50 | dash}}</td>
									<td>{{::p.p90 | dash}}</td>
									<td>{{::p.p95 | dash}}</td>
									<td>{{::p.p98 | dash}}</td>
								</tr>
							</tbody>
						</table>
					</div>
					<div class="col-md-12 m-t-md table-responsive">
						<h4>Duration statistics per pipe (in ms)</h4>
						<table class="table">
							<thead>
								<tr>
									<th>Name</th>
									<th>Count</th>
									<th>Min</th>
									<th>Max</th>
									<th>Avg</th>
									<th>stdDev</th>
									<th>Sum</th>
									<th>First</th>
									<th>Last</th>
									<th>&lt; 100ms</th>
									<th>&lt; 1000ms</th>
									<th>&lt; 2000ms</th>
									<th>&lt; 10000ms</th>
									<th>p50</th>
									<th>p90</th>
									<th>p95</th>
									<th>p98</th>
								</tr>
							</thead>
							<tbody>
								<tr ng-repeat="p in stats.durationPerPipe">
									<td>{{::p.name}}</td>
									<td>{{::p.count | dash}}</td>
									<td>{{::p.min | dash}}</td>
									<td>{{::p.max | dash}}</td>
									<td>{{::p.avg | dash}}</td>
									<td>{{::p.stdDev | dash}}</td>
									<td>{{::p.sum | dash}}</td>
									<td>{{::p.first | dash}}</td>
									<td>{{::p.last | dash}}</td>
									<td>{{::p['100ms'] | perc}}</td>
									<td>{{::p['1000ms'] | perc}}</td>
									<td>{{::p['2000ms'] | perc}}</td>
									<td>{{::p['10000ms'] | perc}}</td>
									<td>{{::p.p50 | dash}}</td>
									<td>{{::p.p90 | dash}}</td>
									<td>{{::p.p95 | dash}}</td>
									<td>{{::p.p98 | dash}}</td>
								</tr>
							</tbody>
						</table>
					</div>
					<div class="col-md-12 m-t-md table-responsive">
						<h4>Size statistics per pipe (in bytes)</h4>
						<table class="table">
							<thead>
								<tr>
									<th>Name</th>
									<th>Count</th>
									<th>Min</th>
									<th>Max</th>
									<th>Avg</th>
									<th>stdDev</th>
									<th>Sum</th>
									<th>First</th>
									<th>Last</th>
									<th>&lt; 100000B</th>
									<th>&lt; 1000000B</th>
									<th>p50</th>
									<th>p90</th>
									<th>p95</th>
									<th>p98</th>
								</tr>
							</thead>
							<tbody>
								<tr ng-repeat="p in stats.sizePerPipe">
									<td>{{::p.name}}</td>
									<td>{{::p.count | dash}}</td>
									<td>{{::p.min | dash}}</td>
									<td>{{::p.max | dash}}</td>
									<td>{{::p.avg | dash}}</td>
									<td>{{::p.stdDev | dash}}</td>
									<td>{{::p.sum | dash}}</td>
									<td>{{::p.first | dash}}</td>
									<td>{{::p.last | dash}}</td>
									<td>{{::p['100000B'] | perc}}</td>
									<td>{{::p['1000000B'] | perc}}</td>
									<td>{{::p.p50 | dash}}</td>
									<td>{{::p.p90 | dash}}</td>
									<td>{{::p.p95 | dash}}</td>
									<td>{{::p.p98 | dash}}</td>
								</tr>
							</tbody>
						</table>
					</div>
				</div>
			</div>
		</div>
	</div>
</div><|MERGE_RESOLUTION|>--- conflicted
+++ resolved
@@ -136,13 +136,8 @@
 							</thead>
 							<tbody ng-repeat="receiver in stats.receivers">
 								<tr ng-repeat="p in receiver.processing">
-<<<<<<< HEAD
-									<td>{{receiver.name}}tralala</td>
-									<td>Thread {{$index}}</td>
-=======
 									<td>{{receiver.name}}</td>
 									<td>{{$index + 1}}</td>
->>>>>>> 642f1aa8
 									<td>{{::p.count | dash}}</td>
 									<td>{{::p.min | dash}}</td>
 									<td>{{::p.max | dash}}</td>
