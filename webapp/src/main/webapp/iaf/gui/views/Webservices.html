--- conflicted
+++ resolved
@@ -40,11 +40,7 @@
 									<td>{{::apiListener.method}}</td>
 									<td ng-if="::apiListener.error">{{::apiListener.error}}</td>
 									<td ng-if="::apiListener.schemaResource" class="hideBtn1170">
-<<<<<<< HEAD
-										<a target="_blank" href="{{::rootURL}}api/{{::apiListener.uriPattern}}/{{::apiListener.schemaResource}}" class="btn btn-xs pull-right default" type="button"><i class="fa fa-external-link aria-hidden="true"></i> <span>OpenAPI 3.0</span></a>
-=======
 										<a target="_blank" href="{{::rootURL}}api{{::apiListener.uriPattern}}/{{::apiListener.schemaResource}}" class="btn btn-xs pull-right default" type="button"><i class="fa fa-arrow-circle-o-down aria-hidden="true"></i> <span>OpenAPI 3.0</span></a>
->>>>>>> 9da3c555
 									</td>
 								</tr>
 							</tbody>
