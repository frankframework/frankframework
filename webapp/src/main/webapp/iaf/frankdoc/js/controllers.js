--- conflicted
+++ resolved
@@ -27,12 +27,8 @@
 				$scope.types[aType.name] = aType.members;
 			}
 			for(i in elements) {
-<<<<<<< HEAD
-				var element = elements[i];
+				let element = elements[i];
 				addAttributeActive(element);
-=======
-				let element = elements[i];
->>>>>>> 9e2d9060
 				$scope.elements[element.fullName] = element;
 			}
 		}
