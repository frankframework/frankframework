--- conflicted
+++ resolved
@@ -54,19 +54,15 @@
 		return format(Instant.now(), new SimpleDateFormat(format));
 	}
 
-	public static String format(Date date) {
-		return format(date.getTime());
-	}
-
-<<<<<<< HEAD
-	public static String format(long date) {
-=======
 	public static String format(long date, String format) {
 		return format(new Date(date), format);
 	}
 
 	public static String format(Date date) {
->>>>>>> 6ea05f20
+		return format(date.getTime());
+	}
+
+	public static String format(long date) {
 		return format(date, FULL_GENERIC_FORMATTER);
 	}
 
