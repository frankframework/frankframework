/*
   Copyright 2024 WeAreFrank!

   Licensed under the Apache License, Version 2.0 (the "License");
   you may not use this file except in compliance with the License.
   You may obtain a copy of the License at

       http://www.apache.org/licenses/LICENSE-2.0

   Unless required by applicable law or agreed to in writing, software
   distributed under the License is distributed on an "AS IS" BASIS,
   WITHOUT WARRANTIES OR CONDITIONS OF ANY KIND, either express or implied.
   See the License for the specific language governing permissions and
   limitations under the License.
*/
package org.frankframework.util;

import java.util.Arrays;
import java.util.HashMap;
import java.util.List;
import java.util.Map;

import org.apache.commons.lang3.builder.ToStringStyle;

/**
 * Similar to the {@link ToStringStyle#SHORT_PREFIX_STYLE} which excludes
 * fields containing the words 'password' and 'secret'.
 *
 * @author Niels Meijer
 */
class FieldNameSensitiveToStringStyle extends ToStringStyle {
	private static final List<String> PROTECTED_FIELDS = Arrays.asList("password", "secret", "token");

	private static final long serialVersionUID = 1L;

	public FieldNameSensitiveToStringStyle() {
		this.setUseShortClassName(true);
		this.setUseIdentityHashCode(false);
	}

	/**
<<<<<<< HEAD
	 * Ensure <code>Singleton</ode> after serialization.
	 *
=======
	 * Ensure <code>Singleton</code> after serialization.
	 * 
>>>>>>> 4fd179f7
	 * @return the singleton
	 */
	private Object readResolve() {
		return StringUtil.OMIT_PASSWORD_FIELDS_STYLE;
	}

	@Override
	protected void appendDetail(StringBuffer buffer, final String fieldName, final Object value) {
		if (containsHiddenWord(fieldName) && value instanceof String) {
			super.appendDetail(buffer, fieldName, hideValue(value));
		} else {
			super.appendDetail(buffer, fieldName, value);
		}
	}

	private boolean containsHiddenWord(final String name) {
		String lcName = name.toLowerCase();
		for (String field : PROTECTED_FIELDS) {
			if (lcName.contains(field)) {
				return true;
			}
		}
		return false;
	}

	private String hideValue(Object value) {
		if (value instanceof String string) {
			return StringUtil.hide(string);
		} else {
			return "***hidden***";
		}
	}

	/**
	 * Overriding Map implementation so we can also hide properties containing {@link #PROTECTED_FIELDS}.
	 */
	@Override
	protected void appendDetail(StringBuffer buffer, String fieldName, final Map<?, ?> map) {
		Map<Object, Object> hiddenValues = new HashMap<>(map); //Deep copy, we don't want to alter the original map!

		for (Object key : map.keySet()) {
			if (key instanceof String string && containsHiddenWord(string)) {
				Object hideMe = hiddenValues.remove(key);
				hiddenValues.put(key, hideValue(hideMe));
			}
		}

		super.appendDetail(buffer, fieldName, hiddenValues);
	}
}<|MERGE_RESOLUTION|>--- conflicted
+++ resolved
@@ -39,13 +39,8 @@
 	}
 
 	/**
-<<<<<<< HEAD
-	 * Ensure <code>Singleton</ode> after serialization.
-	 *
-=======
 	 * Ensure <code>Singleton</code> after serialization.
 	 * 
->>>>>>> 4fd179f7
 	 * @return the singleton
 	 */
 	private Object readResolve() {
