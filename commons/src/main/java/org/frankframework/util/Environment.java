--- conflicted
+++ resolved
@@ -17,8 +17,6 @@
 
 import java.io.BufferedReader;
 import java.io.File;
-<<<<<<< HEAD
-import java.io.FileNotFoundException;
 import java.io.IOException;
 import java.io.InputStream;
 import java.net.URI;
@@ -26,15 +24,7 @@
 import java.net.URL;
 import java.net.URLDecoder;
 import java.nio.charset.StandardCharsets;
-=======
-import java.io.IOException;
-import java.io.InputStream;
-import java.net.URISyntaxException;
-import java.net.URL;
-import java.nio.file.FileSystemNotFoundException;
->>>>>>> 208f6f9d
 import java.nio.file.NoSuchFileException;
-import java.nio.file.Paths;
 import java.util.Optional;
 import java.util.Properties;
 import java.util.jar.JarFile;
@@ -178,23 +168,6 @@
 		}
 	}
 
-<<<<<<< HEAD
-	protected static Manifest getManifestFromRelativeLocation(URL pomProperties) throws IOException {
-		String fullUrl = pomProperties.toExternalForm();
-		int metaInfFolder = fullUrl.indexOf("/META-INF/");
-		if (metaInfFolder > 0) { // We found the meta-inf folder, it could be a shared classpath. Attempt to locate the MANIFEST file.
-			String manifestFile = fullUrl.substring(fullUrl.indexOf(pomProperties.getProtocol()), metaInfFolder +1) + JarFile.MANIFEST_NAME;
-			URL manifestURL = new URL(pomProperties, manifestFile);
-			log.debug("attempting to read manifest at location [{}]", manifestURL);
-			try (InputStream is = manifestURL.openStream()) { // Throws a FileNotFoundException
-				return new Manifest(is);
-			}
-		}
-		throw new FileNotFoundException("no manifest file found relative to path ["+pomProperties+"]");
-	}
-
-=======
->>>>>>> 208f6f9d
 	/**
 	 * Fallback to read the Jar using a File handle.
 	 * When the first entry is not the Manifest file, the {@link ZipInputStream} will return null when calling `getManifest`.
@@ -203,19 +176,8 @@
 	 */
 	@Nonnull
 	private static Manifest getManifestFromFile(@Nonnull URL jarFileLocation) throws IOException {
-<<<<<<< HEAD
 		String cleanPath = extractPath(jarFileLocation);
 		try (JarFile jarFile = new JarFile(cleanPath)) {
-=======
-		File file;
-		try {
-			file = Paths.get(jarFileLocation.toURI()).toFile();
-		} catch (FileSystemNotFoundException | URISyntaxException e) {
-			throw new IOException("unable to turn URL ["+jarFileLocation+"] into a File", e);
-		}
-
-		try (JarFile jarFile = new JarFile(file)) {
->>>>>>> 208f6f9d
 			Manifest manifest = jarFile.getManifest();
 			if (manifest == null) {
 				throw new NoSuchFileException("unable to find manifest file");
@@ -223,8 +185,10 @@
 			return manifest;
 		}
 	}
-<<<<<<< HEAD
-
+
+	/**
+	 * Cleanup an URL, removes the protocol and decodes the URL.
+	 */
 	public static String extractPath(final URL url) throws IOException {
 		String urlPath = url.getPath(); // same as getFile but without the Query portion
 
@@ -252,6 +216,4 @@
 			throw new IOException("unable to read path from URL ["+url+"]", e);
 		}
 	}
-=======
->>>>>>> 208f6f9d
 }