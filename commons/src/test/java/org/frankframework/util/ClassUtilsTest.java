package org.frankframework.util;

import static org.junit.jupiter.api.Assertions.assertAll;
import static org.junit.jupiter.api.Assertions.assertEquals;
import static org.junit.jupiter.api.Assertions.assertFalse;
import static org.junit.jupiter.api.Assertions.assertNull;
import static org.junit.jupiter.api.Assertions.assertThrows;
import static org.junit.jupiter.api.Assertions.assertTrue;

import java.lang.reflect.Method;

import org.junit.jupiter.api.Test;

import lombok.Getter;
import lombok.Setter;
import org.frankframework.core.INamedObject;

class ClassUtilsTest {

<<<<<<< HEAD
	private enum TestEnum {ONE,TWO}
=======
	private enum TestEnum {ONE,TWO};
>>>>>>> 08857395

	@Test
	void testConvertToType() {
		assertAll(
			() -> assertEquals(7, ClassUtils.convertToType(int.class, "7")),
			() -> assertEquals(7, ClassUtils.convertToType(Integer.class, "7")),
			() -> assertEquals(7L, ClassUtils.convertToType(long.class, "7")),
			() -> assertEquals(7L, ClassUtils.convertToType(Long.class, "7")),
			() -> assertEquals("7", ClassUtils.convertToType(String.class, "7")),
			() -> assertTrue(ClassUtils.convertToType(boolean.class, "true")),
			() -> assertTrue(ClassUtils.convertToType(Boolean.class, "true")),
			() -> assertFalse(ClassUtils.convertToType(Boolean.class, "niet true")),
			() -> assertEquals(TestEnum.ONE, ClassUtils.convertToType(TestEnum.class, "one")),

			() -> assertThrows(IllegalArgumentException.class, ()->ClassUtils.convertToType(Object.class, "dummy")),
			() -> assertThrows(IllegalArgumentException.class, ()->ClassUtils.convertToType(Long.class, "dummy")),
			() -> assertThrows(IllegalArgumentException.class, ()->ClassUtils.convertToType(int.class, "")) //Empty string
		);
	}

	private class DummyClassWithSetter {
		private @Getter @Setter String field;
		private @Getter TestEnum[] testEnums;
		private @Getter String[] testStrings;
		public void setEnumVarArgs(TestEnum... testEnum) {
			this.testEnums = testEnum;
		}
		public void setTestStrings(String... testStrings) {
			this.testStrings = testStrings;
		}
	}

	@Test
	void testInvokeStringSetter() throws Exception {
		DummyClassWithSetter clazz = new DummyClassWithSetter();
		Method method = clazz.getClass().getDeclaredMethod("setField", String.class);
		ClassUtils.invokeSetter(clazz, method, "value");
		assertEquals("value", clazz.getField());
	}

	@Test
	void testInvokeWithNullSetter() throws Exception {
		DummyClassWithSetter clazz = new DummyClassWithSetter();
		Method method = clazz.getClass().getDeclaredMethod("setEnumVarArgs", TestEnum[].class);
		ClassUtils.invokeSetter(clazz, method, null);
		assertNull(clazz.getField());
	}

	@Test
	void testInvokeEnumVarArgsSetter() throws Exception {
		DummyClassWithSetter clazz = new DummyClassWithSetter();
		Method method = clazz.getClass().getDeclaredMethod("setEnumVarArgs", TestEnum[].class);
		ClassUtils.invokeSetter(clazz, method, "ONE, TWO");
		assertEquals(TestEnum.ONE, clazz.getTestEnums()[0]);
		assertEquals(TestEnum.TWO, clazz.getTestEnums()[1]);
	}

	@Test
	void testInvokeStringVarArgsSetter() throws Exception {
		DummyClassWithSetter clazz = new DummyClassWithSetter();
		Method method = clazz.getClass().getDeclaredMethod("setTestStrings", String[].class);

		ClassUtils.invokeSetter(clazz, method, "AAA, BBB");
		assertEquals("AAA", clazz.getTestStrings()[0]);
		assertEquals("BBB", clazz.getTestStrings()[1]);
	}

	/** see CredentialProvider ClassUtilsTest to test results without Spring present */
	@Test
	void testNameOf() {
		assertEquals("String", ClassUtils.nameOf("test"));
		assertEquals("ClassUtilsTest", ClassUtils.nameOf(this));
		assertEquals("ClassUtilsTest", ClassUtils.nameOf(this.getClass()));
		assertEquals("org.frankframework.util.ClassUtilsTest$1", ClassUtils.nameOf(new INamedObject() {
			private @Getter @Setter String name;
		}));
	}

	@Test
	public void getDeclaredFieldValueReturnsCorrectValue() throws NoSuchFieldException {
		TestClass testClass = new TestClass();
		testClass.setField("testValue");
		Object result = ClassUtils.getDeclaredFieldValue(testClass, "field");
		assertEquals("testValue", result);
	}

	@Test
	public void getDeclaredFieldValueThrowsExceptionForNonExistentField() {
		TestClass testClass = new TestClass();
		assertThrows(NoSuchFieldException.class, () -> ClassUtils.getDeclaredFieldValue(testClass, "nonExistentField"));
	}

	@Test
	public void getDeclaredFieldValueThrowsExceptionForNullObject() {
		assertThrows(NullPointerException.class, () -> ClassUtils.getDeclaredFieldValue(null, "field"));
	}

	@Test
	public void getDeclaredFieldValueThrowsExceptionForNullFieldName() {
		TestClass testClass = new TestClass();
		assertThrows(NullPointerException.class, () -> ClassUtils.getDeclaredFieldValue(testClass, null));
	}

	@Setter
	@SuppressWarnings("unused")
	private static class TestClass {
		private String field;

	}
}<|MERGE_RESOLUTION|>--- conflicted
+++ resolved
@@ -17,11 +17,7 @@
 
 class ClassUtilsTest {
 
-<<<<<<< HEAD
 	private enum TestEnum {ONE,TWO}
-=======
-	private enum TestEnum {ONE,TWO};
->>>>>>> 08857395
 
 	@Test
 	void testConvertToType() {
