--- conflicted
+++ resolved
@@ -1,44 +1,20 @@
 package nl.nn.adapterframework.testtool;
-
-import java.io.IOException;
-
-import org.apache.log4j.Logger;
 
 import nl.nn.adapterframework.core.IPipeLineSession;
 import nl.nn.adapterframework.core.ISender;
-import nl.nn.adapterframework.core.ISenderWithParameters;
 import nl.nn.adapterframework.core.PipeLineSessionBase;
 import nl.nn.adapterframework.core.SenderException;
 import nl.nn.adapterframework.core.TimeOutException;
-<<<<<<< HEAD
-import nl.nn.adapterframework.parameters.ParameterResolutionContext;
+import nl.nn.adapterframework.stream.Message;
 import org.apache.logging.log4j.LogManager;
-
 import org.apache.logging.log4j.Logger;
 
-=======
-import nl.nn.adapterframework.stream.Message;
-import nl.nn.adapterframework.util.LogUtil;
-
->>>>>>> 25834848
+import java.io.IOException;
 /**
  * @author Jaco de Groot
  */
 public class SenderThread extends Thread {
-<<<<<<< HEAD
-    private static Logger log = LogManager.getLogger(SenderThread.class);
-    
-    private String name;
-    private ISender sender;
-	private ISenderWithParameters senderWithParameters;
-	private ParameterResolutionContext parameterResolutionContext;
-    private String request;
-    private String response;
-    private SenderException senderException;
-    private TimeOutException timeOutException;
-    private boolean convertExceptionToMessage = false;
-=======
-	private static Logger log = LogUtil.getLogger(SenderThread.class);
+	private static Logger log = LogManager.getLogger(SenderThread.class);
 
 	private String name;
 	private ISender sender;
@@ -49,7 +25,6 @@
 	private IOException ioException;
 	private TimeOutException timeOutException;
 	private boolean convertExceptionToMessage = false;
->>>>>>> 25834848
 
 	SenderThread(ISender sender, String request, IPipeLineSession session, boolean convertExceptionToMessage) {
 		name = sender.getName();
