--- conflicted
+++ resolved
@@ -45,11 +45,8 @@
 	private final @Getter String name;
 	private final @Getter String description;
 	private final @Getter Properties properties;
-<<<<<<< HEAD
 	private final @Getter SortedSet<String> warnings = new TreeSet<>();
-=======
 	private Map<String, Map<String, Map<String, String>>> ignoreMapCache;
->>>>>>> d896b13a
 
 	public Scenario(File scenarioFile, String name, String description, Properties properties) {
 		this.id = new ID(scenarioFile);
