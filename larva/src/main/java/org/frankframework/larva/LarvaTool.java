--- conflicted
+++ resolved
@@ -1438,16 +1438,10 @@
 		queueName = step.substring(i + 1, step.lastIndexOf("."));
 		Object queueCreatorClassname = properties.get(queueName + QueueCreator.CLASS_NAME_PROPERTY_SUFFIX);
 		if (step.endsWith(".read") || (allowReadlineSteps && step.endsWith(".readline"))) {
-<<<<<<< HEAD
-			if ("org.frankframework.jms.JmsListener".equals(queueCreatorClassname)) {
-				stepPassed = executeJmsListenerRead(step, stepDisplayName, properties, queues, queueName, fileName, fileContent);
-			} else if ("org.frankframework.jdbc.FixedQuerySender".equals(queueCreatorClassname)) {
-=======
 			Queue queue = queues.get(queueName);
 			if (queue instanceof QueueWrapper wrap && wrap.get() instanceof IPullingListener) {
 				stepPassed = executePullingListenerRead(step, stepDisplayName, properties, queues, queueName, fileName, fileContent);
 			} else if ("org.frankframework.jdbc.FixedQuerySender".equals(properties.get(queueName + QueueCreator.CLASS_NAME_PROPERTY_SUFFIX))) {
->>>>>>> 6428f068
 				stepPassed = executeFixedQuerySenderRead(step, stepDisplayName, properties, queues, queueName, fileName, fileContent, correlationId);
 			} else if ("org.frankframework.http.WebServiceListener".equals(queueCreatorClassname) ||
 					"org.frankframework.receivers.JavaListener".equals(queueCreatorClassname)) {
@@ -1470,13 +1464,7 @@
 				AppConstants appConstants = AppConstants.getInstance();
 				fileContent = new Message(StringResolver.substVars(fileData, appConstants), fileContent.copyContext());
 			}
-<<<<<<< HEAD
-			if ("org.frankframework.jms.JmsSender".equals(queueCreatorClassname)) {
-				stepPassed = executeJmsSenderWrite(stepDisplayName, queues, queueName, fileContent, correlationId);
-			} else if ("org.frankframework.larva.XsltProviderListener".equals(queueCreatorClassname)) {
-=======
-			if ("org.frankframework.larva.XsltProviderListener".equals(properties.get(queueName + QueueCreator.CLASS_NAME_PROPERTY_SUFFIX))) {
->>>>>>> 6428f068
+			if ("org.frankframework.larva.XsltProviderListener".equals(queueCreatorClassname)) {
 				stepPassed = executeQueueRead(step, stepDisplayName, properties, queues, queueName, fileName, fileContent);  // XsltProviderListener has .read and .write reversed
 			} else {
 				stepPassed = executeQueueWrite(stepDisplayName, queues, queueName, fileContent, correlationId, null);
