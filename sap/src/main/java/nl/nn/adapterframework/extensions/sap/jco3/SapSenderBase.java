/*
   Copyright 2013 Nationale-Nederlanden

   Licensed under the Apache License, Version 2.0 (the "License");
   you may not use this file except in compliance with the License.
   You may obtain a copy of the License at

       http://www.apache.org/licenses/LICENSE-2.0

   Unless required by applicable law or agreed to in writing, software
   distributed under the License is distributed on an "AS IS" BASIS,
   WITHOUT WARRANTIES OR CONDITIONS OF ANY KIND, either express or implied.
   See the License for the specific language governing permissions and
   limitations under the License.
*/
package nl.nn.adapterframework.extensions.sap.jco3;

import nl.nn.adapterframework.configuration.ConfigurationException;
import nl.nn.adapterframework.doc.IbisDoc; 
import nl.nn.adapterframework.core.IPipeLineSession;
import nl.nn.adapterframework.core.ISenderWithParameters;
import nl.nn.adapterframework.core.SenderException;
import nl.nn.adapterframework.core.TimeOutException;
import nl.nn.adapterframework.extensions.sap.SapException;
import nl.nn.adapterframework.extensions.sap.jco3.tx.DestinationFactoryUtils;
import nl.nn.adapterframework.parameters.Parameter;
import nl.nn.adapterframework.parameters.ParameterList;
import nl.nn.adapterframework.parameters.ParameterValueList;

import org.apache.commons.lang.StringUtils;
import org.springframework.transaction.support.TransactionSynchronizationManager;

import com.sap.conn.jco.JCoDestination;
import com.sap.conn.jco.JCoException;

/**
 * Base class for functions that call SAP.
 * 
 * <table border="1">
 * <p><b>Parameters:</b>
 * <tr><th>name</th><th>type</th><th>remarks</th></tr>
 * <tr><td>sapSystemName</td><td>String</td><td>points to {@link SapSystem} to use; required when attribute <code>sapSystemName</code> is empty</td></tr>
 * </table>
 * </p>
 * 
 * @author  Gerrit van Brakel
 * @author  Jaco de Groot
 * @since   5.0
 */
public abstract class SapSenderBase extends SapFunctionFacade implements ISenderWithParameters {

	private String luwHandleSessionKey;
	private String sapSystemNameParam="sapSystemName";
	private boolean synchronous=false;

	protected ParameterList paramList = null;

	@Override
	public void configure() throws ConfigurationException {
		super.configure();
		if (paramList!=null) {
			paramList.configure();
		}
		if (StringUtils.isEmpty(getSapSystemName())) {
			if (StringUtils.isEmpty(getSapSystemNameParam())) {
				throw new ConfigurationException(getLogPrefix()+"if attribute sapSystemName is not specified, value of attribute sapSystemNameParam must indicate parameter to obtain name of sapSystem from");
			}
			if (paramList==null || paramList.findParameter(getSapSystemNameParam())==null) {
				throw new ConfigurationException(getLogPrefix()+"sapSystem must be specified, either in attribute sapSystemName, or via parameter ["+getSapSystemNameParam()+"]");
			}
		}
		if (!isSynchronous() && StringUtils.isNotEmpty(getLuwHandleSessionKey())) {
			throw new ConfigurationException(getLogPrefix()+"luwHandleSessionKey can only be used for synchronous calls to SAP");
		}
	}

	@Override
	public void open() throws SenderException {
		try {
			openFacade();
		} catch (SapException e) {
			log.error(getLogPrefix() + "Exception on opening SapFunctionFacade", e);
			close();
			throw new SenderException(getLogPrefix()+"exception starting", e);
		}
	}

	@Override
	public void close() {
		closeFacade();
	}

	@Override
	public String sendMessage(String correlationID, String message) throws SenderException, TimeOutException {
		return sendMessage(correlationID,message,null);
	}

	public SapSystem getSystem(ParameterValueList pvl) throws SapException {
		if (StringUtils.isNotEmpty(getSapSystemName())) {
			return getSapSystem();
		}
		if (pvl==null) {
			throw new SapException("no parameters to determine sapSystemName from");
		}
		String SapSystemName=pvl.getParameterValue(getSapSystemNameParam()).asStringValue(null);
		if (StringUtils.isEmpty(SapSystemName)) {
			throw new SapException("could not determine sapSystemName using parameter ["+getSapSystemNameParam()+"]");
		}
		SapSystem result = getSapSystem(SapSystemName);
		if (log.isDebugEnabled()) log.debug(getLogPrefix()+"determined SapSystemName ["+SapSystemName+"]"); 
		if (result==null) {
			log.warn(getLogPrefix()+"could not find a SapSystem ["+SapSystemName+"] from Parameter ["+getSapSystemNameParam()+"]");
		}
		return getSapSystem(SapSystemName);
	}

	public JCoDestination getDestination(IPipeLineSession session, SapSystem sapSystem) throws SenderException, SapException, JCoException {
		JCoDestination result;
		if (isSynchronous()) {
			if (StringUtils.isNotEmpty(getLuwHandleSessionKey())) {
				SapLUWHandle handle = SapLUWHandle.retrieveHandle(session, getLuwHandleSessionKey(), true, sapSystem, false);
				if (handle==null) {
					throw new SenderException("cannot find LUW handle from session key ["+getLuwHandleSessionKey()+"]");
				}
				result = handle.getDestination();
			} else {
				result = sapSystem.getDestination();
			}
		} else {
			result = DestinationFactoryUtils.getTransactionalDestination(sapSystem, true);
			if (result==null) {
				if (!TransactionSynchronizationManager.isSynchronizationActive()) {
					throw new SenderException("can only be called from within a transaction");
				}
				throw new SenderException(getLogPrefix()+"Could not obtain Jco Destination");
			}
		}
		return result;
	}

	public String getTid(JCoDestination destination, SapSystem sapSystem) throws SapException, JCoException {
		if (isSynchronous()) {
			return null;
		}
		return DestinationFactoryUtils.getTransactionalTid(sapSystem,destination,true);
	}

	@Override
	public void addParameter(Parameter p) {
		if (paramList==null) {
			paramList=new ParameterList();
		}
		paramList.add(p);
	}

<<<<<<< HEAD
	@IbisDoc({"session key in which luw information is stored. when set, actions that share a luw-handle will be executed using the same destination. can only be used for synchronous functions", " "})
=======
	@Override
	public ParameterList getParameterList() {
		return paramList;
	}

>>>>>>> 5856da99
	public void setLuwHandleSessionKey(String string) {
		luwHandleSessionKey = string;
	}
	public String getLuwHandleSessionKey() {
		return luwHandleSessionKey;
	}

	@IbisDoc({"name of the parameter used to indicate the name of the {@link sapsystem} used by this object if the attribute <code>sapsystemname</code> is empty", "sapsystemname"})
	public void setSapSystemNameParam(String string) {
		sapSystemNameParam = string;
	}
	public String getSapSystemNameParam() {
		return sapSystemNameParam;
	}

	@IbisDoc({"when <code>false</code>, the sender operates in rr mode: the a reply is expected from sap, and the sender does not participate in a transaction. when <code>false</code>, the sender operates in ff mode: no reply is expected from sap, and the sender joins the transaction, that must be present. the sap transaction is committed right after the xa transaction is completed.", "false"})
	protected void setSynchronous(boolean b) {
		synchronous = b;
	}
	@Override
	public boolean isSynchronous() {
		return synchronous;
	}

}<|MERGE_RESOLUTION|>--- conflicted
+++ resolved
@@ -16,7 +16,7 @@
 package nl.nn.adapterframework.extensions.sap.jco3;
 
 import nl.nn.adapterframework.configuration.ConfigurationException;
-import nl.nn.adapterframework.doc.IbisDoc; 
+import nl.nn.adapterframework.doc.IbisDoc;
 import nl.nn.adapterframework.core.IPipeLineSession;
 import nl.nn.adapterframework.core.ISenderWithParameters;
 import nl.nn.adapterframework.core.SenderException;
@@ -35,7 +35,7 @@
 
 /**
  * Base class for functions that call SAP.
- * 
+ *
  * <table border="1">
  * <p><b>Parameters:</b>
  * <tr><th>name</th><th>type</th><th>remarks</th></tr>
@@ -153,15 +153,12 @@
 		paramList.add(p);
 	}
 
-<<<<<<< HEAD
-	@IbisDoc({"session key in which luw information is stored. when set, actions that share a luw-handle will be executed using the same destination. can only be used for synchronous functions", " "})
-=======
 	@Override
 	public ParameterList getParameterList() {
 		return paramList;
 	}
 
->>>>>>> 5856da99
+	@IbisDoc({"session key in which luw information is stored. when set, actions that share a luw-handle will be executed using the same destination. can only be used for synchronous functions", " "})
 	public void setLuwHandleSessionKey(String string) {
 		luwHandleSessionKey = string;
 	}
