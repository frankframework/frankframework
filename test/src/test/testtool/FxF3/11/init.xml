<project default="copy.files">
	<target name="copy.files">
<<<<<<< HEAD
		<property name="root.dir" value="${testdata.dir}/fxf" />
		<delete dir="${root.dir}" />
		<mkdir dir="${root.dir}" />
		<mkdir dir="${root.dir}/NNX01234/in" />
		<copy file="file.txt" todir="${root.dir}/NNX01234/in" />
=======
		<delete dir="${fxf.dir}" />
		<mkdir dir="${fxf.dir}" />
		<mkdir dir="${fxf.dir}/NNX01234/in" />
		<copy file="file.txt" todir="${fxf.dir}/NNX01234/in" />
>>>>>>> 3e205b91
	</target>
</project><|MERGE_RESOLUTION|>--- conflicted
+++ resolved
@@ -1,16 +1,8 @@
 <project default="copy.files">
 	<target name="copy.files">
-<<<<<<< HEAD
-		<property name="root.dir" value="${testdata.dir}/fxf" />
-		<delete dir="${root.dir}" />
-		<mkdir dir="${root.dir}" />
-		<mkdir dir="${root.dir}/NNX01234/in" />
-		<copy file="file.txt" todir="${root.dir}/NNX01234/in" />
-=======
 		<delete dir="${fxf.dir}" />
 		<mkdir dir="${fxf.dir}" />
 		<mkdir dir="${fxf.dir}/NNX01234/in" />
 		<copy file="file.txt" todir="${fxf.dir}/NNX01234/in" />
->>>>>>> 3e205b91
 	</target>
 </project>