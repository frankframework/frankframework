package org.frankframework.runner;

import static org.junit.jupiter.api.Assertions.assertFalse;
import static org.junit.jupiter.api.Assertions.assertNotEquals;
import static org.junit.jupiter.api.Assertions.assertTrue;
import static org.junit.jupiter.api.Assumptions.assumeTrue;

import java.io.File;
import java.io.IOException;
import java.nio.file.Paths;
import java.util.List;
import java.util.Map;
import java.util.Set;
import java.util.stream.Stream;

import jakarta.annotation.Nonnull;
import jakarta.servlet.ServletContext;

import org.apache.commons.lang3.StringUtils;
import org.junit.jupiter.api.AfterAll;
import org.junit.jupiter.api.BeforeAll;
import org.junit.jupiter.api.BeforeEach;
import org.junit.jupiter.api.Disabled;
import org.junit.jupiter.api.DynamicContainer;
import org.junit.jupiter.api.DynamicNode;
import org.junit.jupiter.api.DynamicTest;
import org.junit.jupiter.api.Tag;
import org.junit.jupiter.api.Test;
import org.junit.jupiter.api.TestFactory;
import org.springframework.boot.SpringApplication;
import org.springframework.context.ConfigurableApplicationContext;

import org.frankframework.configuration.IbisContext;
import org.frankframework.larva.LarvaConfig;
import org.frankframework.larva.LarvaLogLevel;
import org.frankframework.larva.LarvaTool;
import org.frankframework.larva.Scenario;
import org.frankframework.larva.ScenarioRunner;
import org.frankframework.larva.TestRunStatus;
import org.frankframework.larva.output.LarvaWriter;
import org.frankframework.larva.output.PlainTextScenarioOutputRenderer;
import org.frankframework.larva.output.TestExecutionObserver;
import org.frankframework.lifecycle.FrankApplicationInitializer;
import org.frankframework.util.CloseUtils;

/**
 * Attempt to run Larva tests in the Maven build.
 *
 * There are some issues -- some tests fail unexpectedly, whereas they do not fail when running
 * in a normal AppServer environment.
 *
 * Therefore, it will not fail the build and run only to provide extra coverage-reporting.
 *
 */
@Tag("integration")
public class RunLarvaTests {

<<<<<<< HEAD
	public static final LarvaLogLevel LARVA_LOG_LEVEL = LarvaLogLevel.WRONG_PIPELINE_MESSAGES_PREPARED_FOR_DIFF;

=======
	public static final LarvaLogLevel LARVA_LOG_LEVEL = LarvaLogLevel.WRONG_PIPELINE_MESSAGES;
>>>>>>> e1b6f05e
	public static final Set<String> IGNORED_SCENARIOS = Set.of(
			"ApiListener/scenario01",
			"ApiListener/scenario02",
			"ApiListener/scenario03",
			"ApiListener/scenario04",
			"ApiListener/scenario05",
			"ApiListener/scenario06",
			"ApiListener/scenario07",
			"ApiListener/scenario08",
			"Authentication/scenario03",
			"Authentication/scenario04",
			"Base64Pipe/scenario01",
			"Base64Pipe/scenario02",
			"CorrelationMessageId/scenario04",
			"CorrelationMessageId/scenario05",
			"Exits/api/scenario01",
			"Exits/api/scenario01b",
			"Exits/api/scenario03",
			"Exits/soap/scenario01",
			"Exits/soap/scenario02",
			"JSON/DataSonnet/scenario01",
			"JSON/JsonPipe/scenario01",
			"FileSender/scenario01",
			"ForwardNameProvidingSenders/scenario10",
			"ForwardNameProvidingSenders/scenario11",
			"ForwardNameProvidingSenders/scenario12",
			"ForwardNameProvidingSenders/scenario13",
			"FrankSender/scenario05",
			"ManagedFileHandler/scenario01",
			"ManagedFileHandler/scenario02",
			"LocalFileSystemPipe/scenario07",
			"LocalFileSystemPipe/scenario08",
			"MoveFiles/scenario01",
			"MoveFiles/scenario04",
			"MoveFiles/scenario09",
			"Receivers/NonTransacted/NoInProcess/scenario01",
			"Receivers/NonTransacted/NoInProcess/scenario05",
			"Receivers/NonTransacted/NoInProcess/scenario06",
			"Receivers/Transacted/WithInProcess/scenario03",
			"RestListener/scenario01",
			"RestListener/scenario02",
			"Validators/SoapValidator/scenario07",
			"WebServiceListenerSender/scenario11b",
			"WebServiceListenerSender/scenario11c",
			"WebServiceListenerSender/scenario11d",
			"WsdlGeneratorPipe/scenario01",
			"WsdlGeneratorPipe/scenario02",
			"WsdlGeneratorPipe/scenario03",
			"XsltProviderListener/scenario04",
			"Zip/ZipWriter/scenario 01",
			"Zip/ZipWriter/scenario 02"
	);

	private static ConfigurableApplicationContext parentContext;
	private static ConfigurableApplicationContext applicationContext;
	private static IbisContext ibisContext;

	private LarvaTool larvaTool;
	private ScenarioRunner scenarioRunner;
	private String scenarioRootDir;
	private LarvaWriter larvaWriter;
	private TestExecutionObserver testExecutionObserver;

	/**
	 * Since we don't use @SpringBootApplication, we can't use @SpringBootTest here and need to manually configure the application
	 */
	@BeforeAll
	static void setupBeforeAll() throws IOException {
		SpringApplication springApplication = IafTestInitializer.configureApplication();
		// This ApplicationContext doesn't have the database so we cannot use it for the Larva Tests...
		parentContext = springApplication.run();
		ServletContext servletContext = parentContext.getBean(ServletContext.class);

		// We need to get the IbisContext from the ServletContext, since from this one we can get the ApplicationContext that has the database.
		ibisContext = FrankApplicationInitializer.getIbisContext(servletContext);
		applicationContext = ibisContext.getApplicationContext();
	}

	@BeforeEach
	void setupBeforeEach() {
		larvaTool = LarvaTool.createInstance(applicationContext);

		LarvaConfig larvaConfig = larvaTool.getLarvaConfig();
		larvaConfig.setTimeout(10_000);
		larvaConfig.setLogLevel(LARVA_LOG_LEVEL);
		larvaConfig.setMultiThreaded(false);

		larvaWriter = new LarvaWriter(larvaConfig, System.out);
		larvaTool.setWriter(larvaWriter);
		testExecutionObserver = new PlainTextScenarioOutputRenderer(larvaWriter);
	}

	@AfterAll
	static void tearDown() {
		CloseUtils.closeSilently(ibisContext, parentContext);
	}

	/**
	 * This should create Dynamic tests for JUnit to run. However the dynamic tests are not properly
	 * reported on by Surefire, although Surefire does execute them.
	 *
	 * Another issue is that over half the Larva scenarios fails even though I see no reason why they
	 * would fail. Running all scenarios at once by passing the scenario-directoy to the LarvaTool, most
	 * scenarios do run. I don't yet see the principle difference in environment that makes them fail here.
	 *
	 */
	@TestFactory
	Stream<DynamicNode> larvaTests() {
		assertTrue(applicationContext.isRunning());
		TestRunStatus testRunStatus = larvaTool.createTestRunStatus();
		scenarioRootDir = testRunStatus.initScenarioDirectories();
		scenarioRunner = larvaTool.createScenarioRunner(testExecutionObserver, testRunStatus);

		testRunStatus.readScenarioFiles(larvaTool.getScenarioLoader());
		List<Scenario> allScenarios = testRunStatus.getScenariosToRun(larvaTool.getLarvaConfig().getActiveScenariosDirectory());
		assertFalse(allScenarios.isEmpty(), () -> "Did not find any scenario-files in scenarioRootDir [%s]!".formatted(scenarioRootDir));
		System.err.printf("Creating JUnit tests from %d scenarios loaded from [%s]%n", allScenarios.size(), scenarioRootDir);
		return createScenarios(scenarioRootDir, "", allScenarios);
	}

	private @Nonnull Stream<DynamicNode> createScenarioContainer(@Nonnull String baseFolder, @Nonnull Map.Entry<String, List<Scenario>> scenarioFolder) {
		String scenarioFolderName = scenarioFolder.getKey();
		if (StringUtils.isBlank(scenarioFolderName)) {
			return createScenarios(baseFolder, scenarioFolderName, scenarioFolder.getValue());
		}
		return Stream.of(DynamicContainer.dynamicContainer(scenarioFolderName, new File(baseFolder, scenarioFolderName).toURI(), createScenarios(baseFolder, scenarioFolderName, scenarioFolder.getValue())));
	}

	private @Nonnull Stream<DynamicNode> createScenarios(@Nonnull String baseFolder, @Nonnull String subFolder, @Nonnull List<Scenario> scenarioFiles) {
		String commonFolder = StringUtils.isBlank(subFolder) ? baseFolder : Paths.get(baseFolder, subFolder).toString();
		Map<String, List<Scenario>> scenariosByFolder = ScenarioRunner.groupScenariosByFolder(scenarioFiles, commonFolder);

		if (scenariosByFolder.size() == 1) {
			return scenarioFiles.stream()
					.map(this::convertLarvaScenarioToTest);
		} else {
			return scenariosByFolder.entrySet()
					.stream()
					.sorted(Map.Entry.comparingByKey())
					.flatMap((Map.Entry<String, List<Scenario>> nestedSubFolder) -> createScenarioContainer(commonFolder, nestedSubFolder));
		}
	}

	private DynamicTest convertLarvaScenarioToTest(Scenario scenario) {
		// Scenario name always computed from the scenario root dir to be understandable without context of immediate parent
		String scenarioName = scenario.getName();
		return DynamicTest.dynamicTest(
				scenarioName, scenario.getScenarioFile().toURI(), () -> {
					System.out.println("Running scenario: [" + scenarioName + "]");
					int scenarioPassed = scenarioRunner.runOneFile(scenario, true);
					larvaWriter.flush();

					assumeTrue(scenarioPassed != LarvaTool.RESULT_ERROR || !IGNORED_SCENARIOS.contains(scenarioName), () -> "Ignoring Blacklisted Scenario: [" + scenarioName + "]");
					assertNotEquals(LarvaTool.RESULT_ERROR, scenarioPassed, () -> "Scenario failed: [" + scenarioName + "]");
				}
		);
	}

	@Test
	@Disabled("Run Larva test scenarios individually now")
	void runLarvaTests() {
		assertTrue(applicationContext.isRunning());
		LarvaConfig larvaConfig = larvaTool.getLarvaConfig();
		larvaConfig.setLogLevel(LarvaLogLevel.SCENARIO_FAILED);

		long start = System.currentTimeMillis();
		TestRunStatus result = larvaTool.runScenarios(larvaTool.getActiveScenariosDirectory(), testExecutionObserver, larvaWriter);
		long end = System.currentTimeMillis();
		System.err.printf("Scenarios executed; duration: %dms%n", end - start);

		if (result.getScenariosFailedCount() > 0) {
			System.err.printf("%d Larva tests failed, duration: %dms; %n%n", result.getScenariosFailedCount(), end - start);
		} else {
			System.err.printf("All %d Larva tests succeeded in %dms%n", result.getScenarioExecuteCount(), end - start);
		}

		// About 15 to 18 scenarios will fail because the environment is not set up entirely correct. Do not fail the build because of that, still get the extra coverage.
//		assertEquals(0, result, () -> "Error in LarvaTool scenarios, %d scenarios failed. Duration: %dms; %n%n%s".formatted(result, end - start, larvaOutput));
	}
}<|MERGE_RESOLUTION|>--- conflicted
+++ resolved
@@ -55,12 +55,7 @@
 @Tag("integration")
 public class RunLarvaTests {
 
-<<<<<<< HEAD
 	public static final LarvaLogLevel LARVA_LOG_LEVEL = LarvaLogLevel.WRONG_PIPELINE_MESSAGES_PREPARED_FOR_DIFF;
-
-=======
-	public static final LarvaLogLevel LARVA_LOG_LEVEL = LarvaLogLevel.WRONG_PIPELINE_MESSAGES;
->>>>>>> e1b6f05e
 	public static final Set<String> IGNORED_SCENARIOS = Set.of(
 			"ApiListener/scenario01",
 			"ApiListener/scenario02",
