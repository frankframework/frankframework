--- conflicted
+++ resolved
@@ -92,23 +92,7 @@
 		password="${testiaf_user/password:-testiaf_user00}"
 		url="jdbc:mariadb://${jdbc.hostname:-host.docker.internal}:3306/testiaf"
 	/>
-<<<<<<< HEAD
-<!--
-	<Resource
-		name="jdbc/ibis4test-mariadb"
-		factory="org.apache.naming.factory.BeanFactory"
-		type="org.mariadb.jdbc.MariaDbDataSource"
-		user="testiaf_user"
-		password="testiaf_user00"
-		url="jdbc:mariadb://${jdbc.hostname:-host.docker.internal}:3306/testiaf?pinGlobalTxToPhysicalConnection=true"
-	/>
- -->
- 	<!-- pinGlobalTxToPhysicalConnection does not work the same for mariadb as it does for mysql, therefor still locking problems under XA for mariadb -->
-
-
-=======
-
->>>>>>> 393a4eb3
+
 	<Resource
 		name="jdbc/ibis4test-postgres-xa"
 		factory="org.apache.naming.factory.BeanFactory"
