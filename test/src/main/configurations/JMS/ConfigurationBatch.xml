<module>
	<adapter name="BatchTest" active="${active.jms}" >
		<receiver name="BatchFileListener" pollInterval="1">
			<listener 
				className="nl.nn.adapterframework.receivers.DirectoryListener" 
<<<<<<< HEAD
				inputDirectory="${testdata.dir}/batch/in"
				outputDirectory="${testdata.dir}/batch/out"
=======
				inputFolder="${testdata.dir}/batch/in"
				processedFolder="${testdata.dir}/batch/out"
				errorFolder="${testdata.dir}/batch/error"
				createFolders="true"
>>>>>>> 85a883da
				wildcard="*.*"
				overwrite="true"
				fileTimeSensitive="true"
			/>
		</receiver>

		<receiver 
			name="FxfListener" 
			maxRetries="0"
			active="${active.fxf}">
			<listener 
				className="nl.nn.adapterframework.extensions.fxf.FxfListener" 
				destinationName="jms/fxf_request" 
				script="${FXF_init}"
				applicationId="BATCHFF"
				jmsRealm="fxf" 
				delete="true"
				workDirectory="yyyy" 
				fxfDestinationName="zzzz" 
			/>
			<errorStorage className="nl.nn.adapterframework.jdbc.JdbcTransactionalStorage"
				jmsRealm="jdbc" 
				slotId="${applicationId}/BatchFxfListener" />
		</receiver>

		<pipeline firstPipe="bepaalTaak">
			<exits>
				<exit path="READY" state="success"/>
			</exits>
			<pipe 
				name="bepaalTaak" 
				className="nl.nn.adapterframework.pipes.FilenameSwitch" 
				>
			</pipe>

			<pipe 
				name="bcb.txt" 
				className="nl.nn.adapterframework.batch.BatchFileTransformerPipe" 
			>
				<manager
					name="fundationRecordTypeManager" 
					className="nl.nn.adapterframework.batch.FieldPositionRecordHandlerManager" 
					initial="true" 
					fieldNr="1" 
					separator="|"
				>
					<flow
						recordKey="81" 
						recordHandlerRef="81_transformer" 
						resultHandlerRef="81_writer"
					/>
					<flow
						recordKey="85" 
						recordHandlerRef="85_transformer" 
						resultHandlerRef="85_writer"
					/>
				</manager>
				<recordHandler 
					name="81_transformer" 
					className="nl.nn.adapterframework.batch.RecordTransformer" 
					inputSeparator="|" 
					recordIdentifyingFields="2"
				>
					<child 
						description="recordsoort" 
						className="nl.nn.adapterframework.batch.OutputfieldsPart" 
						value="string(81);"
					/>
					<child
						description="journaalpostkop gegevens" 
						className="nl.nn.adapterframework.batch.OutputfieldsPart" 
						value="string(001000); indate(2,yyMMdd,0yyyy0MM0dd);"
					/>
				</recordHandler>
				<recordHandler
					name="85_transformer" 
					className="nl.nn.adapterframework.batch.RecordTransformer" 
					inputSeparator="|" 
					recordIdentifyingFields="2"
				>
					<child
						description="recordsoort" 
						className="nl.nn.adapterframework.batch.OutputfieldsPart" 
						value="string(85);"
					/>
					<child
						description="journaalpostkop gegevens" 
						className="nl.nn.adapterframework.batch.OutputfieldsPart" 
						value="string(001095); indate(2,yyMMdd,yyyy0MM0dd);"
					/>
				</recordHandler>
				<resultHandler 
					name="81_writer" 
					className="nl.nn.adapterframework.batch.Result2StringWriter" 
					onOpenBlock="AA" 
					onCloseBlock="ZZ"
				/>
				<resultHandler 
					name="85_writer" 
					className="nl.nn.adapterframework.batch.Result2StringWriter" 
					onOpenBlock="AA" 
					onCloseBlock="ZZ"
				/>
				<forward name="success" path="createXml"/>
			</pipe>
			<pipe
				name="createXml"
				className="nl.nn.adapterframework.pipes.Text2XmlPipe"
				xmlTag="files"
			>
				<forward name="success" path="ResponseSender"/>
			</pipe>


			<pipe
			  name="pion.csv"
			  className="nl.nn.adapterframework.batch.BatchFileTransformerPipe"
			>
			  <!-- no manager and flow defined, use always first recordhandler and result handler -->
			  <recordHandler
			    name="handleLine"
			    className="nl.nn.adapterframework.batch.RecordXmlTransformer"
			    inputSeparator="~"
				outputFields="
					VA-nr, 
					Naam, 
					Regio, 
					Postadresstraat, 
					Postadrespostcode, 
					Postadreswoonplaats, 
					Bezoekadresstraat, 
					Bezoekadrespostcode, 
					Bezoekadreswoonplaats, 
					Telefoonnummer, 
					Telefax, 
					Incasso-omsschade, 
					Incasso-omsleven, 
					Feitelijk_Leider, 
					Bedrijfsvorm, 
					Eigenaar, 
					Naam_Hoofdfiliaal_Schade, 
					Naam_Hoofdfiliaal_Leven, 
					SER-naam, 
					SER-nummer, 
					Register, 
					BF-nummer_Leven, 
					Telefoon_BF_Leven, 
					Telefax_BF_Leven, 
					Naam_BF_Leven, 
					BF-nummer_Schade, 
					Telefoon_BF_Schade, 
					Telefax_BF_Schade, 
					Naam_BF_Schade, 
					BF-nummer_PABZ, 
					Telefoon_BF_PABZ, 
					Telefax_BF_PABZ, 
					Naam_BF_PABZ, 
					BF-nummer_EBA, 
					Telefoon_BF_EBA, 
					Telefax_BF_EBA, 
					Naam_BF_EBA, 
					Aanst_leven, 
					Aanst_schade, 
					Aanst_nnfd, 
					Aanst_comb, 
					Aanst_hyp, 
					Aanst_nnfdz, 
					Aanst_belrek,
					ISKeten,
					ADNPostbusNr" 
				rootTag="Record"
			  />
			  <resultHandler
			    name="result"
			    className="nl.nn.adapterframework.batch.Result2StringWriter"
			  />
			  <forward name="success" path="ResponseSender" />
			</pipe>


			<pipe
			  name="fixedwidth.txt"
			  className="nl.nn.adapterframework.batch.BatchFileTransformerPipe"
			>
			  <!-- no manager and flow defined, use always first recordhandler and result handler -->
			  <recordHandler
			    name="handleLine"
			    className="nl.nn.adapterframework.batch.RecordXmlTransformer"
			    inputFields="7,9,9,1,8,40,8,3,3,8"
			    outputFields="broker,workitem,workitemlist,procesdate,clientname,lastmodified,stage,endstage,processend"
			    trim="true"
			  />
			  <resultHandler
			    name="result"
			    className="nl.nn.adapterframework.batch.Result2StringWriter"
			  />
			  <forward name="success" path="ResponseSender" />
			</pipe>

				
			<pipe
			  name="structured.txt"
			  className="nl.nn.adapterframework.batch.BatchFileTransformerPipe"
			>
			  <!-- first manager searches for 'start', then writes root tag -->
			  <manager
			    name="rhmRoot"
			    className="nl.nn.adapterframework.batch.FixedPositionRecordHandlerManager"
			    endPosition="6"
			    initial="true"
			  >
			    <flow recordKey="Header" nextRecordHandlerManagerRef="rhmOpenDoc" recordHandlerRef="rhOpenRoot"  resultHandlerRef="result"   />
			    <flow recordKey="*"  />
			  </manager>
			  <recordHandler
			    name="rhOpenRoot"
			    className="nl.nn.adapterframework.batch.RecordTransformer"
			    inputFields="6, 1, 10"
			    outputFields="string(&lt;documents&gt;)"
			  />

			  <!-- second manager searches for 'header', then writes open document tag -->
			  <manager
			    name="rhmOpenDoc"
			    className="nl.nn.adapterframework.batch.FixedPositionRecordHandlerManager"
			    endPosition="6"
			  >
			    <flow recordKey="docid " nextRecordHandlerManagerRef="rhmBody" recordHandlerRef="rhOpenDoc"  resultHandlerRef="result"   />
			    <flow recordKey="*"  />
			  </manager>
			  <recordHandler
			    name="rhOpenDoc"
			    className="nl.nn.adapterframework.batch.RecordTransformer"
			    inputFields="6, 1, 10"
			    outputFields="string(&lt;doc&gt;)"
			  />

			  <!-- third manager writes body lines, until a start line is found -->
			  <manager
			    name="rhmBody"
			    className="nl.nn.adapterframework.batch.FixedPositionRecordHandlerManager"
			    endPosition="6"
			  >
			    <flow recordKey="body  " recordHandlerRef="rhWriteBody"  resultHandlerRef="result"   />
			    <flow recordKey="*"  />
			    <flow recordKey="Header" nextRecordHandlerManagerRef="rhmOpenDoc" recordHandlerRef="rhCloseDoc"  resultHandlerRef="result"   />
			  </manager>
			  <recordHandler
			    name="rhWriteBody"
			    className="nl.nn.adapterframework.batch.RecordTransformer"
			    inputFields="6, 1, 10"
			    outputFields="string(&lt;regel&gt;);incopy(3);string(&lt;/regel&gt;)" 
			  />
			  <recordHandler
			    name="rhCloseDoc"
			    className="nl.nn.adapterframework.batch.RecordTransformer"
			    inputFields="6, 1, 10"
			    outputFields="string(&lt;/doc>)" 
			  />

			  <resultHandler
			    name="result"
			    className="nl.nn.adapterframework.batch.Result2StringWriter"
			    onCloseDocument="&lt;/doc&gt;&lt;/documents&gt;&lt;/document&gt;"
			  />
			  <forward name="success" path="ResponseSender" />
			</pipe>

			<pipe
			  name="substructured.txt"
			  className="nl.nn.adapterframework.batch.BatchFileTransformerPipe"
			>
			  <manager
			    name="rhmBody"
			    className="nl.nn.adapterframework.batch.FixedPositionRecordHandlerManager"
			    endPosition="6"
			    initial="true"
			  >
			    <flow recordKey="Header" openBlockBeforeLine="doc"      />
			    <flow recordKey="body  " recordHandlerRef="rhWriteBody" />
			    <flow recordKey="start " openBlockBeforeLine="item"     />
			    <flow recordKey="*" />
			  </manager>
			  <recordHandler
			    name="rhWriteBody"
			    className="nl.nn.adapterframework.batch.RecordTransformer"
			    inputFields="6, 1, 10"
			    outputFields="string(&lt;regel&gt;);incopy(3);string(&lt;/regel&gt;)"
			  />
			  <resultHandler
			    name="result"
			    className="nl.nn.adapterframework.batch.Result2StringWriter"
			    prefix=""
			    suffix=""
			    default="true"
			  />
			  <forward name="success" path="ResponseSender" />
			</pipe>

		<pipe name="i4redifact.txt" className="nl.nn.adapterframework.batch.BatchFileTransformerPipe">
			<manager name="rhmBody" className="nl.nn.adapterframework.batch.FieldPositionRecordHandlerManager" separator="+" fieldNr="1" initial="true">
			    <flow recordKey="UNA:" openBlockBeforeLine="UNA_block"/>
				<flow recordKey="UNB" openBlockBeforeLine="UNB_block" recordHandlerRef="rhWriteUNB"/>
				<flow recordKey="UNZ" recordHandlerRef="rhWriteUNZ"/>
				<flow recordKey="UNH" openBlockBeforeLine="UNH_block" recordHandlerRef="rhWriteUNH"/>
				<flow recordKey="UNT" closeBlockBeforeLine="ENT_block" recordHandlerRef="rhWriteUNT"/>
				<flow recordKey="ENT" openBlockBeforeLine="ENT_block" recordHandlerRef="rhWriteENT"/>
				<flow recordKey="LBW" recordHandlerRef="rhWriteLBW"/>
				<flow recordKey="*" />
			</manager>
			<recordHandler name="rhWriteUNB" className="nl.nn.adapterframework.batch.RecordXmlTransformer" inputSeparator="+" rootTag="UNB" outputFields="recordSoort,filler,filler,geadresseerde,aanmaakDatumTijd,filler,filler,filler,filler,filler,filler,filler,testAanduiding"/>
			<recordHandler name="rhWriteUNZ" className="nl.nn.adapterframework.batch.RecordXmlTransformer" inputSeparator="+" rootTag="UNZ" outputFields="recordSoort,aantalBerichten,filler"/>
			<recordHandler name="rhWriteUNH" className="nl.nn.adapterframework.batch.RecordXmlTransformer" inputSeparator="+" rootTag="UNH" outputFields="recordSoort,filler,soortBericht"/>
			<recordHandler name="rhWriteUNT" className="nl.nn.adapterframework.batch.RecordXmlTransformer" inputSeparator="+" rootTag="UNT" outputFields="recordSoort,aantalSegmenten,soortBericht"/>
			<recordHandler name="rhWriteENT" className="nl.nn.adapterframework.batch.RecordXmlTransformer" inputSeparator="+" rootTag="ENT" outputFields="recordSoort,entiteit,volgNummer"/>
			<recordHandler name="rhWriteLBW" className="nl.nn.adapterframework.batch.RecordXmlTransformer" inputSeparator="+" rootTag="LBW" outputFields="recordSoort,label,waarde"/>
			<resultHandler name="ReceiveResultaat_Block" className="nl.nn.adapterframework.batch.Result2StringWriter" default="true" />
			<forward name="success" path="ResponseSender"/>
		</pipe>
		
		
			<pipe 
		        name="ResponseSender" > 
		        <sender 
		                className="nl.nn.adapterframework.jms.JmsSender" 
		                destinationName="jms/i4testiaf_out"
		                deliveryMode="NON_PERSISTENT"
		                jmsRealm="qcf"
		        >
		        	<param name="SOURCE" value="I4TESTGR"/>
				</sender> 
				<messageLog className="nl.nn.adapterframework.jdbc.JdbcTransactionalStorage" jmsRealm="jdbc" slotId="${applicationId}/BatchTest" />
			  <forward name="success" path="READY" />
			</pipe>	
		</pipeline>
	</adapter>
</module><|MERGE_RESOLUTION|>--- conflicted
+++ resolved
@@ -3,15 +3,10 @@
 		<receiver name="BatchFileListener" pollInterval="1">
 			<listener 
 				className="nl.nn.adapterframework.receivers.DirectoryListener" 
-<<<<<<< HEAD
-				inputDirectory="${testdata.dir}/batch/in"
-				outputDirectory="${testdata.dir}/batch/out"
-=======
 				inputFolder="${testdata.dir}/batch/in"
 				processedFolder="${testdata.dir}/batch/out"
 				errorFolder="${testdata.dir}/batch/error"
 				createFolders="true"
->>>>>>> 85a883da
 				wildcard="*.*"
 				overwrite="true"
 				fileTimeSensitive="true"
