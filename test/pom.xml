--- conflicted
+++ resolved
@@ -28,28 +28,6 @@
 			<artifactId>ibis-adapterframework-webapp</artifactId>
 			<type>war</type>
 		</dependency>
-<<<<<<< HEAD
-
-<!-- 	Only runs on Java7 or higher!
-		<dependency>
-			<groupId>org.ibissource</groupId>
-			<artifactId>ibis-adapterframework-cmis</artifactId>
-			<version>${iaf.version}</version>
-		</dependency>
--->
-		<dependency>
-			<groupId>javax.servlet</groupId>
-			<artifactId>javax.servlet-api</artifactId>
-			<scope>provided</scope>
-		</dependency>
-		<dependency>
-			<artifactId>servlet-api</artifactId>
-			<groupId>javax.servlet</groupId>
-			<version>2.5</version>
-			<scope>provided</scope>
-		</dependency>
-=======
->>>>>>> b8b62cdd
 	</dependencies>
 
 	<build>
