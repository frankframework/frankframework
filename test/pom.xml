<project xmlns="http://maven.apache.org/POM/4.0.0" xmlns:xsi="http://www.w3.org/2001/XMLSchema-instance" xsi:schemaLocation="http://maven.apache.org/POM/4.0.0 http://maven.apache.org/maven-v4_0_0.xsd">
	<modelVersion>4.0.0</modelVersion>

	<parent>
		<groupId>org.ibissource</groupId>
		<artifactId>ibis-adapterframework-parent</artifactId>
		<version>7.3-B1-SNAPSHOT</version>
	</parent>

	<artifactId>ibis-adapterframework-test</artifactId>
	<name>Ibis AdapterFramework Test</name>
	<packaging>war</packaging>

	<properties>
		<m2eclipse.wtp.contextRoot>iaf-test</m2eclipse.wtp.contextRoot>
		<failOnMissingWebXml>false</failOnMissingWebXml>
	</properties>

	<dependencies>
		<dependency>
			<groupId>org.ibissource</groupId>
			<artifactId>ibis-adapterframework-core</artifactId>
		</dependency>
		<dependency>
			<groupId>org.ibissource</groupId>
			<artifactId>ibis-adapterframework-webapp</artifactId>
			<type>war</type>
		</dependency>
		<dependency>
			<groupId>org.ibissource</groupId>
			<artifactId>ibis-adapterframework-larva</artifactId>
		</dependency>
		<dependency>
			<groupId>org.ibissource</groupId>
			<artifactId>ibis-adapterframework-ladybug</artifactId>
		</dependency>

<!-- 	Only runs on Java7 or higher!
		<dependency>
			<groupId>org.ibissource</groupId>
			<artifactId>ibis-adapterframework-cmis</artifactId>
			<version>${iaf.version}</version>
		</dependency>
-->

		<dependency>
			<groupId>org.apache.geronimo.specs</groupId>
			<artifactId>geronimo-jms_1.1_spec</artifactId>
			<scope>provided</scope>
		</dependency>
<<<<<<< HEAD
=======
		<dependency>
			<groupId>javax.servlet</groupId>
			<artifactId>javax.servlet-api</artifactId>
			<scope>provided</scope>
		</dependency>
		<!-- Test scoped dependencies -->
>>>>>>> dfd02dcf
		<dependency>
			<artifactId>servlet-api</artifactId>
			<groupId>javax.servlet</groupId>
			<version>2.5</version>
			<scope>provided</scope>
		</dependency>
	</dependencies>

	<build>
		<defaultGoal>package</defaultGoal>
		<plugins>
			<plugin>
				<groupId>org.apache.maven.plugins</groupId>
				<artifactId>maven-compiler-plugin</artifactId>
				<version>3.1</version>
				<configuration>
					<source>1.6</source>
					<target>1.6</target>
				</configuration>
			</plugin>
<!--
			<plugin>
				<groupId>org.ibissource</groupId>
				<artifactId>ibis-war-plugin</artifactId>
				<version>0.2</version>
				<extensions>true</extensions>
				<configuration>
					<enableSecurityConstraints>false</enableSecurityConstraints>
					<webResources>
						<resource>
							<directory>src/main/configurations</directory>
							<targetPath>WEB-INF/classes/configurations</targetPath>
						</resource>
					</webResources>
				</configuration>
			</plugin>
-->
			<plugin>
				<groupId>org.apache.maven.plugins</groupId>
				<artifactId>maven-war-plugin</artifactId>
				<version>2.6</version>
				<executions>
					<execution>
						<phase>package</phase>
						<goals>
							<goal>war</goal>
						</goals>
					</execution>
				</executions>
				<configuration>
					<packagingExcludes>.gitignore</packagingExcludes>
					<failOnMissingWebXml>false</failOnMissingWebXml>
					<filteringDeploymentDescriptors>true</filteringDeploymentDescriptors>

					<archive>
						<manifestEntries>
							<Ibis-Project>${project.name}</Ibis-Project>
							<Ibis-Description>${project.description}</Ibis-Description>
							<IAF-Version>${iaf.version}</IAF-Version>
							<Created-By>Apache Maven ${maven.version}</Created-By>
							<Creation-Time>${timestamp}</Creation-Time>
							<Build-Version>${project.version}</Build-Version>
							<Build-Artifact>${project.artifactId}</Build-Artifact>
						</manifestEntries>
						<addMavenDescriptor>false</addMavenDescriptor>
					</archive>

					<webResources>
						<resource>
							<directory>${project.build.sourceDirectory}</directory>
							<targetPath>WEB-INF/classes</targetPath>
						</resource>
						<resource>
							<directory>src/main/configurations</directory>
							<targetPath>WEB-INF/classes/configurations</targetPath>
						</resource>
					</webResources>
				</configuration>
			</plugin>
		</plugins>
	</build>
</project><|MERGE_RESOLUTION|>--- conflicted
+++ resolved
@@ -48,15 +48,12 @@
 			<artifactId>geronimo-jms_1.1_spec</artifactId>
 			<scope>provided</scope>
 		</dependency>
-<<<<<<< HEAD
-=======
+
 		<dependency>
 			<groupId>javax.servlet</groupId>
 			<artifactId>javax.servlet-api</artifactId>
 			<scope>provided</scope>
 		</dependency>
-		<!-- Test scoped dependencies -->
->>>>>>> dfd02dcf
 		<dependency>
 			<artifactId>servlet-api</artifactId>
 			<groupId>javax.servlet</groupId>
