--- conflicted
+++ resolved
@@ -26,7 +26,6 @@
 			<artifactId>ibis-adapterframework-webapp</artifactId>
 			<type>war</type>
 		</dependency>
-<<<<<<< HEAD
 		<dependency>
 			<groupId>org.ibissource</groupId>
 			<artifactId>ibis-adapterframework-larva</artifactId>
@@ -39,8 +38,7 @@
 			<groupId>org.ibissource</groupId>
 			<artifactId>ibis-adapterframework-unittester</artifactId>
 		</dependency>
-=======
->>>>>>> 85ad7439
+
 
 <!-- 	Only runs on Java7 or higher!
 		<dependency>
