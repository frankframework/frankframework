--- conflicted
+++ resolved
@@ -140,7 +140,6 @@
 			</plugin>
 		</plugins>
 	</build>
-<<<<<<< HEAD
 	<profiles>
 		<profile>
 			<id>cmd-test</id>
@@ -217,9 +216,7 @@
 				</dependency>
 
 			</dependencies>
-=======
-
-	<profiles>
+		</profile>
 		<!--
 		Copy dependencies from iaf-webapp/pom.xml to make m2e add dependent-module
 		elements to org.eclipse.wst.common.component. Maven doesn't need this copy
@@ -251,7 +248,6 @@
 					<scope>runtime</scope>
 				</dependency>
 		 </dependencies>
->>>>>>> 17ed369c
 		</profile>
 	</profiles>
 </project>