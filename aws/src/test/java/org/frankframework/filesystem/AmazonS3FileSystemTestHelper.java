package org.frankframework.filesystem;

import java.io.BufferedOutputStream;
import java.io.File;
import java.io.FileInputStream;
import java.io.FileOutputStream;
import java.io.FilterInputStream;
import java.io.IOException;
import java.io.InputStream;
import java.io.OutputStream;
import java.net.URI;
import java.nio.file.Files;
import java.nio.file.Path;
import java.time.Duration;
import java.util.ArrayList;
import java.util.List;
import java.util.Map;

import lombok.Getter;
import org.apache.commons.lang3.StringUtils;
import org.frankframework.testutil.PropertyUtil;
import org.frankframework.util.StringUtil;

import software.amazon.awssdk.auth.credentials.AwsBasicCredentials;
import software.amazon.awssdk.auth.credentials.AwsCredentials;
import software.amazon.awssdk.auth.credentials.StaticCredentialsProvider;
import software.amazon.awssdk.core.ResponseInputStream;
import software.amazon.awssdk.core.sync.RequestBody;
import software.amazon.awssdk.http.apache.ApacheHttpClient;
import software.amazon.awssdk.regions.Region;
import software.amazon.awssdk.services.s3.S3Client;
import software.amazon.awssdk.services.s3.S3ClientBuilder;
import software.amazon.awssdk.services.s3.S3Configuration;
import software.amazon.awssdk.services.s3.model.CreateBucketRequest;
import software.amazon.awssdk.services.s3.model.Delete;
import software.amazon.awssdk.services.s3.model.DeleteObjectRequest;
import software.amazon.awssdk.services.s3.model.DeleteObjectsRequest;
import software.amazon.awssdk.services.s3.model.GetObjectRequest;
import software.amazon.awssdk.services.s3.model.GetObjectResponse;
import software.amazon.awssdk.services.s3.model.HeadBucketRequest;
import software.amazon.awssdk.services.s3.model.HeadObjectRequest;
import software.amazon.awssdk.services.s3.model.HeadObjectResponse;
import software.amazon.awssdk.services.s3.model.ListObjectsRequest;
import software.amazon.awssdk.services.s3.model.ListObjectsResponse;
import software.amazon.awssdk.services.s3.model.NoSuchBucketException;
import software.amazon.awssdk.services.s3.model.NoSuchKeyException;
import software.amazon.awssdk.services.s3.model.ObjectIdentifier;
import software.amazon.awssdk.services.s3.model.PutObjectRequest;
import software.amazon.awssdk.services.s3.model.S3Object;

public class AmazonS3FileSystemTestHelper implements IFileSystemTestHelper {

	protected String accessKey = PropertyUtil.getProperty("AmazonS3.properties", "accessKey");
	protected String secretKey = PropertyUtil.getProperty("AmazonS3.properties", "secretKey");

	protected @Getter String bucketName = PropertyUtil.getProperty("AmazonS3.properties", "bucketName");

	private final Region clientRegion = Region.EU_WEST_1;
	private final String serviceEndpoint;
	private final boolean runLocalStub = StringUtils.isBlank(accessKey) && StringUtils.isBlank(secretKey);

	private @Getter S3Client s3Client;

	public Path tempFolder;

	public AmazonS3FileSystemTestHelper(Path tempFolder, String serviceEndpoint) {
		this.tempFolder = tempFolder;
		this.serviceEndpoint = serviceEndpoint;
	}

	@Override
	public void setUp() {
		s3Client = createS3Client();

		try {
			// Test whether the bucket exists
			s3Client.headBucket(HeadBucketRequest.builder().bucket(bucketName).build());

			// If the bucket exists, clean up the folder
			cleanUpFolder(null);
		} catch (NoSuchBucketException noSuchBucketException) {
			// Create the bucket if it doesn't exist
			s3Client.createBucket(CreateBucketRequest.builder().bucket(bucketName).build());
		}
	}

	/**
	 * @return a configured S3Client based on the settings found in AmazonS3.properties or a local testcontainer instance if not present
	 */
	public S3Client createS3Client() {
		S3Configuration.Builder s3Configuration = S3Configuration.builder()
				.chunkedEncodingEnabled(true)
				.multiRegionEnabled(false);

		S3ClientBuilder s3ClientBuilder = S3Client.builder()
				.forcePathStyle(true)
				.serviceConfiguration(s3Configuration.build())
				.httpClientBuilder(ApacheHttpClient.builder().socketTimeout(Duration.ofMillis(1000L)).connectionTimeout(Duration.ofMillis(1000L)))
				.region(clientRegion);

		AwsCredentials awsCredentials;
		if (runLocalStub) {
			awsCredentials = AwsBasicCredentials.create("user", "pass");

			s3ClientBuilder.endpointOverride(URI.create(serviceEndpoint));
		} else {
			awsCredentials = AwsBasicCredentials.create(accessKey, secretKey);
		}
		s3ClientBuilder.credentialsProvider(StaticCredentialsProvider.create(awsCredentials));

		return s3ClientBuilder.build();
	}

	@Override
	public void tearDown() {
		// not needed
	}

	@Override
	public boolean _fileExists(String folder, String filename) {
		String objectName;
		if (filename == null) {
			objectName = folder;
		} else {
			objectName = folder == null ? filename : folder + "/" + filename;
		}
		try {
			HeadObjectResponse headObjectResponse = s3Client.headObject(HeadObjectRequest.builder()
					.key(objectName)
					.bucket(bucketName)
					.build());
			return headObjectResponse != null;
		} catch (NoSuchKeyException e) {
			return false;
		}
	}

	@Override
	public void _deleteFile(String folder, String filename) {
		String filePath = folder == null ? filename : folder + "/" + filename;
		s3Client.deleteObject(DeleteObjectRequest.builder().bucket(bucketName).key(filePath).build());
	}

	@Override
	public OutputStream _createFile(final String folderName, final String filename) throws IOException {
		String fileName = tempFolder.toAbsolutePath() + "tempFile";

		final File file = new File(fileName);
		final FileOutputStream fos = new FileOutputStream(file);
		return new BufferedOutputStream(fos) {
			@Override
			public void close() throws IOException {
				super.close();

				FileInputStream fis = new FileInputStream(file);
				String filePath = folderName == null ? filename : folderName + "/" + filename;
				s3Client.putObject(PutObjectRequest.builder()
						.bucket(bucketName)
						.key(filePath)
						.metadata(Map.of("Content-Length", String.valueOf(file.length())))
						.build(), RequestBody.fromInputStream(fis, file.length()));

				fis.close();
				Files.delete(file.toPath());
			}
		};
	}

	@Override
	public InputStream _readFile(String folder, String filename) {
		String path = StringUtil.concatStrings(folder, "/", filename);
		ResponseInputStream<GetObjectResponse> inputStream = s3Client.getObject(GetObjectRequest.builder()
				.bucket(bucketName)
				.key(path)
				.build());

		// Workaround for https://github.com/aws/aws-sdk-java-v2/issues/3538
		if (inputStream.response().contentLength() == 0) {
			inputStream = new ResponseInputStream<>(inputStream.response(), InputStream.nullInputStream());
		}

		ResponseInputStream<GetObjectResponse> finalInputStream = inputStream;

		return new FilterInputStream(finalInputStream) {
			@Override
			public void close() throws IOException {
				super.close();
				finalInputStream.close();
			}
		};
	}

	@Override
	public void _createFolder(String folderNameInput) {
		String folderName = folderNameInput.endsWith("/") ? folderNameInput : folderNameInput + "/";
		PutObjectRequest request = PutObjectRequest.builder()
				.bucket(bucketName)
				.key(folderName)
				.build();
		s3Client.putObject(request, RequestBody.empty());
	}

	@Override
	public boolean _folderExists(String folderName) {
		String foldername = folderName.endsWith("/") ? folderName : folderName + "/";
		return _fileExists(foldername, null);
	}

	@Override
	public void _deleteFolder(String folderName) throws Exception {
		String folder = null;
		if (folderName != null) {
			folder = folderName.endsWith("/") ? folderName : folderName + "/";
		}
		cleanUpFolder(folder);
	}

<<<<<<< HEAD
	private void cleanUpFolder(String foldername) {
		ListObjectsResponse listResponse;
		do {
			// If the bucket contains many objects, the listObjects() call might not return all the objects in the first listing. Check to see whether
			// the listing was truncated. If so, continue until all objects have been deleted.
			listResponse = s3Client.listObjects(ListObjectsRequest.builder().bucket(bucketName).prefix(foldername).build());
			List<S3Object> listObjects = listResponse.contents();

			if (listObjects == null || listObjects.isEmpty()) {
				return;
=======
	public void cleanUpFolder(String foldername) {
		cleanUpFolder(bucketName, foldername);
	}

	public void cleanUpFolder(String bucketName, String foldername) {
		ObjectListing objectListing = foldername!=null ? s3Client.listObjects(bucketName, foldername) : s3Client.listObjects(bucketName);
		while (true) {
			Iterator<S3ObjectSummary> objIter = objectListing.getObjectSummaries().iterator();
			while (objIter.hasNext()) {
				s3Client.deleteObject(bucketName, objIter.next().getKey());
>>>>>>> bbed3110
			}

			List<ObjectIdentifier> objectsToDelete = new ArrayList<>();
			for (S3Object s3Object : listObjects) {
				objectsToDelete.add(ObjectIdentifier.builder().key(s3Object.key()).build());
			}

			DeleteObjectsRequest deleteObjectsRequest = DeleteObjectsRequest.builder()
					.bucket(bucketName)
					.delete(Delete.builder().objects(objectsToDelete).build())
					.build();

			s3Client.deleteObjects(deleteObjectsRequest);
		} while (listResponse.isTruncated());
	}
}<|MERGE_RESOLUTION|>--- conflicted
+++ resolved
@@ -215,8 +215,11 @@
 		cleanUpFolder(folder);
 	}
 
-<<<<<<< HEAD
-	private void cleanUpFolder(String foldername) {
+	public void cleanUpFolder(String foldername) {
+		cleanUpFolder(bucketName, foldername);
+	}
+
+	public void cleanUpFolder(String bucketName, String foldername) {
 		ListObjectsResponse listResponse;
 		do {
 			// If the bucket contains many objects, the listObjects() call might not return all the objects in the first listing. Check to see whether
@@ -226,18 +229,6 @@
 
 			if (listObjects == null || listObjects.isEmpty()) {
 				return;
-=======
-	public void cleanUpFolder(String foldername) {
-		cleanUpFolder(bucketName, foldername);
-	}
-
-	public void cleanUpFolder(String bucketName, String foldername) {
-		ObjectListing objectListing = foldername!=null ? s3Client.listObjects(bucketName, foldername) : s3Client.listObjects(bucketName);
-		while (true) {
-			Iterator<S3ObjectSummary> objIter = objectListing.getObjectSummaries().iterator();
-			while (objIter.hasNext()) {
-				s3Client.deleteObject(bucketName, objIter.next().getKey());
->>>>>>> bbed3110
 			}
 
 			List<ObjectIdentifier> objectsToDelete = new ArrayList<>();
