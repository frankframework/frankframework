--- conflicted
+++ resolved
@@ -292,9 +292,8 @@
 		}
 
 		try (FileInputStream fis = new FileInputStream(file)) {
-<<<<<<< HEAD
 			PutObjectRequest.Builder por = PutObjectRequest.builder()
-					.bucket(bucketName)
+					.bucket(bucketName) //TODO make this dynamic with S3FileRef
 					.contentEncoding("UTF-8")
 					.key(f.key())
 					.storageClass(storageClass);
@@ -304,13 +303,6 @@
 			RequestBody requestBody = (file.length() == 0) ? RequestBody.empty() : RequestBody.fromInputStream(fis, file.length());
 
 			s3Client.putObject(por.build(), requestBody);
-=======
-			try(S3Object s3File = f) {
-				PutObjectRequest por = new PutObjectRequest(f.getBucketName(), s3File.getKey(), fis, metaData);
-				por.setStorageClass(getStorageClass());
-				s3Client.putObject(por);
-			}
->>>>>>> bbed3110
 		} finally {
 			Files.delete(file.toPath());
 		}
