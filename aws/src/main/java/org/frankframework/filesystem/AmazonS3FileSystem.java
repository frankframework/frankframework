/*
   Copyright 2018-2024 WeAreFrank!

   Licensed under the Apache License, Version 2.0 (the "License");
   you may not use this file except in compliance with the License.
   You may obtain a copy of the License at

       http://www.apache.org/licenses/LICENSE-2.0

   Unless required by applicable law or agreed to in writing, software
   distributed under the License is distributed on an "AS IS" BASIS,
   WITHOUT WARRANTIES OR CONDITIONS OF ANY KIND, either express or implied.
   See the License for the specific language governing permissions and
   limitations under the License.
*/
package org.frankframework.filesystem;

import java.io.File;
import java.io.FileInputStream;
import java.io.FileOutputStream;
import java.io.IOException;
import java.io.InputStream;
import java.io.OutputStream;
import java.net.URI;
import java.nio.file.DirectoryStream;
import java.nio.file.Files;
import java.util.ArrayList;
import java.util.Collections;
import java.util.Date;
import java.util.HashMap;
import java.util.LinkedHashMap;
import java.util.List;
import java.util.Map;
import java.util.stream.Collectors;
import java.util.stream.StreamSupport;

<<<<<<< HEAD
=======
import com.amazonaws.AmazonServiceException;
import com.amazonaws.ClientConfiguration;
import com.amazonaws.Protocol;
import com.amazonaws.auth.AWSCredentialsProvider;
import com.amazonaws.client.builder.AwsClientBuilder;
import com.amazonaws.regions.Regions;
import com.amazonaws.services.s3.AmazonS3;
import com.amazonaws.services.s3.AmazonS3ClientBuilder;
import com.amazonaws.services.s3.internal.BucketNameUtils;
import com.amazonaws.services.s3.model.CopyObjectRequest;
import com.amazonaws.services.s3.model.DeleteObjectRequest;
import com.amazonaws.services.s3.model.ListObjectsV2Request;
import com.amazonaws.services.s3.model.ListObjectsV2Result;
import com.amazonaws.services.s3.model.ObjectListing;
import com.amazonaws.services.s3.model.ObjectMetadata;
import com.amazonaws.services.s3.model.PutObjectRequest;
import com.amazonaws.services.s3.model.S3Object;
import com.amazonaws.services.s3.model.S3ObjectSummary;
import com.amazonaws.services.s3.model.StorageClass;

import jakarta.annotation.Nonnull;
>>>>>>> b3f478f2
import jakarta.annotation.Nullable;
import lombok.Getter;
import org.apache.commons.io.FilenameUtils;
import org.apache.commons.lang3.NotImplementedException;
import org.apache.commons.lang3.StringUtils;
import org.frankframework.aws.AwsUtil;
import org.frankframework.configuration.ConfigurationException;
import org.frankframework.doc.Mandatory;
import org.frankframework.filesystem.utils.AmazonEncodingUtils;
import org.frankframework.stream.Message;
import org.frankframework.util.CredentialFactory;
import org.frankframework.util.FileUtils;
import org.frankframework.util.StreamUtil;
import org.frankframework.util.StringUtil;
import software.amazon.awssdk.auth.credentials.AwsCredentialsProvider;
import software.amazon.awssdk.awscore.exception.AwsServiceException;
import software.amazon.awssdk.core.ResponseInputStream;
import software.amazon.awssdk.core.sync.RequestBody;
import software.amazon.awssdk.http.apache.ApacheHttpClient;
import software.amazon.awssdk.http.apache.ProxyConfiguration;
import software.amazon.awssdk.regions.Region;
import software.amazon.awssdk.services.s3.S3Client;
import software.amazon.awssdk.services.s3.S3ClientBuilder;
import software.amazon.awssdk.services.s3.S3Configuration;
import software.amazon.awssdk.services.s3.internal.BucketUtils;
import software.amazon.awssdk.services.s3.model.CommonPrefix;
import software.amazon.awssdk.services.s3.model.CopyObjectRequest;
import software.amazon.awssdk.services.s3.model.CopyObjectResponse;
import software.amazon.awssdk.services.s3.model.DeleteObjectRequest;
import software.amazon.awssdk.services.s3.model.GetObjectRequest;
import software.amazon.awssdk.services.s3.model.GetObjectResponse;
import software.amazon.awssdk.services.s3.model.HeadObjectRequest;
import software.amazon.awssdk.services.s3.model.HeadObjectResponse;
import software.amazon.awssdk.services.s3.model.ListObjectsV2Request;
import software.amazon.awssdk.services.s3.model.ListObjectsV2Response;
import software.amazon.awssdk.services.s3.model.NoSuchKeyException;
import software.amazon.awssdk.services.s3.model.PutObjectRequest;
import software.amazon.awssdk.services.s3.model.S3Object;
import software.amazon.awssdk.services.s3.model.StorageClass;

public class AmazonS3FileSystem extends FileSystemBase<S3FileRef> implements IWritableFileSystem<S3FileRef>, ISupportsCustomFileAttributes<S3FileRef> {
	private final @Getter String domain = "Amazon";

	private static final String FILE_DELIMITER = "/";

	private @Getter String accessKey;
	private @Getter String secretKey;
	private @Getter String authAlias;

	private String serviceEndpoint = null;

	private @Getter boolean chunkedEncodingDisabled = false;
	private @Getter boolean forceGlobalBucketAccessEnabled = false;
	private @Getter Region clientRegion = Region.EU_WEST_1;

	private @Getter String bucketName;
	private @Getter String proxyHost = null;
	private @Getter Integer proxyPort = null;
	private @Getter int maxConnections = 50;

	private @Getter StorageClass storageClass = StorageClass.STANDARD;

	private S3Client s3Client;
	private AwsCredentialsProvider credentialProvider;

	@Override
	public void configure() throws ConfigurationException {
		if((StringUtils.isNotEmpty(getAccessKey()) && StringUtils.isEmpty(getSecretKey())) || (StringUtils.isEmpty(getAccessKey()) && StringUtils.isNotEmpty(getSecretKey()))) {
			throw new ConfigurationException("invalid credential fields, please provide AWS credentials (accessKey and secretKey)");
		}

		CredentialFactory cf = null;
		if (StringUtils.isNotEmpty(getAuthAlias()) || (StringUtils.isNotEmpty(getAccessKey()) && StringUtils.isNotEmpty(getSecretKey()))) {
			cf = new CredentialFactory(getAuthAlias(), getAccessKey(), getSecretKey());
		}
		credentialProvider = AwsUtil.createCredentialProviderChain(cf);

		if (getClientRegion() == null || !Region.regions().contains(getClientRegion())) {
			throw new ConfigurationException("invalid region [" + getClientRegion() + "] please use one of the following supported regions " + Region.regions());
		}

		if (StringUtils.isEmpty(getBucketName()) || !BucketUtils.isValidDnsBucketName(getBucketName(), false)) {
			throw new ConfigurationException("invalid or empty bucketName [" + getBucketName() + "] please visit AWS documentation to see correct bucket naming");
		}
	}

	@Override
	public void open() throws FileSystemException {
		s3Client = createS3Client();
		super.open();
	}

	//For testing purposes
	protected AwsCredentialsProvider getCredentialProvider() {
		return credentialProvider;
	}

	public S3Client createS3Client() {
		S3Configuration.Builder s3Configuration = S3Configuration.builder()
				.chunkedEncodingEnabled(!isChunkedEncodingDisabled())
				.multiRegionEnabled(isForceGlobalBucketAccessEnabled());

		S3ClientBuilder s3ClientBuilder = S3Client.builder()
				.credentialsProvider(credentialProvider)
				.forcePathStyle(true)
				.serviceConfiguration(s3Configuration.build())
				.httpClientBuilder(getHttpClientBuilder())
				.region(getClientRegion());

		if (StringUtils.isNotBlank(serviceEndpoint)) {
			s3ClientBuilder.endpointOverride(URI.create(serviceEndpoint));
		}

		return s3ClientBuilder.build();
	}

	@Override
	public void close() throws FileSystemException {
		if (s3Client != null) {
			s3Client.close();
		}
		super.close();
	}

	/**
	 * Creates a local S3Object pointer, not representative with what is stored in the S3 Bucket.
	 * This method may be used to upload a file to S3.
	 */
	@Override
<<<<<<< HEAD
	public S3Object toFile(@Nullable String filename) {
		if (filename == null) {
			return null;
		}
		S3Object.Builder builder = S3Object.builder();
		int separatorPos = filename.indexOf(BUCKET_OBJECT_SEPARATOR);
		if (separatorPos < 0) {
			builder.key(filename);
		} else {
			builder.key(filename.substring(separatorPos + 1));
		}
		return builder.build();
=======
	public S3FileRef toFile(@Nullable String filename) {
		return new S3FileRef(filename, bucketName);
>>>>>>> b3f478f2
	}

	@Override
	public S3FileRef toFile(@Nullable String folder, @Nullable String filename) {
		return toFile(StringUtil.concatStrings(folder, FILE_DELIMITER, filename));
	}

	@Override
	public int getNumberOfFilesInFolder(String folder) throws FileSystemException {
		try (DirectoryStream<S3Object> files = list(folder, TypeFilter.FILES_ONLY)) {
			return Math.toIntExact(StreamSupport.stream(files.spliterator(), false).count());
		} catch (IOException e) {
			throw new FileSystemException("Exception while counting number of files in [" + folder + "]. " + e.getMessage());
		}
	}

	@Override
<<<<<<< HEAD
	public DirectoryStream<S3Object> list(String folder, TypeFilter filter) throws FileSystemException {
		List<S3Object> files = new ArrayList<>();
		List<CommonPrefix> subFolders = new ArrayList<>();

=======
	public DirectoryStream<S3FileRef> list(String folder, TypeFilter filter) throws FileSystemException {
		List<S3ObjectSummary> summaries = new ArrayList<>();
		List<String> subFolders = new ArrayList<>();
>>>>>>> b3f478f2
		try {
			ListObjectsV2Request.Builder request = createListRequestV2(folder);
			ListObjectsV2Response listing;
			int iterations = 0;

			do {
				if (iterations > 20) {
					log.warn("unable to list all files in folder [{}]", folder);
					break;
				}

				listing = s3Client.listObjectsV2(request.build());
				if (filter.includeFiles()) {
					files.addAll(listing.contents()); // Files
				}
				if (filter.includeFolders()) {
					subFolders.addAll(listing.commonPrefixes()); // Folders
				}

				request.continuationToken(listing.nextContinuationToken());
				iterations++;
			} while (listing.isTruncated());
		} catch (AwsServiceException e) {
			throw new FileSystemException("Cannot process requested action", e);
		}

<<<<<<< HEAD
		List<S3Object> list = new ArrayList<>();
		for (CommonPrefix folderName : subFolders) {
			list.add(createS3FolderObject(folderName.prefix()));
=======
		List<S3FileRef> list = new ArrayList<>();
		for (String folderName : subFolders) {
			list.add(createS3FolderObject(bucketName, folderName));
>>>>>>> b3f478f2
		}
		for (S3Object summary : files) {
			if (summary.key().endsWith(FILE_DELIMITER)) { // Omit the 'search' folder
				continue;
			}
			list.add(summary);
		}

		return FileSystemUtils.getDirectoryStream(list.iterator());
	}

<<<<<<< HEAD
	private S3Object createS3FolderObject(String folderName) {
		return S3Object.builder()
				.key(folderName.endsWith(FILE_DELIMITER) ? folderName : folderName + FILE_DELIMITER)
				.size(0L)
				.build();
	}

	@Override
	public boolean exists(S3Object f) throws FileSystemException {
		try {
			return s3Client.headObject(HeadObjectRequest.builder().bucket(bucketName).key(f.key()).build()) != null;
		} catch (NoSuchKeyException e) {
			return false;
		} catch (AwsServiceException e) {
			throw new FileSystemException("Cannot process requested action for S3Object with key [" + f.key() + "]", e);
		}
	}

	@Override
	public boolean isFolder(S3Object s3Object) {
		return s3Object.key().endsWith(FILE_DELIMITER);
	}

	@Override
	public void createFile(S3Object f, InputStream content) throws FileSystemException, IOException {
		createFileWithMetadata(f, content, Collections.emptyMap());
	}

	/**
	 * {@inheritDoc}
	 * @param file
	 * @param contents
	 * @param customFileAttributes
	 * @throws FileSystemException
	 * @throws IOException
	 */
	@Override
	public void createFile(S3Object file, InputStream contents, Map<String, String> customFileAttributes) throws FileSystemException, IOException {
		createFileWithMetadata(file, contents, customFileAttributes);
	}

	private void createFileWithMetadata(S3Object f, InputStream content, Map<String, String> metadata) throws FileSystemException, IOException {
=======
	private static S3FileRef createS3FolderObject(String bucketName, String folderName) {
		return new S3FileRef(null, folderName, bucketName);
	}

	private static S3FileRef extractS3ObjectFromSummary(S3ObjectSummary summary) {
		return new S3FileRef(summary);
	}

	@Override
	public boolean exists(S3FileRef f) {
		return s3Client.doesObjectExist(bucketName, f.getKey());
	}

	@Override
	public boolean isFolder(S3FileRef s3Object) {
		return s3Object.getKey().endsWith(FILE_DELIMITER);
	}

	@Override
	public void createFile(S3FileRef f, InputStream content) throws FileSystemException, IOException {
>>>>>>> b3f478f2
		String folder = getParentFolder(f);
		if (folder != null && !folderExists(folder)) { //AWS Supports the creation of folders, this check is purely here so all FileSystems have the same behavior
			throw new FolderNotFoundException("folder ["+folder+"] does not exist");
		}

		// The inputStream content also be directly send to the s3Client.putObject(), when the File length is available.
		// When uploading of unknown size is needed, the S3AsyncClient or S3TransferManager can be used in the future.
		final File file = FileUtils.createTempFile(".s3-upload"); //The lesser evil to allow streaming uploads
		try (FileOutputStream fos = new FileOutputStream(file)) {
			StreamUtil.streamToStream(content, fos);
		}

<<<<<<< HEAD
		try (FileInputStream fis = new FileInputStream(file)) {
			PutObjectRequest.Builder por = PutObjectRequest.builder()
					.bucket(bucketName) //TODO make this dynamic with S3FileRef
					.contentEncoding("UTF-8")
					.key(f.key())
					.storageClass(storageClass);

			addMetadata(por, file.length(), metadata);

			RequestBody requestBody = (file.length() == 0) ? RequestBody.empty() : RequestBody.fromInputStream(fis, file.length());

			s3Client.putObject(por.build(), requestBody);
=======

		try (FileInputStream fis = new FileInputStream(file)) {
			try(S3Object s3Object = new S3Object()) {
				ObjectMetadata metaData = new ObjectMetadata();
				metaData.setContentLength(file.length());
				f.getUserMetadata().forEach(metaData::addUserMetadata);
				PutObjectRequest por = new PutObjectRequest(f.getBucketName(), f.getKey(), fis, metaData);
				por.setStorageClass(getStorageClass());
				s3Client.putObject(por);
			}
>>>>>>> b3f478f2
		} finally {
			Files.delete(file.toPath());
		}
	}

	private void addMetadata(PutObjectRequest.Builder por, long length, Map<String, String> userMetadata) {
		Map<String, String> metadata = new HashMap<>();
		metadata.put("Content-Length", String.valueOf(length));

		if (userMetadata!= null && !userMetadata.isEmpty()) {
			// Prefix the keys and encode the values according to rfc2047
			// see https://docs.aws.amazon.com/AmazonS3/latest/userguide/UsingMetadata.html#UserMetadata
			metadata.putAll(
					userMetadata.entrySet().stream()
					.collect(Collectors.toMap(
							entry -> "x-amz-meta-" + entry.getKey(),
							entry -> AmazonEncodingUtils.rfc2047Encode(entry.getValue()))));
		}

		por.metadata(metadata);
	}

	@Override
	public OutputStream createFile(S3FileRef f) {
		throw new NotImplementedException();
	}

	@Override
	public OutputStream appendFile(S3FileRef f) {
		// Amazon S3 doesn't support append operation
		return null;
	}

	/**
	 * If you retrieve an S3Object, you should close this input stream as soon as possible,
	 * because the object content is not buffered in memory and streams directly from Amazon S3.
	 * Failure to close this stream can cause the request pool to become blocked.
	 */
	@Override
	public Message readFile(S3FileRef file, String charset) throws FileSystemException {
		try {
<<<<<<< HEAD
			GetObjectRequest objectRequest = GetObjectRequest.builder()
					.bucket(bucketName)
					.key(file.key())
					.build();
			ResponseInputStream<GetObjectResponse> s3ClientObject = s3Client.getObject(objectRequest);// Fetch a new copy

			// Workaround for https://github.com/aws/aws-sdk-java-v2/issues/3538
			if (s3ClientObject.response().contentLength() == 0) {
				// Expects an empty message
				return Message.nullMessage(FileSystemUtils.getContext(this, file, charset));
=======
			if(file.getObjectContent() == null) { // We have a reference but not an actual object representing the S3 bucket.
				S3Object obj = s3Client.getObject(file.getBucketName(), file.getKey()); // Fetch a new copy
				file.updateObject(obj);
				// cannot close obj because it will close the file-content as well.
>>>>>>> b3f478f2
			}

			S3Object updatedFile = updateFileAttributes(file, s3ClientObject.response());
			return new Message(s3ClientObject, FileSystemUtils.getContext(this, updatedFile, charset));
		} catch (AwsServiceException e) {
			throw new FileSystemException(e);
		}
	}

	/**
	 * Updates the Local S3 Pointer created by the {@link #toFile(String) toFile} method.
	 */
<<<<<<< HEAD
	private S3Object updateFileAttributes(S3Object oldS3Object, GetObjectResponse s3ObjectResponse) {
		S3Object.Builder builder = oldS3Object.toBuilder();
		builder.lastModified(s3ObjectResponse.lastModified());
		builder.size(s3ObjectResponse.contentLength());
		builder.eTag(s3ObjectResponse.eTag());
		builder.storageClass(s3ObjectResponse.storageClassAsString());
		return builder.build();
=======
	private S3FileRef updateFileAttributes(S3FileRef f) {
		if(f.getContentLength() == null) {
			ObjectMetadata omd = s3Client.getObjectMetadata(f.getBucketName(), f.getKey());
			f.updateObject(omd);
		}
		return f;
>>>>>>> b3f478f2
	}

	@Override
	public void deleteFile(S3FileRef f) throws FileSystemException {
		try {
<<<<<<< HEAD
			DeleteObjectRequest deleteObjectRequest = DeleteObjectRequest.builder()
					.bucket(bucketName)
					.key(f.key())
					.build();

=======
			DeleteObjectRequest deleteObjectRequest = new DeleteObjectRequest(f.getBucketName(), f.getKey());
>>>>>>> b3f478f2
			s3Client.deleteObject(deleteObjectRequest);
		} catch (AwsServiceException e) {
			throw new FileSystemException("Could not delete object [" + getCanonicalNameOrErrorMessage(f) + "]: " + e.getMessage());
		}
	}

	private ListObjectsV2Request.Builder createListRequestV2(String folder) {
		String prefix = folder != null ? FilenameUtils.normalizeNoEndSeparator(folder, true) + FILE_DELIMITER : null;
		return ListObjectsV2Request.builder()
				.bucket(bucketName)
				.delimiter(FILE_DELIMITER)
				.prefix(prefix);
	}

	@Override
	public boolean folderExists(String folder) throws FileSystemException {
		try {
			ListObjectsV2Request.Builder request = createListRequestV2(folder);
			ListObjectsV2Response listing;
			int iterations = 0;

			do {
				if (iterations > 20) {
					log.warn("unable to list all files in folder [{}]", folder);
					break;
				}

				listing = s3Client.listObjectsV2(request.build());
				if (listing.keyCount() > 0) { //If more then 1 result is returned, files also exist in this folder
					return true;
				}

				request.continuationToken(listing.continuationToken());
				iterations++;
			} while (listing.isTruncated());
		} catch (AwsServiceException e) {
			throw new FileSystemException("Cannot process requested action", e);
		}
		return false;
	}

	// Note that S3 will create the folder asynchronously, so it may not be immediately available
	@Override
	public void createFolder(String folder) throws FileSystemException {
		String folderName = folder.endsWith(FILE_DELIMITER) ? folder : folder + FILE_DELIMITER;
		if (folderExists(folder)) {
			throw new FolderAlreadyExistsException("Create directory for [" + folderName + "] has failed. Directory already exists.");
		}

		PutObjectRequest request = PutObjectRequest.builder()
				.bucket(bucketName)
				.key(folderName)
				.build();
		s3Client.putObject(request, RequestBody.empty());
	}

	@Override
	public void removeFolder(String folder, boolean removeNonEmptyFolder) throws FileSystemException {
		if (!folderExists(folder)) {
			throw new FolderNotFoundException("Cannot remove folder [" + folder + "]. Directory does not exist.");
		}
		// Check if there are files or folders, and not allowed to remove non-empty folder
		if (!removeNonEmptyFolder) {
			try (DirectoryStream<S3FileRef> stream = list(folder, TypeFilter.FILES_AND_FOLDERS)) {
				if (stream.iterator().hasNext()) {
					throw new FileSystemException("Cannot remove folder [" + folder + "]. Folder not empty.");
				}
			} catch (IOException e) {
				throw new FileSystemException("Cannot remove folder [" + folder + "]. " + e.getMessage());
			}
		}

		final String absFolder = folder.endsWith(FILE_DELIMITER) ? folder : folder + FILE_DELIMITER; //Ensure it's a folder that's being removed
		s3Client.deleteObject(DeleteObjectRequest.builder()
				.bucket(bucketName)
				.key(absFolder)
				.build());
	}

	// rename is implemented via copy & delete
	@Override
<<<<<<< HEAD
	public S3Object renameFile(S3Object source, S3Object destination) {
		CopyObjectRequest copyObjectRequest = CopyObjectRequest.builder()
				.sourceBucket(bucketName)
				.sourceKey(source.key())
				.destinationBucket(bucketName)
				.destinationKey(destination.key())
				.storageClass(getStorageClass())
				.build();
		s3Client.copyObject(copyObjectRequest);

		DeleteObjectRequest deleteObjectRequest = DeleteObjectRequest.builder()
				.bucket(bucketName)
				.key(source.key())
				.build();
		s3Client.deleteObject(deleteObjectRequest);
=======
	// rename is actually implemented via copy
	public S3FileRef renameFile(S3FileRef source, S3FileRef destination) throws FileSystemException {
		CopyObjectRequest cor = new CopyObjectRequest(source.getBucketName(), source.getKey(), destination.getBucketName(), destination.getKey());
		cor.setStorageClass(getStorageClass());
		s3Client.copyObject(cor);
		s3Client.deleteObject(source.getBucketName(), source.getKey());
>>>>>>> b3f478f2
		return destination;
	}

	@Override
<<<<<<< HEAD
	public S3Object copyFile(S3Object s3Object, String destinationFolder, boolean createFolder) throws FileSystemException {
		if (!createFolder && !folderExists(destinationFolder)) {
			throw new FolderNotFoundException("folder ["+destinationFolder+"] does not exist");
		}
		String destinationFile = destinationFolder+FILE_DELIMITER+getName(s3Object);

		CopyObjectRequest copyObjectRequest = CopyObjectRequest.builder()
				.sourceBucket(bucketName)
				.sourceKey(s3Object.key())
				.destinationBucket(bucketName)
				.destinationKey(destinationFile)
				.storageClass(getStorageClass())
				.build();
		CopyObjectResponse copyObjectResponse = s3Client.copyObject(copyObjectRequest);
		if (copyObjectResponse == null || copyObjectResponse.copyObjectResult().eTag() == null) {
			throw new FileSystemException("Could not copy object [" + getCanonicalNameOrErrorMessage(s3Object) + "]");
		}
=======
	public S3FileRef copyFile(S3FileRef f, String destinationFolder, boolean createFolder) throws FileSystemException {
		if (!createFolder && !folderExists(destinationFolder)) {
			throw new FolderNotFoundException("folder ["+destinationFolder+"] does not exist");
		}
		String destinationFile = destinationFolder+FILE_DELIMITER+getName(f);
		CopyObjectRequest cor = new CopyObjectRequest(f.getBucketName(), f.getKey(), bucketName, destinationFile);
		cor.setStorageClass(getStorageClass());
		s3Client.copyObject(cor);
>>>>>>> b3f478f2
		return toFile(destinationFile);
	}

	@Override
	// move is actually implemented via copy and delete
<<<<<<< HEAD
	public S3Object moveFile(S3Object f, String destinationFolder, boolean createFolder) {
=======
	public S3FileRef moveFile(S3FileRef f, String destinationFolder, boolean createFolder) throws FileSystemException {
>>>>>>> b3f478f2
		return renameFile(f, toFile(destinationFolder, getName(f)));
	}

	@Override
<<<<<<< HEAD
	public Map<String, Object> getAdditionalFileProperties(S3Object f) throws FileSystemException {
		Map<String, Object> attributes = new LinkedHashMap<>();

		attributes.put("bucketName", bucketName); // default attribute to identify the bucket
		attributes.putAll(getCustomFileAttributes(f.key()));

=======
	@Nullable
	public Map<String, Object> getAdditionalFileProperties(S3FileRef f) {
		Map<String, Object> attributes = new LinkedHashMap<>();
		attributes.put("bucketName", f.getBucketName());
		f.getUserMetadata().forEach((key, value) -> attributes.put(key, AmazonEncodingUtils.rfc2047Decode(value)));
>>>>>>> b3f478f2
		return attributes;
	}

	private Map<String, String> getCustomFileAttributes(String fileKey) throws FileSystemException {
		HeadObjectRequest headObjectRequest = HeadObjectRequest.builder()
				.bucket(bucketName)
				.key(fileKey)
				.build();

		try {
			HeadObjectResponse headObjectResponse = s3Client.headObject(headObjectRequest);
			Map<String, String> metadata = headObjectResponse.metadata();
			if (metadata == null || metadata.isEmpty()) {
				return Collections.emptyMap();
			}

			return metadata.entrySet().stream()
					.collect(Collectors.toMap(Map.Entry::getKey, entry -> AmazonEncodingUtils.rfc2047Decode(entry.getValue())));
		} catch (AwsServiceException e) {
			throw new FileSystemException("Could not retrieve tags for object [" + fileKey + "], message: " + e.getMessage());
		}
	}

	@Override
<<<<<<< HEAD
	public String getName(S3Object f) {
		String key = f.key();
		int lastSlashPos;
		if (key.endsWith("/")) { // Folder: take part before last slash
			lastSlashPos = key.lastIndexOf('/', key.length() - 2);
		} else { // File
			lastSlashPos = key.lastIndexOf('/');
		}
		return key.substring(lastSlashPos + 1);
	}

	@Override
	public String getParentFolder(S3Object f) {
		int lastSlashPos = f.key().lastIndexOf('/');
		return lastSlashPos > 1 ? f.key().substring(0, lastSlashPos) : null;
	}

	@Override
	public String getCanonicalName(S3Object f) {
		return bucketName + BUCKET_OBJECT_SEPARATOR + f.key();
	}

	@Override
	public long getFileSize(S3Object f) {
		if(f.size() != null) {
			return f.size();
		}
		return getFileAttributes(f).contentLength();
	}

	@Override
	public Date getModificationTime(S3Object f) {
		if(f.lastModified() != null) {
			return Date.from(f.lastModified());
		}
		return Date.from(getFileAttributes(f).lastModified());
=======
	public String getName(S3FileRef f) {
		return f.getName();
	}

	@Override
	public String getParentFolder(S3FileRef f) {
		int lastSlashPos = f.getKey().lastIndexOf('/');
		return lastSlashPos > 1 ? f.getKey().substring(0, lastSlashPos) : null;
	}

	@Override
	public String getCanonicalName(S3FileRef f) {
		return f.getBucketName() + S3FileRef.BUCKET_OBJECT_SEPARATOR + f.getKey();
	}

	@Override
	public long getFileSize(S3FileRef f) {
		updateFileAttributes(f);
		return f.getContentLength();
	}

	@Override
	public Date getModificationTime(S3FileRef f) {
		updateFileAttributes(f);
		return f.getLastModified();
>>>>>>> b3f478f2
	}

	/**
	 * Gets the object from s3 with the necessary information in it.
	 */
	private GetObjectResponse getFileAttributes(S3Object f) {
		GetObjectRequest getObjectRequest = GetObjectRequest.builder()
				.key(f.key())
				.bucket(bucketName)
				.build();

		ResponseInputStream<GetObjectResponse> object = s3Client.getObject(getObjectRequest);
		return object.response();
	}

	protected ApacheHttpClient.Builder getHttpClientBuilder() {
		ApacheHttpClient.Builder httpClientBuilder = ApacheHttpClient.builder()
				.maxConnections(getMaxConnections());

		if (getProxyHost() != null && getProxyPort() != null) {
			httpClientBuilder.proxyConfiguration(ProxyConfiguration.builder()
					.endpoint(URI.create("https://" + getProxyHost() + ":" + getProxyPort()))
					.build());
		}
		return httpClientBuilder;
	}

	@Override
	public String getPhysicalDestinationName() {
		return "bucket ["+getBucketName()+"]";
	}

	/** Access key to access to the AWS resources owned by the account */
	public void setAccessKey(String accessKey) {
		this.accessKey = accessKey;
	}

	/** Secret key to access to the AWS resources owned by the account */
	public void setSecretKey(String secretKey) {
		this.secretKey = secretKey;
	}

	/** Alias used to obtain AWS credentials  */
	public void setAuthAlias(String authAlias) {
		this.authAlias = authAlias;
	}

	/**
	 * Setting this flag will result in disabling chunked encoding for all requests.
	 * @ff.default false
	 */
	public void setChunkedEncodingDisabled(boolean chunkedEncodingDisabled) {
		this.chunkedEncodingDisabled = chunkedEncodingDisabled;
	}

	/**
	 * Option to enable or disable the usage of multi-region access point ARNs.
	 * @ff.default false
	 */
	public void setForceGlobalBucketAccessEnabled(boolean forceGlobalBucketAccessEnabled) {
		this.forceGlobalBucketAccessEnabled = forceGlobalBucketAccessEnabled;
	}

	/**
	 * The S3 service endpoint, either with or without the protocol. (e.g. https://sns.us-west-1.amazonaws.com or sns.us-west-1.amazonaws.com)
	 */
	public void setServiceEndpoint(String serviceEndpoint) {
		this.serviceEndpoint = serviceEndpoint;
	}

	/**
	 * Name of the AWS region that the client is using.
	 * @ff.default eu-west-1
	 */
	@Mandatory
	public void setClientRegion(String clientRegion) {
		this.clientRegion = Region.of(clientRegion);
	}

	/** Name of the bucket to access. The bucketName can also be specified by prefixing it to the object name, separated from it by {@value S3FileRef#BUCKET_OBJECT_SEPARATOR} */
	public void setBucketName(String bucketName) {
		this.bucketName = bucketName;
	}

	/** Proxy host */
	public void setProxyHost(String proxyHost) {
		this.proxyHost = proxyHost;
	}

	/** Proxy port */
	public void setProxyPort(Integer proxyPort) {
		this.proxyPort = proxyPort;
	}

	/**
	 * Set the desired storage class for the S3 object when action is move,copy or write.
	 * More info on storage classes can be found on the AWS S3 docs: https://aws.amazon.com/s3/storage-classes/
	 * @ff.default STANDARD
	 */
	public void setStorageClass(StorageClass storageClass) {
		this.storageClass = storageClass;
	}

	/**
	 * Maximum concurrent connections towards S3
	 * @ff.default 50
	 */
	public void setMaxConnections(int maxConnections) {
		this.maxConnections = maxConnections;
	}
<<<<<<< HEAD
=======

	@Override
	public void setCustomFileAttribute(@Nonnull S3FileRef file, @Nonnull String key, @Nonnull String value) {
		file.addUserMetadata(key, AmazonEncodingUtils.rfc2047Encode(value));
	}
>>>>>>> b3f478f2
}<|MERGE_RESOLUTION|>--- conflicted
+++ resolved
@@ -34,30 +34,6 @@
 import java.util.stream.Collectors;
 import java.util.stream.StreamSupport;
 
-<<<<<<< HEAD
-=======
-import com.amazonaws.AmazonServiceException;
-import com.amazonaws.ClientConfiguration;
-import com.amazonaws.Protocol;
-import com.amazonaws.auth.AWSCredentialsProvider;
-import com.amazonaws.client.builder.AwsClientBuilder;
-import com.amazonaws.regions.Regions;
-import com.amazonaws.services.s3.AmazonS3;
-import com.amazonaws.services.s3.AmazonS3ClientBuilder;
-import com.amazonaws.services.s3.internal.BucketNameUtils;
-import com.amazonaws.services.s3.model.CopyObjectRequest;
-import com.amazonaws.services.s3.model.DeleteObjectRequest;
-import com.amazonaws.services.s3.model.ListObjectsV2Request;
-import com.amazonaws.services.s3.model.ListObjectsV2Result;
-import com.amazonaws.services.s3.model.ObjectListing;
-import com.amazonaws.services.s3.model.ObjectMetadata;
-import com.amazonaws.services.s3.model.PutObjectRequest;
-import com.amazonaws.services.s3.model.S3Object;
-import com.amazonaws.services.s3.model.S3ObjectSummary;
-import com.amazonaws.services.s3.model.StorageClass;
-
-import jakarta.annotation.Nonnull;
->>>>>>> b3f478f2
 import jakarta.annotation.Nullable;
 import lombok.Getter;
 import org.apache.commons.io.FilenameUtils;
@@ -187,23 +163,8 @@
 	 * This method may be used to upload a file to S3.
 	 */
 	@Override
-<<<<<<< HEAD
-	public S3Object toFile(@Nullable String filename) {
-		if (filename == null) {
-			return null;
-		}
-		S3Object.Builder builder = S3Object.builder();
-		int separatorPos = filename.indexOf(BUCKET_OBJECT_SEPARATOR);
-		if (separatorPos < 0) {
-			builder.key(filename);
-		} else {
-			builder.key(filename.substring(separatorPos + 1));
-		}
-		return builder.build();
-=======
 	public S3FileRef toFile(@Nullable String filename) {
 		return new S3FileRef(filename, bucketName);
->>>>>>> b3f478f2
 	}
 
 	@Override
@@ -213,7 +174,7 @@
 
 	@Override
 	public int getNumberOfFilesInFolder(String folder) throws FileSystemException {
-		try (DirectoryStream<S3Object> files = list(folder, TypeFilter.FILES_ONLY)) {
+		try (DirectoryStream<S3FileRef> files = list(folder, TypeFilter.FILES_ONLY)) {
 			return Math.toIntExact(StreamSupport.stream(files.spliterator(), false).count());
 		} catch (IOException e) {
 			throw new FileSystemException("Exception while counting number of files in [" + folder + "]. " + e.getMessage());
@@ -221,16 +182,10 @@
 	}
 
 	@Override
-<<<<<<< HEAD
-	public DirectoryStream<S3Object> list(String folder, TypeFilter filter) throws FileSystemException {
+	public DirectoryStream<S3FileRef> list(String folder, TypeFilter filter) throws FileSystemException {
 		List<S3Object> files = new ArrayList<>();
 		List<CommonPrefix> subFolders = new ArrayList<>();
 
-=======
-	public DirectoryStream<S3FileRef> list(String folder, TypeFilter filter) throws FileSystemException {
-		List<S3ObjectSummary> summaries = new ArrayList<>();
-		List<String> subFolders = new ArrayList<>();
->>>>>>> b3f478f2
 		try {
 			ListObjectsV2Request.Builder request = createListRequestV2(folder);
 			ListObjectsV2Response listing;
@@ -257,81 +212,33 @@
 			throw new FileSystemException("Cannot process requested action", e);
 		}
 
-<<<<<<< HEAD
-		List<S3Object> list = new ArrayList<>();
+		List<S3FileRef> list = new ArrayList<>();
 		for (CommonPrefix folderName : subFolders) {
-			list.add(createS3FolderObject(folderName.prefix()));
-=======
-		List<S3FileRef> list = new ArrayList<>();
-		for (String folderName : subFolders) {
-			list.add(createS3FolderObject(bucketName, folderName));
->>>>>>> b3f478f2
+			list.add(createS3FolderObject(bucketName, folderName.prefix()));
 		}
 		for (S3Object summary : files) {
 			if (summary.key().endsWith(FILE_DELIMITER)) { // Omit the 'search' folder
 				continue;
 			}
-			list.add(summary);
+			list.add(new S3FileRef(summary, bucketName));
 		}
 
 		return FileSystemUtils.getDirectoryStream(list.iterator());
 	}
 
-<<<<<<< HEAD
-	private S3Object createS3FolderObject(String folderName) {
-		return S3Object.builder()
-				.key(folderName.endsWith(FILE_DELIMITER) ? folderName : folderName + FILE_DELIMITER)
-				.size(0L)
-				.build();
-	}
-
-	@Override
-	public boolean exists(S3Object f) throws FileSystemException {
+	private static S3FileRef createS3FolderObject(String bucketName, String folderName) {
+		return new S3FileRef(null, folderName, bucketName);
+	}
+
+	@Override
+	public boolean exists(S3FileRef f) throws FileSystemException {
 		try {
-			return s3Client.headObject(HeadObjectRequest.builder().bucket(bucketName).key(f.key()).build()) != null;
+			return updateFileAttributes(f) != null;
 		} catch (NoSuchKeyException e) {
 			return false;
 		} catch (AwsServiceException e) {
-			throw new FileSystemException("Cannot process requested action for S3Object with key [" + f.key() + "]", e);
-		}
-	}
-
-	@Override
-	public boolean isFolder(S3Object s3Object) {
-		return s3Object.key().endsWith(FILE_DELIMITER);
-	}
-
-	@Override
-	public void createFile(S3Object f, InputStream content) throws FileSystemException, IOException {
-		createFileWithMetadata(f, content, Collections.emptyMap());
-	}
-
-	/**
-	 * {@inheritDoc}
-	 * @param file
-	 * @param contents
-	 * @param customFileAttributes
-	 * @throws FileSystemException
-	 * @throws IOException
-	 */
-	@Override
-	public void createFile(S3Object file, InputStream contents, Map<String, String> customFileAttributes) throws FileSystemException, IOException {
-		createFileWithMetadata(file, contents, customFileAttributes);
-	}
-
-	private void createFileWithMetadata(S3Object f, InputStream content, Map<String, String> metadata) throws FileSystemException, IOException {
-=======
-	private static S3FileRef createS3FolderObject(String bucketName, String folderName) {
-		return new S3FileRef(null, folderName, bucketName);
-	}
-
-	private static S3FileRef extractS3ObjectFromSummary(S3ObjectSummary summary) {
-		return new S3FileRef(summary);
-	}
-
-	@Override
-	public boolean exists(S3FileRef f) {
-		return s3Client.doesObjectExist(bucketName, f.getKey());
+			throw new FileSystemException("Cannot process requested action for S3Object with key [" + f.getKey() + "]", e);
+		}
 	}
 
 	@Override
@@ -341,7 +248,11 @@
 
 	@Override
 	public void createFile(S3FileRef f, InputStream content) throws FileSystemException, IOException {
->>>>>>> b3f478f2
+		createFile(f, content, Collections.emptyMap());
+	}
+
+	@Override
+	public void createFile(S3FileRef f, InputStream content, Map<String, String> customFileAttributes) throws FileSystemException, IOException {
 		String folder = getParentFolder(f);
 		if (folder != null && !folderExists(folder)) { //AWS Supports the creation of folders, this check is purely here so all FileSystems have the same behavior
 			throw new FolderNotFoundException("folder ["+folder+"] does not exist");
@@ -354,31 +265,18 @@
 			StreamUtil.streamToStream(content, fos);
 		}
 
-<<<<<<< HEAD
 		try (FileInputStream fis = new FileInputStream(file)) {
 			PutObjectRequest.Builder por = PutObjectRequest.builder()
-					.bucket(bucketName) //TODO make this dynamic with S3FileRef
+					.bucket(f.getBucketName())
 					.contentEncoding("UTF-8")
-					.key(f.key())
+					.key(f.getKey())
 					.storageClass(storageClass);
 
-			addMetadata(por, file.length(), metadata);
+			addMetadata(por, file.length(), customFileAttributes);
 
 			RequestBody requestBody = (file.length() == 0) ? RequestBody.empty() : RequestBody.fromInputStream(fis, file.length());
 
 			s3Client.putObject(por.build(), requestBody);
-=======
-
-		try (FileInputStream fis = new FileInputStream(file)) {
-			try(S3Object s3Object = new S3Object()) {
-				ObjectMetadata metaData = new ObjectMetadata();
-				metaData.setContentLength(file.length());
-				f.getUserMetadata().forEach(metaData::addUserMetadata);
-				PutObjectRequest por = new PutObjectRequest(f.getBucketName(), f.getKey(), fis, metaData);
-				por.setStorageClass(getStorageClass());
-				s3Client.putObject(por);
-			}
->>>>>>> b3f478f2
 		} finally {
 			Files.delete(file.toPath());
 		}
@@ -420,65 +318,54 @@
 	@Override
 	public Message readFile(S3FileRef file, String charset) throws FileSystemException {
 		try {
-<<<<<<< HEAD
 			GetObjectRequest objectRequest = GetObjectRequest.builder()
-					.bucket(bucketName)
-					.key(file.key())
+					.bucket(file.getBucketName())
+					.key(file.getKey())
 					.build();
 			ResponseInputStream<GetObjectResponse> s3ClientObject = s3Client.getObject(objectRequest);// Fetch a new copy
+			file.updateObject(s3ClientObject.response());
 
 			// Workaround for https://github.com/aws/aws-sdk-java-v2/issues/3538
 			if (s3ClientObject.response().contentLength() == 0) {
 				// Expects an empty message
 				return Message.nullMessage(FileSystemUtils.getContext(this, file, charset));
-=======
-			if(file.getObjectContent() == null) { // We have a reference but not an actual object representing the S3 bucket.
-				S3Object obj = s3Client.getObject(file.getBucketName(), file.getKey()); // Fetch a new copy
-				file.updateObject(obj);
-				// cannot close obj because it will close the file-content as well.
->>>>>>> b3f478f2
 			}
 
-			S3Object updatedFile = updateFileAttributes(file, s3ClientObject.response());
-			return new Message(s3ClientObject, FileSystemUtils.getContext(this, updatedFile, charset));
+			return new Message(s3ClientObject, FileSystemUtils.getContext(this, file, charset));
 		} catch (AwsServiceException e) {
 			throw new FileSystemException(e);
 		}
 	}
 
 	/**
-	 * Updates the Local S3 Pointer created by the {@link #toFile(String) toFile} method.
-	 */
-<<<<<<< HEAD
-	private S3Object updateFileAttributes(S3Object oldS3Object, GetObjectResponse s3ObjectResponse) {
-		S3Object.Builder builder = oldS3Object.toBuilder();
-		builder.lastModified(s3ObjectResponse.lastModified());
-		builder.size(s3ObjectResponse.contentLength());
-		builder.eTag(s3ObjectResponse.eTag());
-		builder.storageClass(s3ObjectResponse.storageClassAsString());
-		return builder.build();
-=======
-	private S3FileRef updateFileAttributes(S3FileRef f) {
+	 * Attempts to update the Local S3 Pointer created by the {@link #toFile(String) toFile} method.
+	 * Updates the Metadata context but does not retrieve the actual file handle.
+	 */
+	private S3FileRef updateFileAttributes(S3FileRef f) throws FileSystemException {
 		if(f.getContentLength() == null) {
-			ObjectMetadata omd = s3Client.getObjectMetadata(f.getBucketName(), f.getKey());
-			f.updateObject(omd);
+			HeadObjectRequest headObjectRequest = HeadObjectRequest.builder()
+					.bucket(f.getBucketName())
+					.key(f.getKey())
+					.build();
+
+			try {
+				HeadObjectResponse headObjectResponse = s3Client.headObject(headObjectRequest);
+				f.updateObject(headObjectResponse);
+			} catch (AwsServiceException e) {
+				throw new FileSystemException("Could not retrieve tags for object [" + f.getKey() + "] in bucket ["+f.getBucketName()+"]", e);
+			}
 		}
 		return f;
->>>>>>> b3f478f2
 	}
 
 	@Override
 	public void deleteFile(S3FileRef f) throws FileSystemException {
 		try {
-<<<<<<< HEAD
 			DeleteObjectRequest deleteObjectRequest = DeleteObjectRequest.builder()
-					.bucket(bucketName)
-					.key(f.key())
+					.bucket(f.getBucketName())
+					.key(f.getKey())
 					.build();
 
-=======
-			DeleteObjectRequest deleteObjectRequest = new DeleteObjectRequest(f.getBucketName(), f.getKey());
->>>>>>> b3f478f2
 			s3Client.deleteObject(deleteObjectRequest);
 		} catch (AwsServiceException e) {
 			throw new FileSystemException("Could not delete object [" + getCanonicalNameOrErrorMessage(f) + "]: " + e.getMessage());
@@ -560,44 +447,34 @@
 
 	// rename is implemented via copy & delete
 	@Override
-<<<<<<< HEAD
-	public S3Object renameFile(S3Object source, S3Object destination) {
+	public S3FileRef renameFile(S3FileRef source, S3FileRef destination) {
 		CopyObjectRequest copyObjectRequest = CopyObjectRequest.builder()
-				.sourceBucket(bucketName)
-				.sourceKey(source.key())
-				.destinationBucket(bucketName)
-				.destinationKey(destination.key())
+				.sourceBucket(source.getBucketName())
+				.sourceKey(source.getKey())
+				.destinationBucket(destination.getBucketName())
+				.destinationKey(destination.getKey())
 				.storageClass(getStorageClass())
 				.build();
 		s3Client.copyObject(copyObjectRequest);
 
 		DeleteObjectRequest deleteObjectRequest = DeleteObjectRequest.builder()
-				.bucket(bucketName)
-				.key(source.key())
+				.bucket(source.getBucketName())
+				.key(source.getKey())
 				.build();
 		s3Client.deleteObject(deleteObjectRequest);
-=======
-	// rename is actually implemented via copy
-	public S3FileRef renameFile(S3FileRef source, S3FileRef destination) throws FileSystemException {
-		CopyObjectRequest cor = new CopyObjectRequest(source.getBucketName(), source.getKey(), destination.getBucketName(), destination.getKey());
-		cor.setStorageClass(getStorageClass());
-		s3Client.copyObject(cor);
-		s3Client.deleteObject(source.getBucketName(), source.getKey());
->>>>>>> b3f478f2
 		return destination;
 	}
 
 	@Override
-<<<<<<< HEAD
-	public S3Object copyFile(S3Object s3Object, String destinationFolder, boolean createFolder) throws FileSystemException {
+	public S3FileRef copyFile(S3FileRef s3Object, String destinationFolder, boolean createFolder) throws FileSystemException {
 		if (!createFolder && !folderExists(destinationFolder)) {
 			throw new FolderNotFoundException("folder ["+destinationFolder+"] does not exist");
 		}
 		String destinationFile = destinationFolder+FILE_DELIMITER+getName(s3Object);
 
 		CopyObjectRequest copyObjectRequest = CopyObjectRequest.builder()
-				.sourceBucket(bucketName)
-				.sourceKey(s3Object.key())
+				.sourceBucket(s3Object.getBucketName())
+				.sourceKey(s3Object.getKey())
 				.destinationBucket(bucketName)
 				.destinationKey(destinationFile)
 				.storageClass(getStorageClass())
@@ -606,106 +483,26 @@
 		if (copyObjectResponse == null || copyObjectResponse.copyObjectResult().eTag() == null) {
 			throw new FileSystemException("Could not copy object [" + getCanonicalNameOrErrorMessage(s3Object) + "]");
 		}
-=======
-	public S3FileRef copyFile(S3FileRef f, String destinationFolder, boolean createFolder) throws FileSystemException {
-		if (!createFolder && !folderExists(destinationFolder)) {
-			throw new FolderNotFoundException("folder ["+destinationFolder+"] does not exist");
-		}
-		String destinationFile = destinationFolder+FILE_DELIMITER+getName(f);
-		CopyObjectRequest cor = new CopyObjectRequest(f.getBucketName(), f.getKey(), bucketName, destinationFile);
-		cor.setStorageClass(getStorageClass());
-		s3Client.copyObject(cor);
->>>>>>> b3f478f2
 		return toFile(destinationFile);
 	}
 
 	@Override
 	// move is actually implemented via copy and delete
-<<<<<<< HEAD
-	public S3Object moveFile(S3Object f, String destinationFolder, boolean createFolder) {
-=======
-	public S3FileRef moveFile(S3FileRef f, String destinationFolder, boolean createFolder) throws FileSystemException {
->>>>>>> b3f478f2
+	public S3FileRef moveFile(S3FileRef f, String destinationFolder, boolean createFolder) {
 		return renameFile(f, toFile(destinationFolder, getName(f)));
 	}
 
 	@Override
-<<<<<<< HEAD
-	public Map<String, Object> getAdditionalFileProperties(S3Object f) throws FileSystemException {
-		Map<String, Object> attributes = new LinkedHashMap<>();
-
-		attributes.put("bucketName", bucketName); // default attribute to identify the bucket
-		attributes.putAll(getCustomFileAttributes(f.key()));
-
-=======
 	@Nullable
 	public Map<String, Object> getAdditionalFileProperties(S3FileRef f) {
 		Map<String, Object> attributes = new LinkedHashMap<>();
 		attributes.put("bucketName", f.getBucketName());
 		f.getUserMetadata().forEach((key, value) -> attributes.put(key, AmazonEncodingUtils.rfc2047Decode(value)));
->>>>>>> b3f478f2
+
 		return attributes;
 	}
 
-	private Map<String, String> getCustomFileAttributes(String fileKey) throws FileSystemException {
-		HeadObjectRequest headObjectRequest = HeadObjectRequest.builder()
-				.bucket(bucketName)
-				.key(fileKey)
-				.build();
-
-		try {
-			HeadObjectResponse headObjectResponse = s3Client.headObject(headObjectRequest);
-			Map<String, String> metadata = headObjectResponse.metadata();
-			if (metadata == null || metadata.isEmpty()) {
-				return Collections.emptyMap();
-			}
-
-			return metadata.entrySet().stream()
-					.collect(Collectors.toMap(Map.Entry::getKey, entry -> AmazonEncodingUtils.rfc2047Decode(entry.getValue())));
-		} catch (AwsServiceException e) {
-			throw new FileSystemException("Could not retrieve tags for object [" + fileKey + "], message: " + e.getMessage());
-		}
-	}
-
-	@Override
-<<<<<<< HEAD
-	public String getName(S3Object f) {
-		String key = f.key();
-		int lastSlashPos;
-		if (key.endsWith("/")) { // Folder: take part before last slash
-			lastSlashPos = key.lastIndexOf('/', key.length() - 2);
-		} else { // File
-			lastSlashPos = key.lastIndexOf('/');
-		}
-		return key.substring(lastSlashPos + 1);
-	}
-
-	@Override
-	public String getParentFolder(S3Object f) {
-		int lastSlashPos = f.key().lastIndexOf('/');
-		return lastSlashPos > 1 ? f.key().substring(0, lastSlashPos) : null;
-	}
-
-	@Override
-	public String getCanonicalName(S3Object f) {
-		return bucketName + BUCKET_OBJECT_SEPARATOR + f.key();
-	}
-
-	@Override
-	public long getFileSize(S3Object f) {
-		if(f.size() != null) {
-			return f.size();
-		}
-		return getFileAttributes(f).contentLength();
-	}
-
-	@Override
-	public Date getModificationTime(S3Object f) {
-		if(f.lastModified() != null) {
-			return Date.from(f.lastModified());
-		}
-		return Date.from(getFileAttributes(f).lastModified());
-=======
+	@Override
 	public String getName(S3FileRef f) {
 		return f.getName();
 	}
@@ -722,29 +519,15 @@
 	}
 
 	@Override
-	public long getFileSize(S3FileRef f) {
+	public long getFileSize(S3FileRef f) throws FileSystemException {
 		updateFileAttributes(f);
 		return f.getContentLength();
 	}
 
 	@Override
-	public Date getModificationTime(S3FileRef f) {
+	public Date getModificationTime(S3FileRef f) throws FileSystemException {
 		updateFileAttributes(f);
-		return f.getLastModified();
->>>>>>> b3f478f2
-	}
-
-	/**
-	 * Gets the object from s3 with the necessary information in it.
-	 */
-	private GetObjectResponse getFileAttributes(S3Object f) {
-		GetObjectRequest getObjectRequest = GetObjectRequest.builder()
-				.key(f.key())
-				.bucket(bucketName)
-				.build();
-
-		ResponseInputStream<GetObjectResponse> object = s3Client.getObject(getObjectRequest);
-		return object.response();
+		return Date.from(f.getLastModified());
 	}
 
 	protected ApacheHttpClient.Builder getHttpClientBuilder() {
@@ -842,12 +625,4 @@
 	public void setMaxConnections(int maxConnections) {
 		this.maxConnections = maxConnections;
 	}
-<<<<<<< HEAD
-=======
-
-	@Override
-	public void setCustomFileAttribute(@Nonnull S3FileRef file, @Nonnull String key, @Nonnull String value) {
-		file.addUserMetadata(key, AmazonEncodingUtils.rfc2047Encode(value));
-	}
->>>>>>> b3f478f2
 }