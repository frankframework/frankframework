--- conflicted
+++ resolved
@@ -291,19 +291,12 @@
 	 * Further, failure to close this stream can cause the request pool to become blocked. 
 	 */
 	@Override
-<<<<<<< HEAD
-	public Message readFile(S3Object f, String charset) throws FileSystemException {
-		try {
-			S3Object file = resolve(f);
-			return new Message(file.getObjectContent(), FileSystemUtils.getContext(this, file, charset));
-=======
 	public Message readFile(S3Object file, String charset) throws FileSystemException, IOException {
 		try {
 			if(file.getObjectContent() == null) { // We have a reference but not an actual object representing the S3 bucket.
 				file = s3Client.getObject(bucketName, file.getKey()); // Fetch a new copy
 			}
-			return new S3Message(file, FileSystemUtils.getContext(this, file, charset));
->>>>>>> 90c938ea
+			return new Message(file.getObjectContent(), FileSystemUtils.getContext(this, file, charset));
 		} catch (AmazonServiceException e) {
 			throw new FileSystemException(e);
 		}
@@ -319,24 +312,6 @@
 			f.setObjectMetadata(omd);
 		}
 		return f;
-	}
-
-<<<<<<< HEAD
-	/** Local S3 Pointer for files that are not yet resolved. */
-	private static class LocalS3Object extends S3Object {
-		// no extra or overridden methods, this class purely exists to differentiate
-		// between locally created S3Objects and actual S3 representative objects.
-=======
-	/** 
-	 * If you retrieve an S3Object, you should close this input stream as soon as possible,
-	 * because the object contents aren't buffered in memory and stream directly from Amazon S3.
-	 * Further, failure to close this stream can cause the request pool to become blocked. 
-	 */
-	private static class S3Message extends Message {
-		public S3Message(S3Object file, Map<String,Object> context) {
-			super(file.getObjectContent(), context);
-		}
->>>>>>> 90c938ea
 	}
 
 	@Override
