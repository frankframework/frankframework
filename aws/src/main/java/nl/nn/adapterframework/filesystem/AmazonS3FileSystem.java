/*
   Copyright 2018-2023 WeAreFrank!

   Licensed under the Apache License, Version 2.0 (the "License");
   you may not use this file except in compliance with the License.
   You may obtain a copy of the License at

       http://www.apache.org/licenses/LICENSE-2.0

   Unless required by applicable law or agreed to in writing, software
   distributed under the License is distributed on an "AS IS" BASIS,
   WITHOUT WARRANTIES OR CONDITIONS OF ANY KIND, either express or implied.
   See the License for the specific language governing permissions and
   limitations under the License.
*/
package nl.nn.adapterframework.filesystem;

import java.io.BufferedOutputStream;
import java.io.File;
import java.io.FileInputStream;
import java.io.FileOutputStream;
import java.io.IOException;
import java.io.OutputStream;
import java.nio.file.DirectoryStream;
import java.nio.file.Files;
import java.util.ArrayList;
import java.util.Date;
import java.util.HashMap;
import java.util.Iterator;
import java.util.List;
import java.util.Map;

import com.amazonaws.services.s3.model.CopyObjectRequest;

import com.amazonaws.services.s3.model.PutObjectRequest;

import org.apache.commons.lang3.StringUtils;

import com.amazonaws.AmazonServiceException;
import com.amazonaws.ClientConfiguration;
import com.amazonaws.Protocol;
import com.amazonaws.auth.AWSCredentialsProvider;
import com.amazonaws.client.builder.AwsClientBuilder;
import com.amazonaws.regions.Regions;
import com.amazonaws.services.s3.AmazonS3;
import com.amazonaws.services.s3.AmazonS3ClientBuilder;
import com.amazonaws.services.s3.Headers;
import com.amazonaws.services.s3.internal.BucketNameUtils;
import com.amazonaws.services.s3.model.DeleteObjectRequest;
import com.amazonaws.services.s3.model.ListObjectsV2Request;
import com.amazonaws.services.s3.model.ListObjectsV2Result;
import com.amazonaws.services.s3.model.ObjectListing;
import com.amazonaws.services.s3.model.ObjectMetadata;
import com.amazonaws.services.s3.model.S3Object;
import com.amazonaws.services.s3.model.S3ObjectSummary;

import lombok.Getter;
import nl.nn.adapterframework.aws.AwsUtil;
import nl.nn.adapterframework.configuration.ConfigurationException;
import nl.nn.adapterframework.doc.Mandatory;
import nl.nn.adapterframework.stream.Message;
import nl.nn.adapterframework.util.CredentialFactory;
import nl.nn.adapterframework.util.FileUtils;
import nl.nn.adapterframework.util.StringUtil;


public class AmazonS3FileSystem extends FileSystemBase<S3Object> implements IWritableFileSystem<S3Object> {
	private final @Getter(onMethod = @__(@Override)) String domain = "Amazon";
	private static final List<String> AVAILABLE_REGIONS = getAvailableRegions();

	private static final String BUCKET_OBJECT_SEPARATOR = "|";
	private static final String FILE_DELIMITER = "/";

	private @Getter String accessKey;
	private @Getter String secretKey;
	private @Getter String authAlias;

	private String serviceEndpoint = null;

	private @Getter boolean chunkedEncodingDisabled = false;
	private @Getter boolean forceGlobalBucketAccessEnabled = false;
	private @Getter String clientRegion = Regions.EU_WEST_1.getName();

	private @Getter String bucketName;
//	private String bucketRegion;

//	private String storageClass;
//	private String tier = Tier.Standard.toString();
//	private int expirationInDays = -1;

//	private boolean storageClassEnabled = false;
//	private boolean bucketCreationEnabled = false;
//	private boolean bucketExistsThrowException = true;

	private @Getter String proxyHost = null;
	private @Getter Integer proxyPort = null;
	private @Getter int maxConnections = 50;

	private @Getter String storageClass = null;

	private AmazonS3 s3Client;
	private AWSCredentialsProvider credentialProvider;

	@Override
	public void configure() throws ConfigurationException {
		if((StringUtils.isNotEmpty(getAccessKey()) && StringUtils.isEmpty(getSecretKey())) || (StringUtils.isEmpty(getAccessKey()) && StringUtils.isNotEmpty(getSecretKey()))) {
			throw new ConfigurationException("invalid credential fields, please prodive AWS credentials (accessKey and secretKey)");
		}

		CredentialFactory cf = null;
		if (StringUtils.isNotEmpty(getAuthAlias()) || (StringUtils.isNotEmpty(getAccessKey()) && StringUtils.isNotEmpty(getSecretKey()))) {
			cf = new CredentialFactory(getAuthAlias(), getAccessKey(), getSecretKey());
		}
		credentialProvider = AwsUtil.createCredentialProviderChain(cf);


		if (StringUtils.isEmpty(getClientRegion()) || !AVAILABLE_REGIONS.contains(getClientRegion())) {
			throw new ConfigurationException("invalid region [" + getClientRegion() + "] please use one of the following supported regions " + AVAILABLE_REGIONS.toString());
		}

		if (StringUtils.isEmpty(getBucketName()) || !BucketNameUtils.isValidV2BucketName(getBucketName())) {
			throw new ConfigurationException("invalid or empty bucketName [" + getBucketName() + "] please visit AWS to see correct bucket naming");
		}
	}

	@Override
	public void open() throws FileSystemException {
		s3Client = createS3Client();

		super.open();
	}

	//For testing purposes
	protected AWSCredentialsProvider getCredentialProvider() {
		return credentialProvider;
	}

	//For testing purposes
	public AmazonS3 createS3Client() {
		AmazonS3ClientBuilder s3ClientBuilder = AmazonS3ClientBuilder.standard()
				.withChunkedEncodingDisabled(isChunkedEncodingDisabled())
				.withForceGlobalBucketAccessEnabled(isForceGlobalBucketAccessEnabled())
				.withCredentials(credentialProvider)
				.withClientConfiguration(this.getClientConfig())
				.enablePathStyleAccess();

		if(StringUtils.isBlank(serviceEndpoint)) {
			s3ClientBuilder.withRegion(getClientRegion());
		} else {
			s3ClientBuilder.withEndpointConfiguration(new AwsClientBuilder.EndpointConfiguration(serviceEndpoint, getClientRegion()));
		}

		return s3ClientBuilder.build();
	}

	@Override
	public void close() throws FileSystemException {
		super.close();
		if(s3Client != null) {
			s3Client.shutdown();
		}
	}

	/**
	 * Creates a local S3Object pointer, not representative with what is stored in the S3 Bucket.
	 * This method may be used to upload a file to S3.
	 * See {@link #resolve(S3Object) resolve}.
	 */
	@Override
	public S3Object toFile(String filename) throws FileSystemException {
		S3Object object = new S3Object();
		int separatorPos = filename.indexOf(BUCKET_OBJECT_SEPARATOR);
		if (separatorPos<0) {
			object.setBucketName(bucketName);
			object.setKey(filename);
		} else {
			object.setBucketName(filename.substring(0,separatorPos));
			object.setKey(filename.substring(separatorPos+1));
		}
		return object;
	}

	@Override
	public S3Object toFile(String folder, String filename) throws FileSystemException {
		return toFile(StringUtil.concatStrings(folder, FILE_DELIMITER, filename));
	}


	@Override
	public int getNumberOfFilesInFolder(String folder) throws FileSystemException {
		List<S3ObjectSummary> summaries = null;
		String prefix = folder != null ? folder + FILE_DELIMITER : "";
		try {
			ObjectListing listing = s3Client.listObjects(bucketName, prefix);
			summaries = listing.getObjectSummaries();
			int result = summaries.size() - (folder!=null ? 1 :0);
			while (listing.isTruncated() && (getMaxNumberOfMessagesToList()<0 || getMaxNumberOfMessagesToList() > result)) {
				listing = s3Client.listNextBatchOfObjects(listing);
				result += listing.getObjectSummaries().size();
			}
			return result;
		} catch (AmazonServiceException e) {
			throw new FileSystemException("Cannot process requested action", e);
		}
	}

	@Override
	public DirectoryStream<S3Object> listFiles(String folder) throws FileSystemException {
		List<S3ObjectSummary> summaries = new ArrayList<>();
		String prefix = folder != null ? folder + FILE_DELIMITER : null;
		try {
			ListObjectsV2Request request = new ListObjectsV2Request()
					.withBucketName(bucketName)
					.withDelimiter(FILE_DELIMITER)
					.withPrefix(prefix);

			ListObjectsV2Result listing;
			int iterations = 0;
			do {
				if(iterations > 20) {
					log.warn("unable to list all files in folder [{}]", folder);
					break;
				}
				listing = s3Client.listObjectsV2(request);
				summaries.addAll(listing.getObjectSummaries());
				request.setContinuationToken(listing.getNextContinuationToken());
				iterations++;
			} while(listing.isTruncated());
		} catch (AmazonServiceException e) {
			throw new FileSystemException("Cannot process requested action", e);
		}

		List<S3Object> list = new ArrayList<>();
		for (S3ObjectSummary summary : summaries) {
			if(summary.getKey().endsWith("/")) { //Omit the root folder
				continue;
			}
			S3Object object = extractS3ObjectFromSummary(summary);
			list.add(object);
		}

		return FileSystemUtils.getDirectoryStream(list.iterator());
	}

	private static S3Object extractS3ObjectFromSummary(S3ObjectSummary summary) {
		S3Object object = new S3Object();
		ObjectMetadata metadata = new ObjectMetadata();
		metadata.setContentLength(summary.getSize());
		metadata.setLastModified(summary.getLastModified());

		object.setBucketName(summary.getBucketName());
		object.setKey(summary.getKey());
		object.setObjectMetadata(metadata);
		return object;
	}

	@Override
	public boolean exists(S3Object f) throws FileSystemException {
		return s3Client.doesObjectExist(bucketName, f.getKey());
	}

	@Override
	public OutputStream createFile(final S3Object f) throws FileSystemException, IOException {
		final File file = FileUtils.createTempFile(".s3-upload");
		final FileOutputStream fos = new FileOutputStream(file);
		return new BufferedOutputStream(fos) {
			boolean isClosed = false;
			@Override
			public void close() throws IOException {
				super.close();
				if(!isClosed) {
					try (FileInputStream fis = new FileInputStream(file)) {
						ObjectMetadata metaData = new ObjectMetadata();
						metaData.setContentLength(file.length());

<<<<<<< HEAD
						PutObjectRequest por = new PutObjectRequest(bucketName, f.getKey(), fis, metaData);
						if(StringUtils.isNotEmpty(getStorageClass())){
							por.setStorageClass(getStorageClass());
						}

						s3Client.putObject(por);
=======
						try(S3Object file = f) {
							s3Client.putObject(bucketName, file.getKey(), fis, metaData);
						}
>>>>>>> 23eaca7c
					} finally {
						isClosed = true;
						Files.delete(file.toPath());
					}
				}
			}
		};
	}

	@Override
	public OutputStream appendFile(S3Object f) throws FileSystemException, IOException {
		// Amazon S3 doesn't support append operation
		return null;
	}

	@Override
	public Message readFile(S3Object file, String charset) throws FileSystemException, IOException {
		try {
			if(file.getObjectContent() == null) { // We have a reference but not an actual object representing the S3 bucket.
				file = s3Client.getObject(bucketName, file.getKey()); // Fetch a new copy
			}
			return new S3Message(file, FileSystemUtils.getContext(this, file, charset));
		} catch (AmazonServiceException e) {
			throw new FileSystemException(e);
		}
	}

	/**
	 * Attempts to resolve the Local S3 Pointer created by the {@link #toFile(String) toFile} method.
	 * Updates the Metadata context but does not retrieve the actual file handle.
	 */
	private S3Object updateFileAttributes(S3Object f) {
		if(f.getObjectMetadata().getRawMetadataValue(Headers.CONTENT_LENGTH) == null) {
			ObjectMetadata omd = s3Client.getObjectMetadata(bucketName, f.getKey());
			f.setObjectMetadata(omd);
		}
		return f;
	}

	/** 
	 * If you retrieve an S3Object, you should close this input stream as soon as possible,
	 * because the object contents aren't buffered in memory and stream directly from Amazon S3.
	 * Further, failure to close this stream can cause the request pool to become blocked. 
	 */
	private static class S3Message extends Message {
		public S3Message(S3Object file, Map<String,Object> context) {
			super(file.getObjectContent(), context);
		}
	}

	@Override
	public void deleteFile(S3Object f) throws FileSystemException {
		try {
			DeleteObjectRequest deleteObjectRequest = new DeleteObjectRequest(bucketName, f.getKey());
			s3Client.deleteObject(deleteObjectRequest);
		} catch (AmazonServiceException e) {
			throw new FileSystemException(e);
		}
	}

	@Override
	public boolean folderExists(String folder) throws FileSystemException {
		ObjectListing objectListing = s3Client.listObjects(bucketName);
		Iterator<S3ObjectSummary> objIter = objectListing.getObjectSummaries().iterator();
		while (objIter.hasNext()) {
			S3ObjectSummary s3ObjectSummary = objIter.next();
			String key = s3ObjectSummary.getKey();
			if(key.endsWith("/") && key.equals(folder+"/")){
				return true;
			}
		}
		return false;
	}

	@Override
	public void createFolder(String folder) throws FileSystemException {
		String folderName = folder.endsWith("/") ? folder : folder + "/";
		if (!folderExists(folder)) {
			s3Client.putObject(bucketName, folderName, "");
		} else {
			throw new FileSystemException("Create directory for [" + folderName + "] has failed. Directory already exists.");
		}
	}

	@Override
	public void removeFolder(String folder, boolean removeNonEmptyFolder) throws FileSystemException {
		if (folderExists(folder)) {
			folder = folder.endsWith("/") ? folder : folder + "/";
			s3Client.deleteObject(bucketName, folder);
		} else {
			throw new FileSystemException("Remove directory for [" + folder + "] has failed. Directory does not exist.");
		}
	}

	@Override
	// rename is actually implemented via copy
	public S3Object renameFile(S3Object source, S3Object destination) throws FileSystemException {
		CopyObjectRequest cor = new CopyObjectRequest(bucketName, source.getKey(), bucketName, destination.getKey());
		if(StringUtils.isNotEmpty(getStorageClass())){
			cor.setStorageClass(getStorageClass());
		}
		s3Client.copyObject(cor);
		s3Client.deleteObject(bucketName, source.getKey());
		return destination;
	}

	@Override
	public S3Object copyFile(S3Object f, String destinationFolder, boolean createFolder, boolean resultantMustBeReturned) throws FileSystemException {
		if (!createFolder && !folderExists(destinationFolder)) {
			throw new FileSystemException("folder ["+destinationFolder+"] does not exist");
		}
		String destinationFile = destinationFolder+"/"+getName(f);
		CopyObjectRequest cor = new CopyObjectRequest(bucketName, f.getKey(), bucketName,destinationFile);
		if(StringUtils.isNotEmpty(getStorageClass())){
			cor.setStorageClass(getStorageClass());
		}
		s3Client.copyObject(cor);
		return toFile(destinationFile);
	}

	@Override
	// move is actually implemented via copy and delete
	public S3Object moveFile(S3Object f, String destinationFolder, boolean createFolder, boolean resultantMustBeReturned) throws FileSystemException {
		return renameFile(f,toFile(destinationFolder,getName(f)));
	}


	@Override
	public Map<String, Object> getAdditionalFileProperties(S3Object f) {
		Map<String, Object> attributes = new HashMap<>();
		attributes.put("bucketName", bucketName);
		return attributes;
	}

	@Override
	public String getName(S3Object f) {
		int lastSlashPos = f.getKey().lastIndexOf('/');
		return f.getKey().substring(lastSlashPos+1);
	}

	@Override
	public String getParentFolder(S3Object f) throws FileSystemException {
		int lastSlashPos = f.getKey().lastIndexOf('/');
		return lastSlashPos > 1 ? f.getKey().substring(0, lastSlashPos) : null;
	}

	@Override
	public String getCanonicalName(S3Object f) throws FileSystemException {
		return f.getBucketName() + BUCKET_OBJECT_SEPARATOR + f.getKey();
	}

	@Override
	public long getFileSize(S3Object f) throws FileSystemException {
		updateFileAttributes(f);
		return f.getObjectMetadata().getContentLength();
	}

	@Override
	public Date getModificationTime(S3Object f) throws FileSystemException {
		updateFileAttributes(f);
		return f.getObjectMetadata().getLastModified();
	}

//	/**
//	* Creates a bucket on Amazon S3.
//	*
//	* @param bucketName
//	*            The desired name for a bucket that is about to be created. The class {@link BucketNameUtils}
//	*            provides a method that can check if the bucketName is valid. This is done just before the bucketName is used here.
//	* @param bucketExistsThrowException
//	* 			  This parameter is used for controlling the behavior for whether an exception has to be thrown or not.
//	* 			  In case of upload action being configured to be able to create a bucket, an exception will not be thrown when a bucket with assigned bucketName already exists.
//	*/
//	public String createBucket(String bucketName, boolean bucketExistsThrowException) throws SenderException {
//		try {
//			if (!s3Client.doesBucketExistV2(bucketName)) {
//				CreateBucketRequest createBucketRequest = null;
//				if (isForceGlobalBucketAccessEnabled())
//					createBucketRequest = new CreateBucketRequest(bucketName, getBucketRegion());
//				else
//					createBucketRequest = new CreateBucketRequest(bucketName);
//				s3Client.createBucket(createBucketRequest);
//				log.debug("Bucket with bucketName: [" + bucketName + "] is created.");
//			} else if (bucketExistsThrowException)
//				throw new SenderException(" bucket with bucketName [" + bucketName + "] already exists, please specify a unique bucketName");
//
//		} catch (AmazonServiceException e) {
//			log.warn("Failed to create bucket with bucketName [" + bucketName + "].");
//			throw new SenderException("Failed to create bucket with bucketName [" + bucketName + "]." + e);
//		}
//
//		return bucketName;
//	}

//	/**
//	 * Deletes a bucket on Amazon S3.
//	 */
//	public String deleteBucket() throws SenderException {
//		try {
//			bucketDoesNotExist(bucketName);
//			DeleteBucketRequest deleteBucketRequest = new DeleteBucketRequest(bucketName);
//			s3Client.deleteBucket(deleteBucketRequest);
//			log.debug("Bucket with bucketName [" + bucketName + "] is deleted.");
//		} catch (AmazonServiceException e) {
//			log.warn("Failed to delete bucket with bucketName [" + bucketName + "].");
//			throw new SenderException("Failed to delete bucket with bucketName [" + bucketName + "].");
//		}
//
//		return bucketName;
//	}

//	/**
//	 * Copies a file from one Amazon S3 bucket to another one.
//	 *
//	 * @param fileName
//	 * 				This is the name of the file that is desired to be copied.
//	 *
//	 * @param destinationFileName
//	 * 				The name of the destination file
//	 */
//	public String copyObject(String fileName, String destinationFileName) throws SenderException {
//		try {
//			bucketDoesNotExist(bucketName); //if bucket does not exists this method throws an exception
//			fileDoesNotExist(bucketName, fileName); //if object does not exists this method throws an exception
//			if (!s3Client.doesBucketExistV2(destinationBucketName))
//				bucketCreationWithObjectAction(destinationBucketName);
//			if (!s3Client.doesObjectExist(destinationBucketName, destinationFileName)) {
//				CopyObjectRequest copyObjectRequest = new CopyObjectRequest(bucketName, fileName, destinationBucketName, destinationFileName);
//				if (isStorageClassEnabled())
//					copyObjectRequest.setStorageClass(getStorageClass());
//				s3Client.copyObject(copyObjectRequest);
//				log.debug("Object with fileName [" + fileName + "] copied from bucket with bucketName [" + bucketName
//						+ "] into bucket with bucketName [" + destinationBucketName + "] and new fileName ["
//						+ destinationFileName + "]");
//			} else
//				throw new SenderException(" file with given name already exists, please specify a new name");
//		} catch (AmazonServiceException e) {
//			log.error("Failed to perform [copy] action on object with fileName [" + fileName + "]");
//			throw new SenderException("Failed to perform [copy] action on object with fileName [" + fileName + "]");
//		}
//
//		return destinationFileName;
//	}

//	public String restoreObject(String fileName) throws SenderException {
//		Boolean restoreFlag;
//		try {
//			bucketDoesNotExist(bucketName);
//			fileDoesNotExist(bucketName, fileName);
//			RestoreObjectRequest requestRestore = new RestoreObjectRequest(bucketName, fileName, expirationInDays).withTier(tier);
//			s3Client.restoreObjectV2(requestRestore);
//			log.debug("Object with fileName [" + fileName + "] and bucketName [" + bucketName + "] restored from Amazon S3 Glacier");
//
//			ObjectMetadata response = s3Client.getObjectMetadata(bucketName, fileName);
//			restoreFlag = response.getOngoingRestore();
//			System.out.format("Restoration status: %s.\n", restoreFlag ? "in progress" : "not in progress (finished or failed)");
//
//		} catch (AmazonServiceException e) {
//			log.error("Failed to perform [restore] action, and restore object with fileName [" + fileName + "] from Amazon S3 Glacier");
//			throw new SenderException("Failed to perform [restore] action, and restore object with fileName [" + fileName + "] from Amazon S3 Glacier");
//		}
//
//		String prefix = "Restoration status: %s.\n";
//		return restoreFlag ? prefix + "in progress" : prefix + "not in progress (finished or failed)";
//	}

//	/**
//	 * This method is wrapper which makes it possible for upload and copy actions to create a bucket and
//	 * in case a bucket already exists the operation will proceed without throwing an exception.
//	 *
//	 * @param bucketName
//	 *            The name of the bucket that is addressed.
//	 */
//	public void bucketCreationWithObjectAction(String bucketName) throws SenderException {
//		if (isBucketCreationEnabled())
//			createBucket(bucketName, !bucketExistsThrowException);
//		else
//			throw new SenderException("Failed to create a bucket, to create a bucket bucketCreationEnabled attribute must be assinged to [true]");
//	}



	public ClientConfiguration getClientConfig() {
		ClientConfiguration clientConfiguration = new ClientConfiguration();
		clientConfiguration.setMaxConnections(getMaxConnections());

		if (this.getProxyHost() != null && this.getProxyPort() != null) {
			clientConfiguration.setProtocol(Protocol.HTTPS);
			clientConfiguration.setProxyHost(this.getProxyHost());
			clientConfiguration.setProxyPort(this.getProxyPort());
		}

		return clientConfiguration;
	}

	@Override
	public String getPhysicalDestinationName() {
		return "bucket ["+getBucketName()+"]";
	}

	public static List<String> getAvailableRegions() {
		List<String> availableRegions = new ArrayList<String>(Regions.values().length);
		for (Regions region : Regions.values())
			availableRegions.add(region.getName());

		return availableRegions;
	}


	/** Access key to access to the AWS resources owned by the account */
	public void setAccessKey(String accessKey) {
		this.accessKey = accessKey;
	}

	/** Secret key to access to the AWS resources owned by the account */
	public void setSecretKey(String secretKey) {
		this.secretKey = secretKey;
	}

	/** Alias used to obtain AWS credentials  */
	public void setAuthAlias(String authAlias) {
		this.authAlias = authAlias;
	}

	/**
	 * Setting this flag will result in disabling chunked encoding for all requests.
	 * @ff.default false
	 */
	public void setChunkedEncodingDisabled(boolean chunkedEncodingDisabled) {
		this.chunkedEncodingDisabled = chunkedEncodingDisabled;
	}

	/**
	 * Set whether the client should be configured with global bucket access enabled.
	 * @ff.default false
	 */
	public void setForceGlobalBucketAccessEnabled(boolean forceGlobalBucketAccessEnabled) {
		this.forceGlobalBucketAccessEnabled = forceGlobalBucketAccessEnabled;
	}

	/**
	 * The S3 service endpoint, either with or without the protocol. (e.g. https://sns.us-west-1.amazonaws.com or sns.us-west-1.amazonaws.com)
	 */
	public void setServiceEndpoint(String serviceEndpoint) {
		this.serviceEndpoint = serviceEndpoint;
	}

	/**
	 * Name of the region that the client will be created from
	 * @ff.default eu-west-1
	 */
	@Mandatory
	public void setClientRegion(String clientRegion) {
		this.clientRegion = clientRegion;
	}

	/** Name of the bucket to access. The bucketName can also be specified by prefixing it to the object name, separated from it by {@value #BUCKET_OBJECT_SEPARATOR} */
	public void setBucketName(String bucketName) {
		this.bucketName = bucketName;
	}

//	public void setBucketRegion(String bucketRegion) {
//		this.bucketRegion = bucketRegion;
//	}

//	public void setStorageClass(String storageClass) {
//		this.storageClass = storageClass;
//	}

//	public void setTier(String tier) {
//		this.tier = tier;
//	}

//	public void setExpirationInDays(int experationInDays) {
//		this.expirationInDays = experationInDays;
//	}

//	public void setStorageClassEnabled(boolean storageClassEnabled) {
//		this.storageClassEnabled = storageClassEnabled;
//	}

//	public void setBucketCreationEnabled(boolean bucketCreationEnabled) {
//		this.bucketCreationEnabled = bucketCreationEnabled;
//	}

	/** Proxy host */
	public void setProxyHost(String proxyHost) {
		this.proxyHost = proxyHost;
	}

	/** Proxy port */
	public void setProxyPort(Integer proxyPort) {
		this.proxyPort = proxyPort;
	}

<<<<<<< HEAD
	/** S3 Storage Class, for more information see https://aws.amazon.com/s3/storage-classes/ */
	public void setStorageClass(String storageClass) {
		this.storageClass = storageClass;
=======
	/** Maximum concurrent connections towards S3 */
	public void setMaxConnections(int maxConnections) {
		this.maxConnections = maxConnections;
>>>>>>> 23eaca7c
	}

}<|MERGE_RESOLUTION|>--- conflicted
+++ resolved
@@ -273,18 +273,13 @@
 						ObjectMetadata metaData = new ObjectMetadata();
 						metaData.setContentLength(file.length());
 
-<<<<<<< HEAD
-						PutObjectRequest por = new PutObjectRequest(bucketName, f.getKey(), fis, metaData);
-						if(StringUtils.isNotEmpty(getStorageClass())){
-							por.setStorageClass(getStorageClass());
+						try(S3Object file = f) {
+							PutObjectRequest por = new PutObjectRequest(bucketName, file.getKey(), fis, metaData);
+							if(StringUtils.isNotEmpty(getStorageClass())){
+								por.setStorageClass(getStorageClass());
+							}
+							s3Client.putObject(por);
 						}
-
-						s3Client.putObject(por);
-=======
-						try(S3Object file = f) {
-							s3Client.putObject(bucketName, file.getKey(), fis, metaData);
-						}
->>>>>>> 23eaca7c
 					} finally {
 						isClosed = true;
 						Files.delete(file.toPath());
@@ -324,10 +319,10 @@
 		return f;
 	}
 
-	/** 
+	/**
 	 * If you retrieve an S3Object, you should close this input stream as soon as possible,
 	 * because the object contents aren't buffered in memory and stream directly from Amazon S3.
-	 * Further, failure to close this stream can cause the request pool to become blocked. 
+	 * Further, failure to close this stream can cause the request pool to become blocked.
 	 */
 	private static class S3Message extends Message {
 		public S3Message(S3Object file, Map<String,Object> context) {
@@ -680,15 +675,14 @@
 		this.proxyPort = proxyPort;
 	}
 
-<<<<<<< HEAD
 	/** S3 Storage Class, for more information see https://aws.amazon.com/s3/storage-classes/ */
 	public void setStorageClass(String storageClass) {
 		this.storageClass = storageClass;
-=======
+	}
+
 	/** Maximum concurrent connections towards S3 */
 	public void setMaxConnections(int maxConnections) {
 		this.maxConnections = maxConnections;
->>>>>>> 23eaca7c
 	}
 
 }