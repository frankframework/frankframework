--- conflicted
+++ resolved
@@ -109,13 +109,8 @@
 ### Install Eclipse with Lombok
 
 - Download Eclipse from [Eclipse 2019-03](https://www.eclipse.org/downloads/packages/release/2019-03/r), choosing "Eclipse IDE for Enterprise Java Developers". Note that 64-bit Eclipse doesn't work with 32-bit JRE/JDK (doesn't start without any message). There is no installer. To install Eclipse, just unzip your download to a directory of your choice.
-<<<<<<< HEAD
-- Browse to https://projectlombok.org/.
-- On the top menu, choose "Download". Download version 1.18.12. You may need the link "older versions".
-=======
 - Download the Lombok library. This is easier than letting Maven do the download and then finding the .jar file in Eclipse. Browse to https://projectlombok.org/. On the top menu, choose "Download".
 - Download version 1.18.12. You may need the link "older versions".
->>>>>>> 48f3629b
 - Run the .jar you downloaded. Under Windows you can double-click it.
 - You see a GUI. If you used Eclipse 2020-06, the GUI will automatically find your Eclipse installation. If this does not work, use the button "Specify location". You should point to the 
 eclipse.exe file.
