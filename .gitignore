classes
.idea
*.iml
target
.project
.classpath
<<<<<<< HEAD
.settings
=======
lib
>>>>>>> 7a899f96
<|MERGE_RESOLUTION|>--- conflicted
+++ resolved
@@ -4,8 +4,5 @@
 target
 .project
 .classpath
-<<<<<<< HEAD
 .settings
-=======
-lib
->>>>>>> 7a899f96
+lib