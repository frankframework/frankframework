--- conflicted
+++ resolved
@@ -79,11 +79,7 @@
 			fontDirectory = new File(tmpdir, FONTS_RESOURCE_DIR);
 		}
 
-<<<<<<< HEAD
-		// If this fonts (sub-)directory does not exist, try to create it
-=======
 		// If this font (sub-)directory does not exist, try to create it
->>>>>>> c2e8ddae
 		if(!fontDirectory.exists()) {
 			fontDirectory.mkdirs();
 		}
