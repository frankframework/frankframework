/*
   Copyright 2024-2025 WeAreFrank!

   Licensed under the Apache License, Version 2.0 (the "License");
   you may not use this file except in compliance with the License.
   You may obtain a copy of the License at

       http://www.apache.org/licenses/LICENSE-2.0

   Unless required by applicable law or agreed to in writing, software
   distributed under the License is distributed on an "AS IS" BASIS,
   WITHOUT WARRANTIES OR CONDITIONS OF ANY KIND, either express or implied.
   See the License for the specific language governing permissions and
   limitations under the License.
*/
package org.frankframework.extensions.mqtt;

import java.util.Properties;

import org.apache.commons.lang3.StringUtils;
import org.eclipse.paho.client.mqttv3.MqttClient;
import org.eclipse.paho.client.mqttv3.MqttClientPersistence;
import org.eclipse.paho.client.mqttv3.MqttConnectOptions;
import org.eclipse.paho.client.mqttv3.persist.MemoryPersistence;
import org.eclipse.paho.client.mqttv3.persist.MqttDefaultFilePersistence;

import lombok.SneakyThrows;

import org.frankframework.jdbc.datasource.MqttClientSettings;
import org.frankframework.jdbc.datasource.ObjectFactory;
import org.frankframework.util.AppConstants;

public class MqttClientFactory extends ObjectFactory<MqttClient, MqttClientSettings> {

<<<<<<< HEAD
	// Thread-safe singleton
	private static class MqttClientFactoryHolder {
		private static final MqttClientFactory INSTANCE = new MqttClientFactory();
	}

	public static MqttClientFactory getInstance() {
		return MqttClientFactoryHolder.INSTANCE;
	}

	private MqttClientFactory() {
		super(MqttClientSettings.class, "mqtt", "MQTT");
=======
	public MqttClientFactory() {
		super(MqttClientSettings.class);
>>>>>>> 7a21f379
	}

	@SneakyThrows
	@Override
	protected MqttClient map(MqttClientSettings data) {
		MqttConnectOptions connectOptions = new MqttConnectOptions();
		connectOptions.setCleanSession(data.isCleanSession());
		connectOptions.setAutomaticReconnect(data.isAutomaticReconnect());

		if (data.getTimeout() != 0) {
			connectOptions.setConnectionTimeout(data.getTimeout());
		}
		if (data.getKeepAliveInterval() != 0) {
			connectOptions.setKeepAliveInterval(data.getKeepAliveInterval());
		}
		connectOptions.setMqttVersion(MqttConnectOptions.MQTT_VERSION_DEFAULT); // Default: 0, V3.1: 3, V3.1.1: 4

		if (data.getUsername() != null && data.getPassword() != null) {
			connectOptions.setUserName(data.getUsername());
			connectOptions.setPassword(data.getPassword().toCharArray());
		}

		String clientId = data.getClientId();
		if (StringUtils.isEmpty(clientId)) {
			clientId = AppConstants.getInstance().getProperty("transactionmanager.uid");
		}

		try (MqttClient client = new MqttClient(data.getUrl(), clientId, getMqttDataStore(data.getPersistenceDirectory()))) {
			client.connect(connectOptions);

			return client;
		}
	}

	private MqttClientPersistence getMqttDataStore(String persistenceDirectory) {
		if (StringUtils.isEmpty(persistenceDirectory)) {
			return new MemoryPersistence();
		}

		return new MqttDefaultFilePersistence(persistenceDirectory);
	}

	public MqttClient getClient(String name) {
		return getClient(name, null);
	}

	public MqttClient getClient(String name, Properties environment) {
		return get(name, environment);
	}

}<|MERGE_RESOLUTION|>--- conflicted
+++ resolved
@@ -32,22 +32,8 @@
 
 public class MqttClientFactory extends ObjectFactory<MqttClient, MqttClientSettings> {
 
-<<<<<<< HEAD
-	// Thread-safe singleton
-	private static class MqttClientFactoryHolder {
-		private static final MqttClientFactory INSTANCE = new MqttClientFactory();
-	}
-
-	public static MqttClientFactory getInstance() {
-		return MqttClientFactoryHolder.INSTANCE;
-	}
-
 	private MqttClientFactory() {
 		super(MqttClientSettings.class, "mqtt", "MQTT");
-=======
-	public MqttClientFactory() {
-		super(MqttClientSettings.class);
->>>>>>> 7a21f379
 	}
 
 	@SneakyThrows
