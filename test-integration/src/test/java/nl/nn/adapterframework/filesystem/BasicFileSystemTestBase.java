package nl.nn.adapterframework.filesystem;

import static org.junit.Assert.assertEquals;
import static org.junit.Assert.assertFalse;
import static org.junit.Assert.assertNotNull;
import static org.junit.Assert.assertTrue;

import java.io.IOException;
import java.io.InputStream;
import java.nio.file.DirectoryStream;
import java.util.Date;
import java.util.HashSet;
import java.util.Iterator;
import java.util.List;
import java.util.Map;
import java.util.Map.Entry;
import java.util.Set;

import org.apache.commons.lang3.builder.ToStringBuilder;
import org.apache.logging.log4j.Logger;
import org.junit.After;
import org.junit.Before;
import org.junit.Rule;
import org.junit.Test;
import org.junit.rules.ExpectedException;

import nl.nn.adapterframework.configuration.ConfigurationException;
import nl.nn.adapterframework.util.DateUtils;
import nl.nn.adapterframework.util.LogUtil;
import nl.nn.adapterframework.util.StreamUtil;

public abstract class BasicFileSystemTestBase<F, FS extends IBasicFileSystem<F>> {
	protected Logger log = LogUtil.getLogger(this);

	@Rule
	public ExpectedException exception = ExpectedException.none();
	
	protected FS fileSystem;

	/**
	 * Returns the file system 
	 * @return fileSystem
	 * @throws ConfigurationException
	 */
	protected abstract FS createFileSystem() throws ConfigurationException;


	@Before
	public void setUp() throws IOException, ConfigurationException, FileSystemException {
		log.debug("setUp start");
		fileSystem = createFileSystem();
		log.debug("filesystem created, configure()");
		fileSystem.configure();
		log.debug("filesystem configured, open()");
		fileSystem.open();
		log.debug("setUp finished");
	}
	
	@After 
	public void tearDown() throws Exception {
		log.debug("tearDown start");
		fileSystem.close();
		log.debug("tearDown finished");
	}



	protected void equalsCheck(String content, String actual) {
		assertEquals(content, actual);
	}

	@Test
	public void fileSystemTestConfigureAndOpen() throws Exception {
		// just perform the setup()
	}

	protected F getFirstFileFromFolder(String folder) throws Exception {
		Iterator<F> it = fileSystem.listFiles(folder);
		if (it.hasNext()) {
			return it.next();
		}
		throw new FileNotFoundException("No file found in folder ["+folder+"]");
	}
	
	public void fileSystemTestListFile(int numFilesExpected, String folder) throws Exception {
		
		Set<F> files = new HashSet<F>();
		Set<String> filenames = new HashSet<String>();
<<<<<<< HEAD
=======
		Iterator<F> it = fileSystem.listFiles(folder);
>>>>>>> ee3303f3
		int count = 0;
		try(DirectoryStream<F> ds = fileSystem.listFiles(null)) {
			Iterator<F> it = ds.iterator();
			// Count files
			while (it.hasNext()) {
				F f=it.next();
				String name=fileSystem.getName(f);
				log.debug("found item ["+name+"]");
				files.add(f);
				filenames.add(name);
				count++;
			}
		}

		assertEquals("number of files found by listFiles()", numFilesExpected, count);
		assertEquals("Size of set of files", numFilesExpected, files.size());
		assertEquals("Size of set of filenames", numFilesExpected, filenames.size());
		
		for (String filename:filenames) {
			F f=fileSystem.toFile(filename);
			assertNotNull("file must be found by filename ["+filename+"]",f);
			assertTrue("file must exist when referred to by filename ["+filename+"]",fileSystem.exists(f));
		}
		
		// read each the files
		for(F f: files) {
			InputStream in=fileSystem.readFile(f); 
			log.debug("reading file ["+fileSystem.getName(f)+"]");
			String contentsString=StreamUtil.streamToString(in, "\n", "utf-8");
			log.debug("contents ["+contentsString+"]");
			long len=fileSystem.getFileSize(f);
			log.debug("length of contents ["+contentsString.length()+"], reported length ["+len+"]");
			String canonicalname=fileSystem.getCanonicalName(f);
			log.debug("canonicalname ["+canonicalname+"]");
			Date modificationTime=fileSystem.getModificationTime(f);
			log.debug("modificationTime ["+DateUtils.format(modificationTime)+"]");

			Map<String,Object> properties=fileSystem.getAdditionalFileProperties(f);
			for (Entry<String,Object>entry:properties.entrySet()) {
				String key=entry.getKey();
				Object value=entry.getValue();
				if (value==null) {
					log.debug("property ["+key+"] value is null");
				} else if (value instanceof String){
					log.debug("property ["+key+"] value ["+value+"]");
				} else if (value instanceof List) {
					List list=(List)value;
					if (list.isEmpty()) {
						log.debug("property ["+key+"] value is empty list");
					} else {
						String valueList=(String)list.get(0);
						for (int i=1;i<list.size();i++) {
							valueList+=", "+list.get(i);
						}
						log.debug("property ["+key+"] value list ["+valueList+"]");
					}	
				} else if (value instanceof Map) {
					Map<Object,Object> map=(Map)value;
					if (map.isEmpty()) {
						log.debug("property ["+key+"] value is empty Map");
					} else {
						for (Entry subentry:map.entrySet()) {
							log.debug("property ["+key+"."+subentry.getKey()+"] value ["+subentry.getValue()+"]");
						}
					}	
				} else if (value instanceof Date) {
					log.debug("property ["+key+"] date value ["+value+"]");
				} else {
					log.debug("property ["+key+"] type ["+value.getClass().getName()+"] value ["+ToStringBuilder.reflectionToString(value)+"]");
				}
			}
		}

	}

	public void fileSystemTestRandomFileShouldNotExist(String randomFileName) throws Exception {
		F f=fileSystem.toFile(randomFileName);
		assertFalse("RandomFileShouldNotExist",fileSystem.exists(f));
	}

}<|MERGE_RESOLUTION|>--- conflicted
+++ resolved
@@ -75,21 +75,19 @@
 	}
 
 	protected F getFirstFileFromFolder(String folder) throws Exception {
-		Iterator<F> it = fileSystem.listFiles(folder);
-		if (it.hasNext()) {
-			return it.next();
-		}
-		throw new FileNotFoundException("No file found in folder ["+folder+"]");
+		try(DirectoryStream<F> ds = fileSystem.listFiles(folder)) {
+      	Iterator<F> it = ds.iterator();
+        if (it.hasNext()) {
+          return it.next();
+        }
+      throw new FileNotFoundException("No file found in folder ["+folder+"]");
+    }
 	}
 	
 	public void fileSystemTestListFile(int numFilesExpected, String folder) throws Exception {
 		
 		Set<F> files = new HashSet<F>();
 		Set<String> filenames = new HashSet<String>();
-<<<<<<< HEAD
-=======
-		Iterator<F> it = fileSystem.listFiles(folder);
->>>>>>> ee3303f3
 		int count = 0;
 		try(DirectoryStream<F> ds = fileSystem.listFiles(null)) {
 			Iterator<F> it = ds.iterator();
