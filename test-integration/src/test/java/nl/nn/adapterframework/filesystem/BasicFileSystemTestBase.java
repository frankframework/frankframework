--- conflicted
+++ resolved
@@ -77,15 +77,9 @@
 	/**
 	 * asserts a number of files to be present in folder.
 	 */
-<<<<<<< HEAD
-	public void fileSystemTestListFile(int numFilesExpected, String folder) throws Exception {
+	public void fileSystemTestListFile(int numFilesExpected, String folder) {
 		Set<F> files = new HashSet<>();
 		Set<String> filenames = new HashSet<>();
-=======
-	public void fileSystemTestListFile(int numFilesExpected, String folder) {
-		Set<F> files = new HashSet<F>();
-		Set<String> filenames = new HashSet<String>();
->>>>>>> 5303eaf3
 		int count = 0;
 		try(DirectoryStream<F> ds = fileSystem.listFiles(folder)) {
 			Iterator<F> it = ds.iterator();
