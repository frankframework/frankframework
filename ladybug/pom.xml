--- conflicted
+++ resolved
@@ -23,7 +23,7 @@
 		<module>debugger</module>
 	</modules>
 
-<<<<<<< HEAD
+	<dependencies>
 		<dependency>
 			<groupId>org.springframework.boot</groupId>
 			<artifactId>spring-boot-starter</artifactId>
@@ -91,6 +91,4 @@
 			</repositories>
 		</profile>
 	</profiles>
-=======
->>>>>>> 6a879253
 </project>