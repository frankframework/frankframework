/*
   Copyright 2021 WeAreFrank!

   Licensed under the Apache License, Version 2.0 (the "License");
   you may not use this file except in compliance with the License.
   You may obtain a copy of the License at

       http://www.apache.org/licenses/LICENSE-2.0

   Unless required by applicable law or agreed to in writing, software
   distributed under the License is distributed on an "AS IS" BASIS,
   WITHOUT WARRANTIES OR CONDITIONS OF ANY KIND, either express or implied.
   See the License for the specific language governing permissions and
   limitations under the License.
*/
package nl.nn.ibistesttool;

import java.io.OutputStream;
import java.io.Writer;
import java.util.function.Consumer;

import lombok.Getter;
import lombok.Setter;
import nl.nn.adapterframework.stream.Message;
import nl.nn.adapterframework.stream.MessageOutputStream;
import nl.nn.testtool.TestTool;

public class MessageCapturer implements nl.nn.testtool.MessageCapturer {
	private @Setter @Getter TestTool testTool;

	@Override
	public StreamingType getStreamingType(Object message) {
		if (message instanceof Message) {
			Message m = (Message)message;
			if (m.requiresStream()) {
				return m.isBinary() ? StreamingType.BYTE_STREAM : StreamingType.CHARACTER_STREAM;
			}
		} else {
			if (message instanceof MessageOutputStream) {
				return ((MessageOutputStream)message).isBinary() ? StreamingType.BYTE_STREAM : StreamingType.CHARACTER_STREAM;
			}
		}
		return StreamingType.NONE;
	}

	@Override
	public <T> T toWriter(T message, Writer writer) {
		if (message instanceof Message) {
			((Message)message).captureCharacterStream(writer, testTool.getMaxMessageLength());
		} else {
			if (message instanceof MessageOutputStream) {
				((MessageOutputStream)message).captureCharacterStream(writer, testTool.getMaxMessageLength());
			}
		}
		return message;
	}

	@Override
<<<<<<< HEAD
	public <T> T toOutputStream(T message, OutputStream outputStream) {
		if (message instanceof Message) {
			((Message)message).captureBinaryStream(outputStream, testTool.getMaxMessageLength());
		} else {
			if (message instanceof MessageOutputStream) {
				((MessageOutputStream)message).captureBinaryStream(outputStream, testTool.getMaxMessageLength());
			}
		}
=======
	public <T> T toOutputStream(T message, OutputStream outputStream, Consumer<String> charsetNotifier) {
		((Message)message).captureBinaryStream(testTool.getMaxMessageLength(), outputStream);
>>>>>>> 6e3e111f
		return message;
	}

}<|MERGE_RESOLUTION|>--- conflicted
+++ resolved
@@ -56,8 +56,7 @@
 	}
 
 	@Override
-<<<<<<< HEAD
-	public <T> T toOutputStream(T message, OutputStream outputStream) {
+	public <T> T toOutputStream(T message, OutputStream outputStream, Consumer<String> charsetNotifier) {
 		if (message instanceof Message) {
 			((Message)message).captureBinaryStream(outputStream, testTool.getMaxMessageLength());
 		} else {
@@ -65,10 +64,6 @@
 				((MessageOutputStream)message).captureBinaryStream(outputStream, testTool.getMaxMessageLength());
 			}
 		}
-=======
-	public <T> T toOutputStream(T message, OutputStream outputStream, Consumer<String> charsetNotifier) {
-		((Message)message).captureBinaryStream(testTool.getMaxMessageLength(), outputStream);
->>>>>>> 6e3e111f
 		return message;
 	}
 
