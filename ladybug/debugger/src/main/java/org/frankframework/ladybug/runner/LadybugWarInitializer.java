--- conflicted
+++ resolved
@@ -84,12 +84,9 @@
 		AppConstants properties = AppConstants.getInstance();
 		String file = properties.getProperty("ibistesttool.springConfigFile", "springIbisTestTool.xml");
 
-<<<<<<< HEAD
-=======
 		List<String> profiles = determineStorageProfiles(properties);
 		application.setAdditionalProfiles(profiles.toArray(new String[0]));
 
->>>>>>> a4f11356
 		// Only allow this (by default) for this context, application.properties may be overwritten.
 		application.setAllowBeanDefinitionOverriding(true);
 		Set<String> set = new HashSet<>();
