--- conflicted
+++ resolved
@@ -55,12 +55,9 @@
 import org.frankframework.util.DateFormatUtils;
 import org.frankframework.util.LogUtil;
 import org.frankframework.util.SpringUtils;
-<<<<<<< HEAD
 import org.frankframework.xml.XmlWriter;
 import org.springframework.context.ApplicationContext;
 import org.xml.sax.SAXException;
-=======
->>>>>>> 08cf19aa
 
 /**
  * {@link IPullingListener listener} that looks in a {@link IBasicFileSystem FileSystem} for files.
@@ -584,10 +581,7 @@
 	 * If set, an XML with all message properties is provided under this key.
 	 * Also stored in the {@value PipeLineSession#ORIGINAL_MESSAGE_KEY} metadata.
 	 */
-<<<<<<< HEAD
 	@Deprecated(since = "9.0")
-=======
->>>>>>> 08cf19aa
 	public void setStoreMetadataInSessionKey(String storeMetadataInSessionKey) {
 		this.storeMetadataInSessionKey = storeMetadataInSessionKey;
 	}
