--- conflicted
+++ resolved
@@ -1,5 +1,5 @@
 /*
-   Copyright 2019-2022 WeAreFrank!
+   Copyright 2019-2024 WeAreFrank!
 
    Licensed under the Apache License, Version 2.0 (the "License");
    you may not use this file except in compliance with the License.
@@ -20,12 +20,7 @@
 import java.util.Date;
 import java.util.Map;
 
-<<<<<<< HEAD
-import javax.annotation.Nullable;
-
-=======
-import jakarta.annotation.Nonnull;
->>>>>>> 1d9460e1
+import jakarta.annotation.Nullable;
 import org.frankframework.configuration.ConfigurationException;
 import org.frankframework.core.HasPhysicalDestination;
 import org.frankframework.stream.Message;
