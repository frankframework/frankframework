/*
   Copyright 2019-2024 WeAreFrank!

   Licensed under the Apache License, Version 2.0 (the "License");
   you may not use this file except in compliance with the License.
   You may obtain a copy of the License at

       http://www.apache.org/licenses/LICENSE-2.0

   Unless required by applicable law or agreed to in writing, software
   distributed under the License is distributed on an "AS IS" BASIS,
   WITHOUT WARRANTIES OR CONDITIONS OF ANY KIND, either express or implied.
   See the License for the specific language governing permissions and
   limitations under the License.
*/
package org.frankframework.filesystem;

import java.io.ByteArrayInputStream;
import java.io.IOException;
import java.io.InputStream;
import java.io.SequenceInputStream;
import java.nio.file.DirectoryStream;
import java.util.Arrays;
import java.util.Iterator;
import java.util.LinkedHashSet;
import java.util.List;
import java.util.Set;
import java.util.stream.Stream;

import jakarta.annotation.Nonnull;
import lombok.Getter;
import org.apache.commons.io.FilenameUtils;
import org.apache.commons.lang3.StringUtils;
import org.apache.logging.log4j.Logger;
import org.frankframework.configuration.ConfigurationException;
import org.frankframework.configuration.ConfigurationWarnings;
import org.frankframework.core.IConfigurable;
import org.frankframework.core.INamedObject;
import org.frankframework.core.PipeLineSession;
import org.frankframework.doc.DocumentedEnum;
import org.frankframework.doc.EnumLabel;
import org.frankframework.parameters.ParameterList;
import org.frankframework.parameters.ParameterValueList;
import org.frankframework.stream.Message;
import org.frankframework.stream.document.ArrayBuilder;
import org.frankframework.stream.document.DocumentBuilderFactory;
import org.frankframework.stream.document.DocumentFormat;
import org.frankframework.stream.document.INodeBuilder;
import org.frankframework.util.ClassUtils;
import org.frankframework.util.EnumUtils;
import org.frankframework.util.LogUtil;
import org.frankframework.util.StreamUtil;
import org.xml.sax.SAXException;

/**
 * Worker class for {@link FileSystemPipe} and {@link FileSystemSender}.
 *
 * @ff.parameter action overrides attribute <code>action</code>
 * @ff.parameter filename overrides attribute <code>filename</code>. If not present, the input message is used.
 * @ff.parameter destination destination for action <code>rename</code> and <code>move</code>. Overrides attribute <code>destination</code>.
 * @ff.parameter contents contents for action <code>write</code> and <code>append</code>.
 * @ff.parameter inputFolder folder for actions <code>list</code>, <code>mkdir</code> and <code>rmdir</code>. This is a sub folder of baseFolder. Overrides attribute <code>inputFolder</code>. If not present, the input message is used.
 *
 * @author Gerrit van Brakel
 */
public class FileSystemActor<F, S extends IBasicFileSystem<F>> {
	protected Logger log = LogUtil.getLogger(this);
	private static final String LINE_SEPARATOR = System.getProperty("line.separator");

	public static final String ACTION_CREATE="create";
	public static final String ACTION_LIST="list";
	public static final String ACTION_INFO="info";
	public static final String ACTION_READ1="read";
	public static final String ACTION_READ2="download";
	public static final String ACTION_READ_DELETE="readDelete";
	public static final String ACTION_MOVE="move";
	public static final String ACTION_COPY="copy";
	public static final String ACTION_DELETE="delete";
	public static final String ACTION_MKDIR="mkdir";
	public static final String ACTION_RMDIR="rmdir";
	public static final String ACTION_WRITE1="write";
	public static final String ACTION_WRITE2="upload";
	public static final String ACTION_APPEND="append";
	public static final String ACTION_RENAME="rename";
	public static final String ACTION_FORWARD="forward";
	public static final String ACTION_LIST_ATTACHMENTS="listAttachments";

	public static final String PARAMETER_ACTION="action";
	public static final String PARAMETER_CONTENTS1="contents";
	public static final String PARAMETER_CONTENTS2="file";
	public static final String PARAMETER_FILENAME="filename";
	public static final String PARAMETER_INPUTFOLDER="inputFolder";	// folder for actions list, mkdir and rmdir. This is a sub folder of baseFolder
	public static final String PARAMETER_DESTINATION="destination";	// destination for action rename and move

	public static final FileSystemAction[] ACTIONS_BASIC= {FileSystemAction.CREATE, FileSystemAction.LIST, FileSystemAction.INFO, FileSystemAction.READ, FileSystemAction.DOWNLOAD, FileSystemAction.READDELETE, FileSystemAction.MOVE, FileSystemAction.COPY, FileSystemAction.DELETE, FileSystemAction.MKDIR, FileSystemAction.RMDIR};
	public static final FileSystemAction[] ACTIONS_WRITABLE_FS= {FileSystemAction.WRITE, FileSystemAction.UPLOAD, FileSystemAction.APPEND, FileSystemAction.RENAME};
	public static final FileSystemAction[] ACTIONS_MAIL_FS= {FileSystemAction.FORWARD};

	private @Getter FileSystemAction action;
	private @Getter String filename;
	private @Getter String destination;
	private @Getter String inputFolder; // folder for action=list
	private @Getter boolean createFolder; // for action create, write, move, rename and list

	private @Getter int rotateDays=0;
	private @Getter int rotateSize=0;
	private @Getter boolean overwrite=false;
	private @Getter int numberOfBackups=0;
	private @Getter String wildcard=null;
	private @Getter String excludeWildcard=null;
	private @Getter boolean removeNonEmptyFolder=false;
	private @Getter boolean writeLineSeparator=false;
	private @Getter String charset;
	private @Getter boolean deleteEmptyFolder;
	private @Getter DocumentFormat outputFormat=DocumentFormat.XML;

	private final Set<FileSystemAction> actions = new LinkedHashSet<>(Arrays.asList(ACTIONS_BASIC));

	private INamedObject owner;
	private S fileSystem;
	private ParameterList parameterList;

	private byte[] eolArray=null;

	public enum FileSystemAction implements DocumentedEnum {
		/** list files in a folder/directory, specified by attribute <code>inputFolder</code>, parameter <code>inputFolder</code> or input message */
		@EnumLabel(ACTION_LIST) LIST,
		/** show info about a single file, specified by attribute <code>filename</code>, parameter <code>filename</code> or input message */
		@EnumLabel(ACTION_INFO) INFO,
		/** read a file, specified by attribute <code>filename</code>, parameter <code>filename</code> or input message */
		@EnumLabel(ACTION_READ1) READ,
		/** replaced by <code>read</code> */
		@EnumLabel(ACTION_READ2) @Deprecated DOWNLOAD,
		/** like <code>read</code>, but deletes the file after it has been read */
		@EnumLabel(ACTION_READ_DELETE) READDELETE,
		/** move a file, specified by attribute <code>filename</code>, parameter <code>filename</code> or input message, to a folder specified by attribute <code>destination</code> or parameter <code>destination</code> */
		@EnumLabel(ACTION_MOVE) MOVE,
		/** copy a file, specified by attribute <code>filename</code>, parameter <code>filename</code> or input message, to a folder specified by attribute <code>destination</code> or parameter <code>destination</code>  */
		@EnumLabel(ACTION_COPY) COPY,
		/** delete a file, specified by attribute <code>filename</code>, parameter <code>filename</code> or input message */
		@EnumLabel(ACTION_DELETE) DELETE,
		/** create a folder/directory, specified by attribute <code>inputFolder</code>, parameter <code>inputFolder</code> or input message */
		@EnumLabel(ACTION_MKDIR) MKDIR,
		/** remove a folder/directory, specified by attribute <code>inputFolder</code>, parameter <code>inputFolder</code> or input message */
		@EnumLabel(ACTION_RMDIR) RMDIR,
		/** Creates file and writes contents, specified by parameter <code>contents</code> or input message, to a file, specified by attribute <code>filename</code>, parameter <code>filename</code> or input message.
		 *  At least one of the parameters must be specified. The missing parameter defaults to the input message. For streaming operation, the parameter <code>filename</code> must be specified. */
		@EnumLabel(ACTION_WRITE1) WRITE,
		/** replaced by <code>write</code> */
		@EnumLabel(ACTION_WRITE2) @Deprecated UPLOAD,
		/** (only for filesystems that support 'append') append contents, specified by parameter <code>contents</code> or input message, to a file, specified by attribute <code>filename</code>, parameter <code>filename</code> or input message.
		 *  At least one of the parameters must be specified. The missing parameter defaults to the input message. For streaming operation, the parameter <code>filename</code> must be specified. */
		@EnumLabel(ACTION_APPEND) APPEND,
		/** create empty file, specified by attribute <code>filename</code>, parameter <code>filename</code> or input message */
		@EnumLabel(ACTION_CREATE) CREATE,
		/** change the name of a file, specified by attribute <code>filename</code>, parameter <code>filename</code> or input message, to the value specified by attribute <code>destination</code> or parameter <code>destination</code> */
		@EnumLabel(ACTION_RENAME) RENAME,
		/** (for MailFileSystems only:) forward an existing file, specified by parameter <code>contents</code> or input message, to a file, to an email address specified by attribute <code>destination</code> or parameter <code>destination</code> */
		@EnumLabel(ACTION_FORWARD) FORWARD,

		/** Specific to FileSystemSenderWithAttachments */
		@EnumLabel(ACTION_LIST_ATTACHMENTS) LISTATTACHMENTS;

	}

	public void configure(S fileSystem, ParameterList parameterList, IConfigurable owner) throws ConfigurationException {
		this.owner=owner;
		this.fileSystem=fileSystem;
		this.parameterList=parameterList;

		if (fileSystem instanceof IWritableFileSystem) {
			actions.addAll(Arrays.asList(ACTIONS_WRITABLE_FS));
		}
		if (fileSystem instanceof IMailFileSystem) {
			actions.addAll(Arrays.asList(ACTIONS_MAIL_FS));
		}

		if (parameterList!=null && parameterList.findParameter(PARAMETER_CONTENTS2) != null && parameterList.findParameter(PARAMETER_CONTENTS1) == null) {
			ConfigurationWarnings.add(owner, log, "parameter ["+PARAMETER_CONTENTS2+"] has been replaced with ["+PARAMETER_CONTENTS1+"]");
			parameterList.findParameter(PARAMETER_CONTENTS2).setName(PARAMETER_CONTENTS1);
		}

		if (action != null) {
			if (getAction() == FileSystemAction.DOWNLOAD) {
				ConfigurationWarnings.add(owner, log, "action ["+FileSystemAction.DOWNLOAD+"] has been replaced with ["+FileSystemAction.READ+"]");
				action=FileSystemAction.READ;
			} else if (getAction() == FileSystemAction.UPLOAD) {
				ConfigurationWarnings.add(owner, log, "action ["+FileSystemAction.UPLOAD+"] has been replaced with ["+FileSystemAction.WRITE+"]");
				action=FileSystemAction.WRITE;
			}
			checkConfiguration(getAction());
		} else if (parameterList == null || parameterList.findParameter(PARAMETER_ACTION) == null) {
			throw new ConfigurationException(ClassUtils.nameOf(owner)+": either attribute [action] or parameter ["+PARAMETER_ACTION+"] must be specified");
		}

		if (StringUtils.isNotEmpty(getInputFolder()) && parameterList!=null && parameterList.findParameter(PARAMETER_INPUTFOLDER) != null) {
			ConfigurationWarnings.add(owner, log, "inputFolder configured via attribute [inputFolder] as well as via parameter ["+PARAMETER_INPUTFOLDER+"], parameter will be ignored");
		}

		if (!(fileSystem instanceof IWritableFileSystem)) {
			if (getNumberOfBackups()>0) {
				throw new ConfigurationException("FileSystem ["+ClassUtils.nameOf(fileSystem)+"] does not support setting attribute 'numberOfBackups'");
			}
			if (getRotateDays()>0) {
				throw new ConfigurationException("FileSystem ["+ClassUtils.nameOf(fileSystem)+"] does not support setting attribute 'rotateDays'");
			}
		}
		eolArray = LINE_SEPARATOR.getBytes(StreamUtil.DEFAULT_CHARSET);
	}

	private void checkConfiguration(FileSystemAction action2) throws ConfigurationException {
		if (!actions.contains(action2))
			throw new ConfigurationException(ClassUtils.nameOf(owner)+": unknown or invalid action [" + action2 + "] supported actions are " + actions.toString() + "");

		//Check if necessary parameters are available
		actionRequiresAtLeastOneOfTwoParametersOrAttribute(owner, parameterList, action2, FileSystemAction.WRITE,   PARAMETER_CONTENTS1, PARAMETER_FILENAME, "filename", getFilename());
		actionRequiresAtLeastOneOfTwoParametersOrAttribute(owner, parameterList, action2, FileSystemAction.MOVE,    PARAMETER_DESTINATION, null, "destination", getDestination());
		actionRequiresAtLeastOneOfTwoParametersOrAttribute(owner, parameterList, action2, FileSystemAction.COPY,    PARAMETER_DESTINATION, null, "destination", getDestination());
		actionRequiresAtLeastOneOfTwoParametersOrAttribute(owner, parameterList, action2, FileSystemAction.RENAME,  PARAMETER_DESTINATION, null, "destination", getDestination());
		actionRequiresAtLeastOneOfTwoParametersOrAttribute(owner, parameterList, action2, FileSystemAction.FORWARD, PARAMETER_DESTINATION, null, "destination", getDestination());
	}

//	protected void actionRequiresParameter(INamedObject owner, ParameterList parameterList, String action, String parameter) throws ConfigurationException {
//		if (getActionEnum().equals(action) && (parameterList == null || parameterList.findParameter(parameter) == null)) {
//			throw new ConfigurationException("the "+action+" action requires the parameter ["+parameter+"] to be present");
//		}
//		actionRequiresAtLeastOneOfTwoParametersOrAttribute(owner, parameterList, action, parameter, null, null, null);
//	}

	protected void actionRequiresAtLeastOneOfTwoParametersOrAttribute(INamedObject owner, ParameterList parameterList, FileSystemAction configuredAction, FileSystemAction action, String parameter1, String parameter2, String attributeName, String attributeValue) throws ConfigurationException {
		if (configuredAction == action) {
			boolean parameter1Set = parameterList != null && parameterList.findParameter(parameter1) != null;
			boolean parameter2Set = parameterList != null && parameterList.findParameter(parameter2) != null;
			boolean attributeSet  = StringUtils.isNotEmpty(attributeValue);
			if (!parameter1Set && !parameter2Set && !attributeSet) {
				throw new ConfigurationException(ClassUtils.nameOf(owner)+": the ["+action+"] action requires the parameter ["+parameter1+"] "+(parameter2!=null?"or parameter ["+parameter2+"] ":"")+(attributeName!=null?"or the attribute ["+attributeName+"] ": "")+"to be present");
			}
		}
	}

	public void open() throws FileSystemException {
		if (StringUtils.isNotEmpty(getInputFolder()) && !fileSystem.folderExists(getInputFolder()) && getAction() != FileSystemAction.MKDIR && getAction() != FileSystemAction.RMDIR) {
			if (isCreateFolder()) {
				log.debug("creating inputFolder [{}]", this::getInputFolder);
				fileSystem.createFolder(getInputFolder());
			} else {
				F file = fileSystem.toFile(getInputFolder());
				if (file != null && fileSystem.exists(file)) {
					throw new FileAlreadyExistsException("inputFolder ["+getInputFolder()+"], canonical name ["+fileSystem.getCanonicalNameOrErrorMessage(fileSystem.toFile(getInputFolder()))+"], does not exist as a folder, but is a file");
				}
				throw new FolderNotFoundException("inputFolder ["+getInputFolder()+"], canonical name ["+fileSystem.getCanonicalNameOrErrorMessage(fileSystem.toFile(getInputFolder()))+"], does not exist");
			}
		}
	}


	private String determineFilename(Message input, ParameterValueList pvl) throws FileSystemException {
		if (StringUtils.isNotEmpty(getFilename())) {
			return getFilename();
		}
		if (pvl!=null && pvl.contains(PARAMETER_FILENAME)) {
			return pvl.get(PARAMETER_FILENAME).asStringValue(null);
		}
		try {
			return input.asString();
		} catch (IOException e) {
			throw new FileSystemException(e);
		}
	}

	private String determineDestination(ParameterValueList pvl) throws FileSystemException {
		if (StringUtils.isNotEmpty(getDestination())) {
			return getDestination();
		}
		if (pvl!=null && pvl.contains(PARAMETER_DESTINATION)) {
			String destination = pvl.get(PARAMETER_DESTINATION).asStringValue(null);
			if (StringUtils.isEmpty(destination)) {
				throw new FileSystemException("parameter ["+PARAMETER_DESTINATION+"] does not specify destination");
			}
			return destination;
		}
		throw new FileSystemException("no destination specified");
	}

	private F getFile(@Nonnull Message input, ParameterValueList pvl) throws FileSystemException {
		return fileSystem.toFile(determineFilename(input, pvl));
	}

	private F getFileAndCreateFolder(@Nonnull Message input, ParameterValueList pvl) throws FileSystemException {
		final String filenameWithFolder = determineFilename(input, pvl);
		String folder = FilenameUtils.getFullPathNoEndSeparator(filenameWithFolder);

		if (StringUtils.isNotBlank(folder) && !fileSystem.folderExists(folder)) {
<<<<<<< HEAD
			if (isCreateFolder() ) {
				fileSystem.createFolder(folder);
			} else {
				throw new FolderNotFoundException("folder ["+folder+"] does not exist");
=======
			if (isCreateFolder()) {
				fileSystem.createFolder(folder);
			} else {
				throw new FileSystemException("folder ["+folder+"] does not exist");
>>>>>>> e65b8fec
			}
		}

		return fileSystem.toFile(filenameWithFolder);
	}

	private String determineInputFoldername(Message input, ParameterValueList pvl) throws FileSystemException {
		if (StringUtils.isNotEmpty(getInputFolder())) {
			return getInputFolder();
		}
		if (pvl!=null && pvl.contains(PARAMETER_INPUTFOLDER)) {
			return pvl.get(PARAMETER_INPUTFOLDER).asStringValue(null);
		}
		try {
			if (input==null || StringUtils.isEmpty(input.asString())) {
				return null;
			}
			return input.asString();
		} catch (IOException e) {
			throw new FileSystemException(e);
		}
	}

	public Message doAction(@Nonnull Message input, ParameterValueList pvl, @Nonnull PipeLineSession session) throws FileSystemException {
		FileSystemAction action = null;
		try {
			input.closeOnCloseOf(session, getClass().getSimpleName() + " of a " + fileSystem.getClass().getSimpleName()); // don't know if the input will be used

			if (pvl != null && pvl.contains(PARAMETER_ACTION)) {
				try {
					action = EnumUtils.parse(FileSystemAction.class, pvl.get(PARAMETER_ACTION).asStringValue(String.valueOf(getAction())));
				} catch(IllegalArgumentException e) {
					throw new FileSystemException("unable to resolve the value of parameter ["+PARAMETER_ACTION+"]");
				}
				checkConfiguration(action);
			} else {
				action = getAction();
			}

			switch(action) {
				case CREATE:{
					F file = getFileAndCreateFolder(input, pvl);
					if (fileSystem.exists(file)) {
						FileSystemUtils.prepareDestination((IWritableFileSystem<F>)fileSystem, file, isOverwrite(), getNumberOfBackups(), FileSystemAction.CREATE);
						file = fileSystem.toFile(fileSystem.getCanonicalName(file)); // reobtain the file, as the object itself may have changed because of the rollover
					}

					((IWritableFileSystem<F>)fileSystem).createFile(file, null);
					return Message.asMessage(FileSystemUtils.getFileInfo(fileSystem, file, getOutputFormat()));
				}
				case DELETE: {
					return Message.asMessage(processAction(input, pvl, f -> { fileSystem.deleteFile(f); return f; }));
				}
				case INFO: {
					F file=getFile(input, pvl);
					FileSystemUtils.checkSource(fileSystem, file, FileSystemAction.INFO);
					return Message.asMessage(FileSystemUtils.getFileInfo(fileSystem, file, getOutputFormat()));
				}
				case READ: {
					F file = getFile(input, pvl);
					return fileSystem.readFile(file, getCharset());
				}
				case READDELETE: {
					final F file = getFile(input, pvl);
					Message result = fileSystem.readFile(file, getCharset());
					// Make a copy of a local file, otherwise the file is deleted after this method returns.
					if (fileSystem instanceof LocalFileSystem) {
						result = result.copyMessage();
					} else {
						result.preserve();
					}
					fileSystem.deleteFile(file);
					deleteEmptyFolder(file);
					return result;
				}
				case LIST: {
					String folder = arrangeFolder(determineInputFoldername(input, pvl));

					ArrayBuilder directoryBuilder = DocumentBuilderFactory.startArrayDocument(getOutputFormat(), "directory", "file");
					try (directoryBuilder; Stream<F> stream = FileSystemUtils.getFilteredStream(fileSystem, folder, getWildcard(), getExcludeWildcard())) {

						Iterator<F> it = stream.iterator();
						while (it.hasNext()) {
							F file = it.next();
							try (INodeBuilder nodeBuilder = directoryBuilder.addElement()) {
								FileSystemUtils.getFileInfo(fileSystem, file, nodeBuilder);
							}
						}
					}
					return Message.asMessage(directoryBuilder.toString());
				}
				case WRITE: {
					F file = getFileAndCreateFolder(input, pvl);
					if (fileSystem.exists(file)) {
						FileSystemUtils.prepareDestination((IWritableFileSystem<F>)fileSystem, file, isOverwrite(), getNumberOfBackups(), FileSystemAction.WRITE);
						file=getFile(input, pvl); // re-obtain the file, as the object itself may have changed because of the rollover
					}

					((IWritableFileSystem<F>)fileSystem).createFile(file, getContents(input, pvl, charset));
					return Message.asMessage(FileSystemUtils.getFileInfo(fileSystem, file, getOutputFormat()));
				}
				case APPEND: {
					F file=getFile(input, pvl);
					if (getRotateDays()>0 && fileSystem.exists(file)) {
						FileSystemUtils.rolloverByDay((IWritableFileSystem<F>)fileSystem, file, getInputFolder(), getRotateDays());
						file=getFile(input, pvl); // re-obtain the file, as the object itself may have changed because of the rollover
					}
					if (getRotateSize()>0 && fileSystem.exists(file)) {
						FileSystemUtils.rolloverBySize((IWritableFileSystem<F>)fileSystem, file, getRotateSize(), getNumberOfBackups());
						file=getFile(input, pvl); // re-obtain the file, as the object itself may have changed because of the rollover
					}

					((IWritableFileSystem<F>)fileSystem).appendFile(file, getContents(input, pvl, charset));
					return Message.asMessage(FileSystemUtils.getFileInfo(fileSystem, file, getOutputFormat()));
				}
				case MKDIR: {
					String folder = determineInputFoldername(input, pvl);
					fileSystem.createFolder(folder);
					return Message.asMessage(folder);
				}
				case RMDIR: {
					String folder = determineInputFoldername(input, pvl);
					fileSystem.removeFolder(folder, isRemoveNonEmptyFolder());
					return Message.asMessage(folder);
				}
				case RENAME: {
					F source=getFile(input, pvl);
					String destinationName = determineDestination(pvl);
					F destination;
					if (destinationName.contains("/") || destinationName.contains("\\")) {
						destination = fileSystem.toFile(destinationName);
					} else {
						String folderPath = fileSystem.getParentFolder(source);
						destination = fileSystem.toFile(folderPath,destinationName);
					}
					F renamed = FileSystemUtils.renameFile((IWritableFileSystem<F>)fileSystem, source, destination, isOverwrite(), getNumberOfBackups());
					return Message.asMessage(fileSystem.getName(renamed));
				}
				case MOVE: {
					String destinationFolder = determineDestination(pvl);
					return Message.asMessage(processAction(input, pvl, f -> FileSystemUtils.moveFile(fileSystem, f, destinationFolder, isOverwrite(), getNumberOfBackups(), isCreateFolder(), false)));
				}
				case COPY: {
					String destinationFolder = determineDestination(pvl);
					return Message.asMessage(processAction(input, pvl, f -> FileSystemUtils.copyFile(fileSystem, f, destinationFolder, isOverwrite(), getNumberOfBackups(), isCreateFolder(), false)));
				}
				case FORWARD: {
					F file=getFile(input, pvl);
					FileSystemUtils.checkSource(fileSystem, file, FileSystemAction.FORWARD);
					String destinationAddress = determineDestination(pvl);
					((IMailFileSystem<F,?>)fileSystem).forwardMail(file, destinationAddress);
					return null;
				}
				default:
					throw new FileSystemException("action ["+action+"] is not supported!");
			}
		} catch (Exception e) {
			throw new FileSystemException("unable to process ["+action+"] action for File [" + determineFilename(input, pvl) + "]", e);
		}
	}


	private interface FileAction<F> {
		F execute(F f) throws FileSystemException;
	}

	/**
	 * Helper method to process delete, move and copy actions.
	 * @throws FileSystemException
	 * @throws SAXException
	 */
	private String processAction(Message input, ParameterValueList pvl, FileAction<F> action) throws FileSystemException, SAXException {
		if(StringUtils.isNotEmpty(getWildcard()) || StringUtils.isNotEmpty(getExcludeWildcard())) {
			String folder = arrangeFolder(determineInputFoldername(input, pvl));
			ArrayBuilder directoryBuilder = DocumentBuilderFactory.startArrayDocument(getOutputFormat(), action+"FilesList", "file");
			try(Stream<F> stream = FileSystemUtils.getFilteredStream(fileSystem, folder, getWildcard(), getExcludeWildcard())) {
				Iterator<F> it = stream.iterator();
				while(it.hasNext()) {
					F file = it.next();
					try (INodeBuilder nodeBuilder = directoryBuilder.addElement()){
						FileSystemUtils.getFileInfo(fileSystem, file, nodeBuilder);
						action.execute(file);
					}
				}
			}
			deleteEmptyFolder(folder);
			return directoryBuilder.toString();
		}
		F file=getFile(input, pvl);
		F resultFile = action.execute(file);
		deleteEmptyFolder(file);
		return resultFile!=null ? fileSystem.getName(resultFile) : null;
	}

	private String arrangeFolder(String determinedFolderName) throws FileSystemException {
		if (determinedFolderName!=null && !determinedFolderName.equals(getInputFolder()) && !fileSystem.folderExists(determinedFolderName)) {
			if (isCreateFolder()) {
				fileSystem.createFolder(determinedFolderName);
			} else {
				F file = fileSystem.toFile(determinedFolderName);
				if (file!=null && fileSystem.exists(file)) {
					throw new FileNotFoundException("folder ["+determinedFolderName+"], does not exist as a folder, but is a file");
				}
				throw new FolderNotFoundException("folder ["+determinedFolderName+"], does not exist");
			}
		}
		return determinedFolderName;
	}

	private InputStream getContents(Message input, ParameterValueList pvl, String charset) throws IOException {
		final Message message;
		if (pvl != null && pvl.contains(PARAMETER_CONTENTS1)) {
			message = pvl.get(PARAMETER_CONTENTS1).asMessage();
		} else {
			message = input;
		}

		InputStream is = message.asInputStream(charset);
		if(isWriteLineSeparator()) {
			return new SequenceInputStream(is, new ByteArrayInputStream(eolArray));
		}
		return is;
	}

	private void deleteEmptyFolder(F f) throws FileSystemException {
		if(isDeleteEmptyFolder()) {
			deleteEmptyFolder(fileSystem.getParentFolder(f));
		}
	}

	private void deleteEmptyFolder(String folder) throws FileSystemException {
		if(isDeleteEmptyFolder()) {
			boolean isEmpty = false;
			try (DirectoryStream<F> stream = fileSystem.listFiles(folder)) {
				isEmpty = !stream.iterator().hasNext();
			} catch(IOException e) {
				throw new FileSystemException("Cannot delete folder ["+folder+"]");
			} finally {
				if(isEmpty) {
					fileSystem.removeFolder(folder, false);
				}
			}
		}
	}

	protected void addActions(List<FileSystemAction> specificActions) {
		actions.addAll(specificActions);
	}

	/** If parameter [{@value #PARAMETER_ACTION}] is set, then the attribute action value will be overridden with the value of the parameter. */
	public void setAction(FileSystemAction action) {
		this.action = action;
	}

	/** Folder that is scanned for files when action={@value #ACTION_LIST}. When not set, the root is scanned */
	public void setInputFolder(String inputFolder) {
		this.inputFolder = inputFolder;
	}

	/**
	 * If set to <code>true</code>, if a folder is part of the fileName, this will be created inside the root folder for the file to create, write, move or copy if it does not exist
	 * @ff.default false
	 */
	public void setCreateFolder(boolean createFolder) {
		this.createFolder = createFolder;
	}

	/**
	 * If set <code>true</code>, for actions {@value #ACTION_CREATE}, {@value #ACTION_WRITE1}, {@value #ACTION_MOVE}, {@value #ACTION_COPY} or {@value #ACTION_RENAME}, the destination file is overwritten if it already exists
	 * @ff.default false
	 */
	public void setOverwrite(boolean overwrite) {
		this.overwrite = overwrite;
	}

	/** Filename to operate on. If not set, the parameter {@value #PARAMETER_FILENAME} is used. If that is not set either, the input is used */
	public void setFilename(String filename) {
		this.filename = filename;
	}

	/**
	 * Destination for {@value #ACTION_MOVE}, {@value #ACTION_COPY} or {@value #ACTION_RENAME}. If not set, the parameter {@value #PARAMETER_DESTINATION} is used. If that is not set either, the input is used
	 */
	public void setDestination(String destination) {
		this.destination = destination;
	}


	/**
	 * For action={@value #ACTION_APPEND}: If set to a positive number, the file is rotated each day, and this number of files is kept. The inputFolder must point to the directory where the file resides
	 * @ff.default 0
	 */
	public void setRotateDays(int rotateDays) {
		this.rotateDays = rotateDays;
	}

	/**
	 * For action={@value #ACTION_APPEND}: If set to a positive number, the file is rotated when it has reached the specified size, and the number of files specified in numberOfBackups is kept. Size is specified in plain bytes, suffixes like 'K', 'M' or 'G' are not recognized. The inputFolder must point to the directory where the file resides
	 * @ff.default 0
	 */
	public void setRotateSize(int rotateSize) {
		this.rotateSize = rotateSize;
	}

	/**
	 * For the actions {@value #ACTION_WRITE1} and {@value #ACTION_APPEND}, with rotateSize>0: the number of backup files that is kept. The inputFolder must point to the directory where the file resides
	 * @ff.default 0
	 */
	public void setNumberOfBackups(int numberOfBackups) {
		this.numberOfBackups = numberOfBackups;
	}

	/**
	 * Filter of files to look for in inputFolder e.g. '*.inp'. Works with actions {@value #ACTION_MOVE}, {@value #ACTION_COPY}, {@value #ACTION_DELETE} and {@value #ACTION_LIST}
	 */
	public void setWildcard(String wildcard) {
		this.wildcard = wildcard;
	}

	/**
	 * Filter of files to be excluded when looking in inputFolder. Works with actions {@value #ACTION_MOVE}, {@value #ACTION_COPY}, {@value #ACTION_DELETE} and {@value #ACTION_LIST}
	 */
	public void setExcludeWildcard(String excludeWildcard) {
		this.excludeWildcard = excludeWildcard;
	}

	/** If set to <code>true</code> then the folder and the content of the non empty folder will be deleted. */
	public void setRemoveNonEmptyFolder(boolean removeNonEmptyFolder) {
		this.removeNonEmptyFolder = removeNonEmptyFolder;
	}

	/** If set to <code>true</code> then the system specific line separator will be appended to the file after executing the action. Works with actions {@value #ACTION_WRITE1} and {@value #ACTION_APPEND}
	 * @ff.default false
	 */
	public void setWriteLineSeparator(boolean writeLineSeparator) {
		this.writeLineSeparator = writeLineSeparator;
	}

	/** Charset to be used for {@value #ACTION_READ1} and {@value #ACTION_WRITE1} action */
	public void setCharset(String charset) {
		this.charset = charset;
	}

	/** If set to true then the folder will be deleted if it is empty after processing the action. Works with actions {@value #ACTION_DELETE}, {@value #ACTION_READ_DELETE} and {@value #ACTION_MOVE} */
	public void setDeleteEmptyFolder(boolean deleteEmptyFolder) {
		this.deleteEmptyFolder = deleteEmptyFolder;
	}

	/**
	 * OutputFormat
	 * @ff.default XML
	 */
	public void setOutputFormat(DocumentFormat outputFormat) {
		this.outputFormat = outputFormat;
	}

}<|MERGE_RESOLUTION|>--- conflicted
+++ resolved
@@ -291,17 +291,10 @@
 		String folder = FilenameUtils.getFullPathNoEndSeparator(filenameWithFolder);
 
 		if (StringUtils.isNotBlank(folder) && !fileSystem.folderExists(folder)) {
-<<<<<<< HEAD
-			if (isCreateFolder() ) {
+			if (isCreateFolder()) {
 				fileSystem.createFolder(folder);
 			} else {
 				throw new FolderNotFoundException("folder ["+folder+"] does not exist");
-=======
-			if (isCreateFolder()) {
-				fileSystem.createFolder(folder);
-			} else {
-				throw new FileSystemException("folder ["+folder+"] does not exist");
->>>>>>> e65b8fec
 			}
 		}
 
