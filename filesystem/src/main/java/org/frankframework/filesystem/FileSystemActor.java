--- conflicted
+++ resolved
@@ -325,7 +325,6 @@
 		}
 	}
 
-<<<<<<< HEAD
 	private void determineTypeFilter(final ParameterValueList pvl) throws FileSystemException {
 		if (pvl != null && pvl.contains(PARAMETER_TYPEFILTER)) {
 			try {
@@ -336,7 +335,6 @@
 		}
 	}
 
-=======
 	private FileSystemAction getAction(ParameterValueList pvl) throws FileSystemException, ConfigurationException {
 		if (pvl != null && pvl.contains(PARAMETER_ACTION)) {
 			try {
@@ -352,7 +350,6 @@
 	}
 
 	@SuppressWarnings("unchecked")
->>>>>>> 2ecc45e6
 	public Message doAction(@Nonnull Message input, ParameterValueList pvl, @Nonnull PipeLineSession session) throws FileSystemException {
 		FileSystemAction action = null;
 		try {
@@ -472,8 +469,6 @@
 		}
 	}
 
-<<<<<<< HEAD
-=======
 	private Message createFile(@Nonnull Message input, ParameterValueList pvl, InputStream contents) throws FileSystemException, IOException {
 		F file = getFileAndCreateFolder(input, pvl);
 		if (fileSystem.exists(file)) {
@@ -490,7 +485,6 @@
 	}
 
 
->>>>>>> 2ecc45e6
 	private interface FileAction<F> {
 		F execute(F f) throws FileSystemException;
 	}
