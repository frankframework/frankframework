--- conflicted
+++ resolved
@@ -55,20 +55,13 @@
 
 	@Override
 	public void open() throws FileSystemException {
-<<<<<<< HEAD
 		if (createRootFolder && root != null && !Files.exists(Paths.get(root))) {
-=======
-		if (root != null && !Files.exists(Paths.get(root))) {
->>>>>>> 046c11a2
 			createFolder(root);
 		}
 
 		super.open();
 	}
-<<<<<<< HEAD
-=======
-
->>>>>>> 046c11a2
+
 	@Override
 	public Path toFile(String filename) {
 		return toFile(null, filename);
