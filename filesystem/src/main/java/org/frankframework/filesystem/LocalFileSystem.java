--- conflicted
+++ resolved
@@ -30,10 +30,7 @@
 import java.util.Map;
 import java.util.stream.Stream;
 
-<<<<<<< HEAD
 import jakarta.annotation.Nullable;
-=======
->>>>>>> e65b8fec
 import lombok.Getter;
 import org.apache.commons.lang3.StringUtils;
 import org.frankframework.configuration.ConfigurationException;
@@ -60,25 +57,23 @@
 
 	@Override
 	public void open() throws FileSystemException {
-<<<<<<< HEAD
+		if (createRootFolder && root != null && !Files.exists(Paths.get(root))) {
+			createFolder(root);
+		}
+
+		super.open();
+	}
+
+	@Override
+	public void open() throws FileSystemException {
 		if (root != null && !Files.exists(Paths.get(root))) {
 			createFolder(root);
 		}
-=======
-		if (createRootFolder && root != null && !Files.exists(Paths.get(root))) {
-			createFolder(root);
-		}
-
->>>>>>> e65b8fec
 		super.open();
 	}
 
 	@Override
-<<<<<<< HEAD
 	public Path toFile(@Nullable String filename) {
-=======
-	public Path toFile(String filename) {
->>>>>>> e65b8fec
 		return toFile(null, filename);
 	}
 
