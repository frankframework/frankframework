--- conflicted
+++ resolved
@@ -1099,11 +1099,7 @@
 	@Test
 	public void fileSystemActorDeleteActionTestWithWildCard() throws Exception {
 		String srcFolderName = "src" + new Date().getTime();
-<<<<<<< HEAD
-		if(_folderExists(srcFolderName)) {
-=======
 		if(!_folderExists(srcFolderName)) {
->>>>>>> 92c0db56
 			_createFolder(srcFolderName);
 		}
 
