package org.frankframework.processors;

import static org.junit.jupiter.api.Assertions.assertEquals;
import static org.junit.jupiter.api.Assertions.assertFalse;
import static org.junit.jupiter.api.Assertions.assertNull;
import static org.junit.jupiter.api.Assertions.assertThrows;
import static org.junit.jupiter.api.Assertions.assertTrue;

import java.io.StringReader;

import org.junit.jupiter.api.BeforeEach;
import org.junit.jupiter.api.Test;

import jakarta.annotation.Nonnull;
import jakarta.annotation.Nullable;
import org.frankframework.configuration.ConfigurationException;
import org.frankframework.core.Adapter;
import org.frankframework.core.IPipe;
import org.frankframework.core.IValidator;
import org.frankframework.core.PipeForward;
import org.frankframework.core.PipeLine;
import org.frankframework.core.PipeLineSession;
import org.frankframework.core.PipeRunException;
import org.frankframework.core.PipeRunResult;
import org.frankframework.parameters.Parameter;
import org.frankframework.pipes.EchoPipe;
import org.frankframework.stream.Message;
import org.frankframework.testutil.MessageTestUtils;
import org.frankframework.testutil.TestFileUtils;

public class InputOutputPipeProcessorTest {

	public static final String INPUT_MESSAGE_TEXT = "input message";
	public static final String PIPE_RUN_RESULT_TEXT = "pipe run result";
	private EchoPipe pipe;
	private PipeLine pipeLine;
	private InputOutputPipeProcessor processor;
	private PipeLineSession session;

	@BeforeEach
	public void setUp() throws ConfigurationException {
		processor = new InputOutputPipeProcessor();
		PipeProcessor chain = new PipeProcessor() {
			@Override
			public PipeRunResult processPipe(@Nonnull PipeLine pipeLine, @Nonnull IPipe pipe, @Nullable Message message, @Nonnull PipeLineSession pipeLineSession) throws PipeRunException {
				return pipe.doPipe(message, pipeLineSession);
			}

			@Override
			public PipeRunResult validate(@Nonnull PipeLine pipeLine, @Nonnull IValidator validator, @Nullable Message message, @Nonnull PipeLineSession pipeLineSession, String messageRoot) throws PipeRunException {
				return validator.validate(message, pipeLineSession, messageRoot);
			}
		};
		processor.setPipeProcessor(chain);

		pipeLine = new PipeLine();
		Adapter owner = new Adapter();
		owner.setName("PipeLine owner");
		pipeLine.setOwner(owner);

		pipe = new EchoPipe();

		PipeForward forward = new PipeForward();
		forward.setName("success");
		pipe.registerForward(forward);

		session = new PipeLineSession();
	}

	@Test
	public void testCompactMessage() throws Exception {
		// Arrange
		EchoPipe pipe = new EchoPipe();
		pipe.setRestoreMovedElements(false);
		pipe.setRemoveCompactMsgNamespaces(true);
		pipe.setElementToMove("identificatie");
		PipeForward forward = new PipeForward();
		forward.setName("success");
		pipe.registerForward(forward);
		pipe.configure();
		pipe.start();

		Message input = MessageTestUtils.getMessage("/Util/CompactSaxHandler/input.xml");

		// Act
		PipeRunResult prr = processor.processPipe(pipeLine, pipe, input, session);

		// Assert
		assertEquals(2, session.size());
		assertEquals("DC2023-00020", session.getString("ref_identificatie"));
		assertEquals("DC2022-012345", session.getString("ref_identificatie2"));

		String testOutputFile = TestFileUtils.getTestFile("/Util/CompactSaxHandler/output-chaintest.xml");
		assertEquals(testOutputFile, prr.getResult().asString());
		assertFalse(input.isNull(), "Input Message should not be closed, because it can be used in the session");

		// Act & Assert that closing the session closes the input message
		session.close();
		assertTrue(input.isNull(), "Input Message should be closed");
	}

	@Test
	public void testCompactMessageAndRestoreElement() throws Exception {
		// Arrange
		EchoPipe pipe1 = new EchoPipe();
		pipe1.setRestoreMovedElements(false);
		pipe1.setRemoveCompactMsgNamespaces(true);
		pipe1.setElementToMove("identificatie");
		PipeForward forward1 = new PipeForward();
		forward1.setName("success");
		pipe1.registerForward(forward1);
		pipe1.configure();
		pipe1.start();

		EchoPipe pipe2 = new EchoPipe();
		pipe2.setRestoreMovedElements(true);
		pipe2.setRemoveCompactMsgNamespaces(false);
		PipeForward forward2 = new PipeForward();
		forward2.setName("success");
		pipe2.registerForward(forward2);
		pipe2.configure();
		pipe2.start();

		Message input = MessageTestUtils.getMessage("/Util/CompactSaxHandler/input.xml");

		// Act
		PipeRunResult prr1 = processor.processPipe(pipeLine, pipe1, input, session);
		PipeRunResult prr2 = processor.processPipe(pipeLine, pipe2, prr1.getResult(), session);

		// Assert
		assertEquals(2, session.size());
		assertEquals("DC2023-00020", session.getString("ref_identificatie"));
		assertEquals("DC2022-012345", session.getString("ref_identificatie2"));

		String testOutputFile = TestFileUtils.getTestFile("/Util/CompactSaxHandler/output.xml")
				.replace("<Header/>", "<Header></Header>"); // RestoreMovedElementsHandler does not handle empty elements
		assertEquals(testOutputFile, prr2.getResult().asString());
		assertFalse(input.isNull(), "Input Message should not be closed, because it can be used in the session");
		assertFalse(prr1.getResult().isNull(), "Input Message of pipe2 should not be closed, because it can be used in the session");

		// Act & Assert that closing the session closes the input message
		session.close();
		assertTrue(input.isNull(), "Input Message should be closed");
		assertTrue(prr1.getResult().isNull(), "Input Message of pipe2 should be closed");
	}

	private void testRestoreMovedElement(Object sessionVarContents) throws Exception {
<<<<<<< HEAD
		EchoPipe pipe = new EchoPipe();
		pipe.setGetInputFromFixedValue("result [{sessionKey:replaceThis}]");
		pipe.setRestoreMovedElements(true);
		Message input = new Message("input");
		session.put("replaceThis", sessionVarContents);

=======
		pipe.setRestoreMovedElements(true);
		pipe.setReturnString("<xml>result [{sessionKey:replaceThis}]</xml>");
>>>>>>> a181c305
		PipeForward forward = new PipeForward();
		forward.setName("success");
		pipe.registerForward(forward);

		PipeRunResult prr = processor.processPipe(pipeLine, pipe, input, session);

<<<<<<< HEAD
		pipe.configure();
		pipe.start();

		assertEquals("result [ReplacedValue]", prr.getResult().asString());
=======
		assertEquals("<xml>result [ReplacedValue]</xml>", prr.getResult().asString());
>>>>>>> a181c305
	}

	@Test
	public void testRestoreMovedElementString() throws Exception {
		testRestoreMovedElement("ReplacedValue");
	}

	@Test
	public void testRestoreMovedElementMessage() throws Exception {
		testRestoreMovedElement(new Message("ReplacedValue"));
	}

	@Test
	public void testRestoreMovedElementReader() throws Exception {
		testRestoreMovedElement(new StringReader("ReplacedValue"));
	}

	@Test
	public void testRestoreMovedElementByteArray() throws Exception {
		testRestoreMovedElement("ReplacedValue".getBytes());
	}

	@Test
	public void testSkipWhenInputSessionKeyNotSet() throws Exception {
		// Arrange
		pipe.setOnlyIfSessionKey("this-key-isnt-there");
		pipe.setGetInputFromSessionKey("this-key-isnt-there");
		pipe.configure();
		pipe.start();

		Message input = Message.asMessage(INPUT_MESSAGE_TEXT);

		// This should be true
		assertTrue(pipe.skipPipe(input, session));

		// Act
		PipeRunResult prr = processor.processPipe(pipeLine, pipe, input, session);

		// Assert
		assertEquals(INPUT_MESSAGE_TEXT, prr.getResult().asString());
	}

	@Test
	public void testThrowWhenInputSessionKeyNotSet() throws Exception {
		// Arrange
		pipe.setOnlyIfSessionKey("this-key-is-there");
		pipe.setGetInputFromSessionKey("this-key-isnt-there");
		pipe.configure();
		pipe.start();

		Message input = Message.asMessage("dummy");
		session.put("this-key-is-there", "the-key-the-value");

		// This should be false
		assertFalse(pipe.skipPipe(input, session));

		// Act / Assert
		assertThrows(PipeRunException.class, () -> processor.processPipe(pipeLine, pipe, input, session));
	}

	@Test
	public void testWhenUnlessSessionKeySetAndPresent() throws Exception {
		// Arrange
		pipe.setUnlessSessionKey("this-key-is-there");
		pipe.configure();
		pipe.start();

		session.put("this-key-is-there", "value");

		Message input = Message.asMessage(INPUT_MESSAGE_TEXT);

		// This should be true
		assertTrue(pipe.skipPipe(input, session));

		// Act
		PipeRunResult prr = processor.processPipe(pipeLine, pipe, input, session);

		// Assert
		assertEquals(INPUT_MESSAGE_TEXT, prr.getResult().asString());
	}

	@Test
	public void testSkipOnEmptyInput() throws Exception {
		// Arrange
		pipe.setSkipOnEmptyInput(true);
		pipe.configure();
		pipe.start();

		Message input = Message.nullMessage();

		// This should be true
		assertTrue(pipe.skipPipe(input, session));

		// Act
		PipeRunResult prr = processor.processPipe(pipeLine, pipe, input, session);

		// Assert
		assertNull(prr.getResult().asString());
	}

	@Test
	public void testEmptyInputReplaced() throws Exception {
		// Arrange
		String expectedValue = "empty input replacement";

		pipe.setSkipOnEmptyInput(true);
		pipe.setEmptyInputReplacement(expectedValue);
		pipe.configure();
		pipe.start();

		Message input = Message.nullMessage();

		// This should be true, b/c input message is empty
		assertTrue(pipe.skipPipe(input, session));

		// Act
		PipeRunResult prr = processor.processPipe(pipeLine, pipe, input, session);

		// Assert
		assertEquals(expectedValue, prr.getResult().asString());
	}

	@Test
	public void testGetInputFromFixedValue() throws Exception {
		// Arrange
		String expectedValue = "fixed value return";

		pipe.setSkipOnEmptyInput(true);
		pipe.setGetInputFromFixedValue(expectedValue);
		pipe.configure();
		pipe.start();

		Message input = Message.nullMessage();

		// This should be true, b/c input message is empty
		assertTrue(pipe.skipPipe(input, session));

		// Act
		PipeRunResult prr = processor.processPipe(pipeLine, pipe, input, session);

		// Assert
		assertEquals(expectedValue, prr.getResult().asString());
	}

	@Test
	public void testGetInputFromSessionKey() throws Exception {
		// Arrange
		pipe.setSkipOnEmptyInput(true);
		pipe.setGetInputFromSessionKey("the-session-key");
		pipe.configure();
		pipe.start();

		Message input = Message.nullMessage();

		String expectedValue = "session-key-value";
		session.put("the-session-key", expectedValue);

		// This should be true, b/c input message is empty
		assertTrue(pipe.skipPipe(input, session));

		// Act
		PipeRunResult prr = processor.processPipe(pipeLine, pipe, input, session);

		// Assert
		assertEquals(expectedValue, prr.getResult().asString());
	}

	@Test
	public void testSkipIfParameter() throws Exception {
		// Arrange
		pipe.setIfParam("my-param");
		Parameter param = new Parameter("my-param", "the-value");
		pipe.addParameter(param);
		pipe.configure();
		pipe.start();

		Message input = Message.asMessage(INPUT_MESSAGE_TEXT);

		// This should be true, b/c input message is empty
		assertTrue(pipe.skipPipe(input, session));

		// Act
		PipeRunResult prr = processor.processPipe(pipeLine, pipe, input, session);

		// Assert
		assertEquals(INPUT_MESSAGE_TEXT, prr.getResult().asString());
	}
}<|MERGE_RESOLUTION|>--- conflicted
+++ resolved
@@ -31,7 +31,6 @@
 public class InputOutputPipeProcessorTest {
 
 	public static final String INPUT_MESSAGE_TEXT = "input message";
-	public static final String PIPE_RUN_RESULT_TEXT = "pipe run result";
 	private EchoPipe pipe;
 	private PipeLine pipeLine;
 	private InputOutputPipeProcessor processor;
@@ -145,31 +144,22 @@
 	}
 
 	private void testRestoreMovedElement(Object sessionVarContents) throws Exception {
-<<<<<<< HEAD
 		EchoPipe pipe = new EchoPipe();
-		pipe.setGetInputFromFixedValue("result [{sessionKey:replaceThis}]");
+		pipe.setGetInputFromFixedValue("<xml>result [{sessionKey:replaceThis}]</xml>");
 		pipe.setRestoreMovedElements(true);
 		Message input = new Message("input");
 		session.put("replaceThis", sessionVarContents);
 
-=======
-		pipe.setRestoreMovedElements(true);
-		pipe.setReturnString("<xml>result [{sessionKey:replaceThis}]</xml>");
->>>>>>> a181c305
 		PipeForward forward = new PipeForward();
 		forward.setName("success");
+
 		pipe.registerForward(forward);
-
-		PipeRunResult prr = processor.processPipe(pipeLine, pipe, input, session);
-
-<<<<<<< HEAD
-		pipe.configure();
-		pipe.start();
-
-		assertEquals("result [ReplacedValue]", prr.getResult().asString());
-=======
+		pipe.configure();
+		pipe.start();
+
+		PipeRunResult prr = processor.processPipe(pipeLine, pipe, input, session);
+
 		assertEquals("<xml>result [ReplacedValue]</xml>", prr.getResult().asString());
->>>>>>> a181c305
 	}
 
 	@Test
