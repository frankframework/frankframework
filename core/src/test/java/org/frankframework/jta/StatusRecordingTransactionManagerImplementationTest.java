package org.frankframework.jta;

import static org.junit.jupiter.api.Assertions.assertEquals;
import static org.junit.jupiter.api.Assumptions.assumeFalse;

import java.io.IOException;

import org.apache.commons.lang3.NotImplementedException;
import org.frankframework.configuration.ConfigurationException;
import org.frankframework.core.SenderException;
import org.frankframework.core.TimeoutException;
import org.frankframework.jdbc.DirectQuerySender;
import org.frankframework.jta.xa.XaDatasourceCommitStopper;
import org.frankframework.stream.Message;
import org.frankframework.testutil.ConcurrentActionTester;
import org.frankframework.testutil.TestConfiguration;
import org.frankframework.testutil.junit.DatabaseTest;
import org.frankframework.testutil.junit.DatabaseTestEnvironment;
import org.frankframework.testutil.junit.TxManagerTest;
import org.junit.jupiter.api.AfterEach;
import org.junit.jupiter.api.BeforeEach;
import org.springframework.transaction.TransactionDefinition;
import org.springframework.transaction.TransactionStatus;

import com.arjuna.ats.arjuna.common.arjPropertyManager;

import lombok.Getter;

public class StatusRecordingTransactionManagerImplementationTest extends StatusRecordingTransactionManagerTestBase<StatusRecordingTransactionManager> {

	private static final String SECONDARY_PRODUCT = "H2";

	protected SpringTxManagerProxy txManager;
	protected StatusRecordingTransactionManager txManagerReal;
	private @Getter TestConfiguration configuration;
	protected DatabaseTestEnvironment env;

	private String tableName;

	@BeforeEach
	public void setup(DatabaseTestEnvironment env) throws IOException {
		assumeFalse("DATASOURCE".equals(env.getName()));
		assumeFalse("H2".equals(env.getDataSourceName()));

		// Release any hanging commits that might be from previous tests
		XaDatasourceCommitStopper.stop(false);

		super.setup();
		this.env = env;
	}

	@Override
	protected StatusRecordingTransactionManager createTransactionManager() {
		configuration = env.getConfiguration();
		txManager = (SpringTxManagerProxy) env.getTxManager();
		txManagerReal = configuration.getBean(StatusRecordingTransactionManager.class, "txReal");
		statusFile = txManagerReal.getStatusFile();
		tmUidFile = txManagerReal.getUidFile();
		log.debug("statusFile [{}], tmUidFile [{}]", statusFile, tmUidFile);
		tableName = "tmp_"+env.getName();
		return txManagerReal;
	}

	@AfterEach
	public void teardown() {
		log.debug("teardown");
		XaDatasourceCommitStopper.stop(false);
	}

	protected String getTMUID() {
		switch (env.getName()) {
		case "DATASOURCE":
			return null;
<<<<<<< HEAD
		case NARAYANA:
=======
		case "BTM":
			return TransactionManagerServices.getConfiguration().getServerId();
		case "NARAYANA":
>>>>>>> 0ead0be8
			return arjPropertyManager.getCoreEnvironmentBean().getNodeIdentifier();
		default:
			throw new NotImplementedException("Unknown transaction manager type ["+env.getName()+"]");
		}
	}

	@DatabaseTest(cleanupBeforeUse = true, cleanupAfterUse = true)
	@TxManagerTest
	public void testSetup() {
		setupTransactionManager();
		assertStatus("ACTIVE", txManagerReal.getUid());
		assertEquals(txManagerReal.getUid(), getTMUID());
	}

	@DatabaseTest(cleanupBeforeUse = true, cleanupAfterUse = true)
	@TxManagerTest
	public void testShutdown() {
		setupTransactionManager();
		assertStatus("ACTIVE", txManagerReal.getUid());
		assertEquals(txManagerReal.getUid(), getTMUID());
		ConcurrentXATransactionTester xaTester = new ConcurrentXATransactionTester();
		xaTester.start(); // same thread
		txManagerReal.destroy();
		assertStatus("COMPLETED", txManagerReal.getUid());

	}

	@DatabaseTest(cleanupBeforeUse = true, cleanupAfterUse = true)
	@TxManagerTest
	public void testShutdownPending() {
		setupTransactionManager();
		String uid = txManagerReal.getUid();
		assertStatus("ACTIVE", uid);
		XaDatasourceCommitStopper.stop(true);
		ConcurrentXATransactionTester xaTester = new ConcurrentXATransactionTester();
		// Register each ConcurrentXATransactionTester instance right away
		XaDatasourceCommitStopper.commitGuard.register();

		xaTester.start();
		// Wait for all others to have arrived here too.
		log.info("<*> Nr of participants: {}", XaDatasourceCommitStopper.commitGuard.getRegisteredParties());
		log.info("Waiting for all other participants to arrive in 'commit'");
		int tst1 = XaDatasourceCommitStopper.commitGuard.arriveAndAwaitAdvance();
		log.info("<*> Phase at Tst1: {}", tst1);

		txManagerReal.destroy();
		assertStatus("PENDING", uid);

		teardown();
		XaDatasourceCommitStopper.stop(false);

		log.debug("recreating transaction manager");
		setupTransactionManager();

		assertEquals("tmuid must be the same after restart", uid, txManagerReal.getUid());
		txManagerReal.destroy();
		assertStatus("COMPLETED", uid);
	}


	public void prepareTable(String datasourceName) throws ConfigurationException, SenderException, TimeoutException {
		DirectQuerySender fs1 = new DirectQuerySender();
		configuration.autowireByName(fs1);
		fs1.setName("fs1");
		fs1.setDatasourceName(datasourceName);
		fs1.configure();
		fs1.open();
		try {
			fs1.sendMessageOrThrow(new Message("DROP TABLE "+tableName),null);
		} catch (Exception e) {
			log.warn(e);
		}

		fs1.sendMessageOrThrow(new Message("CREATE TABLE "+tableName+"(id char(1))"),null);
		fs1.close();
	}

	private class ConcurrentXATransactionTester extends ConcurrentActionTester {

		@Override
		public void initAction() throws ConfigurationException, SenderException, TimeoutException {
			prepareTable(env.getDataSourceName());
			prepareTable(SECONDARY_PRODUCT);
		}

		@Override
		public void action() throws ConfigurationException, SenderException, TimeoutException {
			DirectQuerySender fs1 = new DirectQuerySender();
			configuration.autowireByName(fs1);
			fs1.setName("fs1");
			fs1.setDatasourceName(env.getDataSourceName());
			fs1.configure();

			DirectQuerySender fs2 = new DirectQuerySender();
			configuration.autowireByName(fs2);
			fs2.setName("fs1");
			fs2.setDatasourceName(SECONDARY_PRODUCT);
			fs2.configure();

			fs1.open();
			fs2.open();

			TransactionDefinition txDef = SpringTxManagerProxy.getTransactionDefinition(TransactionDefinition.PROPAGATION_REQUIRES_NEW, 10);
			TransactionStatus txStatus = txManager.getTransaction(txDef);
			try {

				fs1.sendMessageOrThrow(new Message("INSERT INTO "+tableName+" (id) VALUES ('x')"),null);
				fs2.sendMessageOrThrow(new Message("INSERT INTO "+tableName+" (id) VALUES ('x')"),null);
			} finally {
				txManager.commit(txStatus);
			}
		}


	}


//
//	@Test
//	public void testPresetTmUid() {
//		log.debug("--> testPresetTmUid)");
//		String presetTmUid = "fakeTmUid";
//		write(TMUID_FILE, presetTmUid);
//		S tm = setupTransactionManager();
//		tm.afterPropertiesSet();
//		T delegateTm = (T)tm.getTransactionManager();
//		assertNotNull(delegateTm); // assert that transaction manager is a javax.transaction.TransactionManager
//
//		String serverId = getTMUID(delegateTm);
//
//		assertEquals(presetTmUid, serverId);
//		assertEquals(presetTmUid, tm.getUid());
//
//		assertStatus("ACTIVE", presetTmUid);
//	}
//

}<|MERGE_RESOLUTION|>--- conflicted
+++ resolved
@@ -71,13 +71,7 @@
 		switch (env.getName()) {
 		case "DATASOURCE":
 			return null;
-<<<<<<< HEAD
-		case NARAYANA:
-=======
-		case "BTM":
-			return TransactionManagerServices.getConfiguration().getServerId();
 		case "NARAYANA":
->>>>>>> 0ead0be8
 			return arjPropertyManager.getCoreEnvironmentBean().getNodeIdentifier();
 		default:
 			throw new NotImplementedException("Unknown transaction manager type ["+env.getName()+"]");
