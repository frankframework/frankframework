--- conflicted
+++ resolved
@@ -21,8 +21,6 @@
 import org.springframework.transaction.TransactionSystemException;
 import org.springframework.util.StreamUtils;
 
-<<<<<<< HEAD
-=======
 /**
  * Test timeout of 3 minutes is likely more than ever needed but some of these tests can
  * be very slow, so I'm being extra generous here.
@@ -30,7 +28,6 @@
 @Tag("slow")
 @Tag("unstable")
 @Timeout(value = 180, unit = TimeUnit.SECONDS)
->>>>>>> 0ead0be8
 public abstract class StatusRecordingTransactionManagerTestBase<S extends StatusRecordingTransactionManager> {
 	protected Logger log = LogUtil.getLogger(this);
 
