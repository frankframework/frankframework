--- conflicted
+++ resolved
@@ -7,7 +7,6 @@
 import static org.junit.jupiter.api.Assertions.assertDoesNotThrow;
 import static org.junit.jupiter.api.Assertions.assertEquals;
 import static org.junit.jupiter.api.Assertions.assertThrows;
-import static org.junit.jupiter.api.Assertions.assertTrue;
 
 import java.net.URL;
 import java.util.ArrayList;
@@ -44,7 +43,7 @@
 
 	@Test
 	public void testNullInput() throws Exception {
-		//Arrange
+		// Arrange
 		pipe.setName("null_input");
 		pipe.setSchema("/Align/OptionalArray/hbp.xsd");
 		pipe.setRoot("Root");
@@ -52,16 +51,16 @@
 		pipe.configure();
 		pipe.start();
 
-		//Act
+		// Act
 		PipeRunResult prr = doPipe(Message.nullMessage());
 
-		//Assert
+		// Assert
 		assertEquals("<?xml version=\"1.0\" encoding=\"UTF-8\"?><ns1:Root xmlns:ns1=\"urn:pim\"/>", prr.getResult().asString());
 	}
 
 	@Test
 	public void testEmptyInput() throws Exception {
-		//Arrange
+		// Arrange
 		pipe.setName("empty_input");
 		pipe.setSchema("/Align/OptionalArray/hbp.xsd");
 		pipe.setRoot("Root");
@@ -69,16 +68,16 @@
 		pipe.configure();
 		pipe.start();
 
-		//Act
+		// Act
 		PipeRunResult prr = doPipe("");
 
-		//Assert
+		// Assert
 		assertEquals("<?xml version=\"1.0\" encoding=\"UTF-8\"?><ns1:Root xmlns:ns1=\"urn:pim\"/>", prr.getResult().asString());
 	}
 
 	@Test
 	public void testInputWithWhitespace() throws Exception {
-		//Arrange
+		// Arrange
 		pipe.setName("empty_input");
 		pipe.setSchema("/Align/OptionalArray/hbp.xsd");
 		pipe.setRoot("Root");
@@ -86,10 +85,10 @@
 		pipe.configure();
 		pipe.start();
 
-		//Act
+		// Act
 		PipeRunResult prr = doPipe("         			{}");
 
-		//Assert
+		// Assert
 		assertEquals("<?xml version=\"1.0\" encoding=\"UTF-8\"?><ns1:Root xmlns:ns1=\"urn:pim\"/>", prr.getResult().asString());
 	}
 
@@ -350,6 +349,7 @@
 		assertEquals(expected, actual);
 	}
 
+
 	@Test
 	public void testWithParameters() throws Exception {
 		pipe.setName("RestGet");
@@ -367,7 +367,7 @@
 		pipe.start();
 
 		String input="";
-		String expected = TestFileUtils.getTestFile("/Validation/Parameters/simple.xml");
+		String expected = TestFileUtils.getTestFile("/Validation/Parameters/out.xml");
 
 		// Set up the session.
 		// session variable "b_key" has a List value, should be mapped to multiple elements in the output
@@ -384,56 +384,6 @@
 	}
 
 	@Test
-<<<<<<< HEAD
-	public void testWithOptionalMultiValueParameters() throws Exception {
-		pipe.setName("RestGet");
-		pipe.setRoot("Root");
-		pipe.setOutputFormat(DocumentFormat.XML);
-		pipe.setSchema("/Validation/Parameters/multi-value-parameters.xsd");
-		pipe.setThrowException(true);
-
-		pipe.addParameter(new Parameter("a", "param_a"));
-		pipe.addParameter(ParameterBuilder.create().withName("b").withSessionKey("b_key"));
-		pipe.addParameter(ParameterBuilder.create().withName("c").withSessionKey("c_key"));
-
-		pipe.configure();
-		pipe.start();
-
-		String input = "";
-		String expected = TestFileUtils.getTestFile("/Validation/Parameters/multi-value-parameters.xml");
-
-		session.put("b_key", Arrays.asList("b_value1", "b_value2"));
-		session.put("c_key", Message.nullMessage());
-
-		PipeRunResult prr = doPipe(pipe, input,session);
-
-		assertEquals(expected, prr.getResult().asString());
-	}
-
-	@Test
-	public void testWithMandatoryMultiValueParameters() throws Exception {
-		pipe.setName("RestGet");
-		pipe.setRoot("Root");
-		pipe.setOutputFormat(DocumentFormat.XML);
-		pipe.setSchema("/Validation/Parameters/multi-value-parameters2.xsd");
-		pipe.setThrowException(true);
-
-		pipe.addParameter(ParameterBuilder.create().withName("a").withSessionKey("a_key"));
-		pipe.addParameter(ParameterBuilder.create().withName("b").withSessionKey("b_key"));
-		pipe.addParameter(ParameterBuilder.create().withName("c").withSessionKey("c_key"));
-
-		pipe.configure();
-		pipe.start();
-
-		String input = "";
-
-		session.put("a_key", Arrays.asList("a_value1", "a_value2"));
-		session.put("b_key", Arrays.asList("b_value1", "b_value2"));
-		session.put("c_key", Arrays.asList("c_value1", "c_value2"));
-
-		PipeRunException ex = assertThrows(PipeRunException.class, () -> doPipe(pipe, input,session));
-		assertTrue(ex.getMessage().contains("expected element [a]"));
-=======
 	public void testWithMultiValueParameterFailure() throws Exception {
 		pipe.setName("RestGet");
 		pipe.setRoot("Root");
@@ -449,9 +399,8 @@
 		pipe.start();
 
 		String input="";
-		String expected = TestFileUtils.getTestFile("/Validation/Parameters/out.xml");
-
-		// session variable "c_key" is not present, so there should be no 'c' element in the result
+
+		// session variable "c_key" is not present, but optional, does not trigger an error
 		session.put("d_key","");
 		// session variable "e_key" is present as multi-valued element, should be an error
 		session.put("e_key", Arrays.asList("e_value1", "e_value2"));
@@ -476,12 +425,11 @@
 
 		String input="";
 
-		// session variable "c_key" is not present, so there should be no 'c' element in the result
+		// session variable "c_key" is not present, but optional, does not trigger an error
 		session.put("d_key","");
 		// session variable "e_key" is missing from the session, should be an error
 
 		assertThrows(PipeRunException.class, ()-> doPipe(pipe, input,session));
->>>>>>> bf769a28
 	}
 
 	@Test
@@ -857,7 +805,7 @@
 		// Act / Assert
 		PipeRunResult result = assertDoesNotThrow(() -> pipe.validate(message, session, "Case"));
 
-		System.err.println(result.getResult().asString());
+		log.debug("issue7146AttributesOnMultipleLevels pipe result:\n {}", result.getResult().asString());
 		String expected = TestFileUtils.getTestFile("/Validation/AttributesOnDifferentLevels/output-" + input + ".xml");
 		assertXmlEquals(expected, result.getResult().asString());
 	}
