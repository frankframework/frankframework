/*
Copyright 2019 Nationale-Nederlanden, 2020-2024 WeAreFrank!

Licensed under the Apache License, Version 2.0 (the "License");
you may not use this file except in compliance with the License.
You may obtain a copy of the License at

    http://www.apache.org/licenses/LICENSE-2.0

Unless required by applicable law or agreed to in writing, software
distributed under the License is distributed on an "AS IS" BASIS,
WITHOUT WARRANTIES OR CONDITIONS OF ANY KIND, either express or implied.
See the License for the specific language governing permissions and
limitations under the License.
*/
package org.frankframework.http.rest;

import static org.junit.jupiter.api.Assertions.assertAll;
import static org.junit.jupiter.api.Assertions.assertEquals;
import static org.junit.jupiter.api.Assertions.assertFalse;
import static org.junit.jupiter.api.Assertions.assertNotNull;
import static org.junit.jupiter.api.Assertions.assertNull;
import static org.junit.jupiter.api.Assertions.assertTrue;
import static org.junit.jupiter.api.Assertions.fail;
import static org.junit.jupiter.api.Assumptions.assumeFalse;

import java.io.ByteArrayInputStream;
import java.io.ByteArrayOutputStream;
import java.io.IOException;
import java.io.PrintWriter;
import java.io.StringReader;
import java.io.UnsupportedEncodingException;
import java.net.URISyntaxException;
import java.net.URL;
import java.security.KeyStore;
import java.security.PrivateKey;
import java.security.PublicKey;
import java.security.interfaces.RSAPublicKey;
import java.util.ArrayList;
import java.util.Arrays;
import java.util.Collections;
import java.util.HashMap;
import java.util.List;
import java.util.Locale;
import java.util.Map;
import java.util.stream.Collectors;

import javax.annotation.Nonnull;
import javax.net.ssl.KeyManager;
import javax.net.ssl.X509KeyManager;
import javax.servlet.ServletConfig;
import javax.servlet.ServletException;
import javax.servlet.ServletOutputStream;
import javax.servlet.http.Cookie;
import javax.servlet.http.HttpServletRequest;

import org.apache.commons.lang3.ArrayUtils;
import org.apache.http.HttpEntity;
import org.apache.http.NameValuePair;
import org.apache.http.client.utils.URIBuilder;
import org.apache.http.entity.ContentType;
import org.apache.logging.log4j.ThreadContext;
import org.frankframework.configuration.ConfigurationException;
import org.frankframework.core.IListener;
import org.frankframework.core.IMessageHandler;
import org.frankframework.core.ListenerException;
import org.frankframework.core.PipeLineSession;
import org.frankframework.encryption.KeystoreType;
import org.frankframework.encryption.PkiUtil;
import org.frankframework.http.HttpMessageEntity;
import org.frankframework.http.mime.MultipartEntityBuilder;
import org.frankframework.http.rest.ApiListener.AuthenticationMethods;
import org.frankframework.http.rest.ApiListener.HttpMethod;
import org.frankframework.receivers.RawMessageWrapper;
import org.frankframework.stream.Message;
import org.frankframework.stream.MessageContext;
import org.frankframework.stream.UrlMessage;
import org.frankframework.testutil.MatchUtils;
import org.frankframework.testutil.TestFileUtils;
import org.frankframework.util.ClassLoaderUtils;
import org.frankframework.util.DateFormatUtils;
import org.frankframework.util.EnumUtils;
import org.junit.jupiter.api.AfterAll;
import org.junit.jupiter.api.AfterEach;
import org.junit.jupiter.api.BeforeAll;
import org.junit.jupiter.api.BeforeEach;
import org.junit.jupiter.api.Test;
import org.junit.jupiter.params.ParameterizedTest;
import org.junit.jupiter.params.provider.CsvSource;
import org.junit.jupiter.params.provider.EnumSource;
import org.junit.jupiter.params.provider.NullAndEmptySource;
import org.mockito.Mockito;
import org.springframework.mock.web.MockHttpServletRequest;
import org.springframework.mock.web.MockHttpServletResponse;
import org.springframework.mock.web.MockServletConfig;

import com.nimbusds.jose.JWSAlgorithm;
import com.nimbusds.jose.JWSHeader;
import com.nimbusds.jose.JWSSigner;
import com.nimbusds.jose.crypto.factories.DefaultJWSSignerFactory;
import com.nimbusds.jose.jwk.JWK;
import com.nimbusds.jose.jwk.KeyOperation;
import com.nimbusds.jose.jwk.KeyUse;
import com.nimbusds.jose.jwk.RSAKey;
import com.nimbusds.jwt.JWTClaimsSet;
import com.nimbusds.jwt.SignedJWT;

import lombok.Setter;
import lombok.extern.log4j.Log4j2;

@Log4j2
public class ApiListenerServletTest extends Mockito {
	private final List<ApiListener> listeners = Collections.synchronizedList(new ArrayList<>());
	private static final String JWT_VALIDATION_URI="/jwtvalidator";

	private static final String PAYLOAD="{\"sub\":\"UnitTest\",\"aud\":\"Framework\",\"iss\":\"JWTPipeTest\",\"jti\":\"1234\"}";

	enum Methods {
		GET, POST, PUT, DELETE, OPTIONS, HEAD
	}

	enum AuthMethods {
		COOKIE,HEADER,AUTHROLE
	}

	private ApiListenerServlet servlet;
	private PipeLineSession session = null;
	private Message requestMessage = null;
	private boolean handlerInvoked;

	@BeforeEach
	public void setUp() throws ServletException {
		servlet = spy(ApiListenerServlet.class);
		ServletConfig servletConfig = new MockServletConfig();
		when(servlet.getServletConfig()).thenReturn(servletConfig);
		servlet.init();

		session = null;
		handlerInvoked = false;
	}

	@AfterEach
	public void tearDown() {
		for(ApiListener listener : listeners) {
			listener.close();
		}
		listeners.clear();

		servlet.destroy();
		servlet = null;
	}

	@BeforeAll
	public static void beforeClass() {
		ApiServiceDispatcher.getInstance().clear();
	}

	@AfterAll
	public static void afterClass() {
		ApiServiceDispatcher.getInstance().clear();
	}

	private HttpServletRequest createRequest(String uriPattern, Methods method) {
		return createRequest(uriPattern, method, null, null);
	}

	private HttpServletRequest createRequest(String uriPattern, Methods method, String content) {
		return createRequest(uriPattern, method, content, null);
	}

	private HttpServletRequest createRequest(String uriPattern, Methods method, HttpEntity entity) throws IOException {
		ByteArrayOutputStream requestContent = new ByteArrayOutputStream();
		entity.writeTo(requestContent);
		Map<String, String> headers = new HashMap<>();
		headers.put("Content-Type", entity.getContentType().getValue());
		headers.put("Content-Length", entity.getContentLength()+"");

		return doCreateRequest(uriPattern, method, requestContent.toByteArray(), headers);
	}

	private MockHttpServletRequest createRequest(String uriPattern, Methods method, String content, Map<String, String> headers) {
		return doCreateRequest(uriPattern, method, (content==null)? "".getBytes():content.getBytes(), headers);
	}

	private MockHttpServletRequest doCreateRequest(String uriPattern, Methods method, byte[] content, Map<String, String> headers) {
		MockHttpServletRequest request = new MockHttpServletRequest();
		request.setMethod(method.name());
		if(uriPattern == null) return request; // there's no path nor any params, return a blank ServletRequest

		String path = uriPattern;
		URIBuilder uri;
		try {
			uri = new URIBuilder(uriPattern);
			List<NameValuePair> queryParameters = uri.getQueryParams();
			Map<String, String[]> parameters = new HashMap<>();
			for (NameValuePair nameValuePair : queryParameters) {
				String name = nameValuePair.getName();
				String value = nameValuePair.getValue();
				if(!parameters.containsKey(name)) {
					parameters.put(name, new String[] { value });
				} else {
					String[] values = parameters.remove(name);
					parameters.put(name, ArrayUtils.add(values, value));
				}
			}
			request.setParameters(parameters);
			path = uri.getPath();
		} catch (URISyntaxException e) {
			fail("invalid url ["+uriPattern+"] cannot parse");
		}

		request.setPathInfo(path);

		if(headers != null) {
			for (String name : headers.keySet()) {
				request.addHeader(name, headers.get(name));
			}
		}

		if(method != Methods.GET) {
			request.setContent(content);
		} else {
			request.setContent(null);
		}

		return request;
	}

	private Response service(HttpServletRequest request) throws ServletException, IOException {
		MockHttpServletResponse response = new StricterMockHttpServletResponse();

		servlet.service(request, response);

		return new Response(response);
	}

	@Test
	public void noUri() throws ServletException, IOException, ListenerException, ConfigurationException {
		// Arrange
		new ApiListenerBuilder("test", List.of(Methods.GET)).build();

		// Act
		Response result = service(createRequest(null, Methods.GET));

		// Assert
		assertFalse(handlerInvoked, "Request Handler should not have been invoked, pre-conditions should have failed and stopped request-processing");
		assertEquals(400, result.getStatus());
	}

	@Test
	public void uriNotFound() throws ServletException, IOException, ListenerException, ConfigurationException {
		// Arrange
		new ApiListenerBuilder("test", List.of(Methods.GET)).build();

		// Act
		Response result = service(createRequest("/not-test", Methods.GET));

		// Assert
		assertFalse(handlerInvoked, "Request Handler should not have been invoked, pre-conditions should have failed and stopped request-processing");
		assertEquals(404, result.getStatus());
	}

	@Test
	public void methodNotAllowed() throws ServletException, IOException, ListenerException, ConfigurationException {
		String uri="/test";
		new ApiListenerBuilder(uri, List.of(Methods.GET)).build();

		Response result = service(createRequest(uri, Methods.PUT));
		assertEquals(405, result.getStatus());
		assertNull(result.getErrorMessage());
	}

	@Test
	public void simpleGet() throws ServletException, IOException, ListenerException, ConfigurationException {
		String uri="/test1";
		new ApiListenerBuilder(uri, List.of(Methods.GET)).build();

		Response result = service(createRequest(uri, Methods.GET));
		assertEquals(200, result.getStatus());
		assertEquals("OPTIONS, GET", result.getHeader("Allow"));
		assertNull(result.getErrorMessage());
	}

	@Test
<<<<<<< HEAD
	public void simpleHead() throws ServletException, IOException, ListenerException, ConfigurationException {
		String uri = "/test1";
		new ApiListenerBuilder(uri, Methods.HEAD).build();

		Response result = service(createRequest(uri, Methods.HEAD));
		assertEquals(200, result.getStatus());
		assertEquals("", result.getContentAsString());
		assertEquals("OPTIONS, HEAD", result.getHeader("Allow"));
=======
	public void simpleGetMultiMethod() throws ServletException, IOException, ListenerException, ConfigurationException {
		String uri="/test1";
		new ApiListenerBuilder(uri, List.of(Methods.GET, Methods.POST)).build();

		Response result = service(createRequest(uri, Methods.GET));
		assertEquals(200, result.getStatus());
		assertEquals("OPTIONS, GET, POST", result.getHeader("Allow"));
>>>>>>> 2844695d
		assertNull(result.getErrorMessage());
	}

	@Test
	public void testAfterServiceMethodThreadContextMustBeCleared() throws ServletException, IOException, ListenerException, ConfigurationException {
		// arrange
		ThreadContext.put("fakeMdcKey", "fakeContextValue");
		ThreadContext.push("fakeNdcKey", "fakeStackItem");

		// act
		simpleGet();

		// assert
		assertEquals(0, ThreadContext.getDepth());
		assertTrue(ThreadContext.isEmpty());
	}

	@Test
	public void simpleGetWithSlashes() throws ServletException, IOException, ListenerException, ConfigurationException {
		String uri="/test2";
		new ApiListenerBuilder(uri, List.of(Methods.GET)).build();

		Response result = service(createRequest(uri, Methods.GET));
		assertEquals(200, result.getStatus());
		assertEquals("OPTIONS, GET", result.getHeader("Allow"));
		assertNull(result.getErrorMessage());
	}

	@Test
	public void preFlightRequest() throws ServletException, IOException, ListenerException, ConfigurationException {
		String uri="/preflight/";
		new ApiListenerBuilder(uri, List.of(Methods.GET)).build();

		Response result = service(createRequest(uri, Methods.OPTIONS));
		assertEquals(200, result.getStatus());
		assertEquals("", result.getContentAsString()); //Pre-flight requests have no data
		assertNull(result.getErrorMessage());
		assertTrue(result.containsHeader("Access-Control-Allow-Origin"));
		assertFalse(result.containsHeader("Access-Control-Allow-Headers"));
		assertTrue(result.containsHeader("Access-Control-Expose-Headers"));
		assertTrue(result.containsHeader("Access-Control-Allow-Methods"));
	}

	@Test
	public void preFlightRequestWithRequestHeader() throws ServletException, IOException, ListenerException, ConfigurationException {
		String uri="/preflight/";
		new ApiListenerBuilder(uri, List.of(Methods.GET)).build();

		Map<String, String> headers = new HashMap<>();
		headers.put("Access-Control-Request-Headers", "Message-Id,CustomHeader");
		Response result = service(createRequest(uri, Methods.OPTIONS, null, headers));
		assertEquals(200, result.getStatus());
		assertEquals("", result.getContentAsString()); //Pre-flight requests have no data
		assertNull(result.getErrorMessage());
		assertTrue(result.containsHeader("Access-Control-Allow-Origin"));
		assertTrue(result.containsHeader("Access-Control-Allow-Headers"));
		assertEquals("Message-Id,CustomHeader", result.getHeader("Access-Control-Allow-Headers"));
		assertTrue(result.containsHeader("Access-Control-Expose-Headers"));
		assertTrue(result.containsHeader("Access-Control-Allow-Methods"));
	}

	@Test
	public void corsGetRequest() throws ServletException, IOException, ListenerException, ConfigurationException {
		String uri="/not-preflight/";
		new ApiListenerBuilder(uri, List.of(Methods.POST)).build();

		Map<String, String> headers = new HashMap<>();
		headers.put("origin", "https://frankframework.org");
		headers.put("Access-Control-Request-Headers", "Message-Id,CustomHeader");
		Response result = service(createRequest(uri, Methods.POST, "data", headers));
		assertEquals(200, result.getStatus());
		assertEquals("data", result.getContentAsString());
		assertNull(result.getErrorMessage());
		assertTrue(result.containsHeader("Access-Control-Allow-Origin"));
		assertTrue(result.containsHeader("Access-Control-Allow-Headers"));
		assertEquals("Message-Id,CustomHeader", result.getHeader("Access-Control-Allow-Headers"));
		assertTrue(result.containsHeader("Access-Control-Expose-Headers"));
		assertTrue(result.containsHeader("Access-Control-Allow-Methods"));
		assertEquals("OPTIONS, POST", result.getHeader("Allow"));
	}

	@Test
	public void apiListenerThatProducesXML() throws ServletException, IOException, ListenerException, ConfigurationException {
		String uri="/ApiListenerThatProducesXML/";
		new ApiListenerBuilder(uri, List.of(Methods.PUT), null, MediaTypes.XML).build();

		Response result = service(createRequest(uri, Methods.PUT, "<xml>data</xml>"));
		assertEquals(200, result.getStatus());
		assertEquals("<xml>data</xml>", result.getContentAsString());
		assertEquals("OPTIONS, PUT", result.getHeader("Allow"));
		assertTrue(result.getContentType().contains("application/xml"), "Content-Type header does not contain [application/xml]");
		assertNull(result.getErrorMessage());
	}

	@Test
	public void apiListenerThatProducesJSONForMethodPost() throws ServletException, IOException, ListenerException, ConfigurationException {
		String uri="/ApiListenerThatProducesJSON/";
		new ApiListenerBuilder(uri, List.of(Methods.POST), null, MediaTypes.JSON).build();

		Response result = service(createRequest(uri, Methods.POST, "{}"));
		assertEquals(200, result.getStatus());
		assertEquals("{}", result.getContentAsString());
		assertEquals("OPTIONS, POST", result.getHeader("Allow"));
		assertTrue(result.getContentType().contains("application/json"), "Content-Type header does not contain [application/json]");
		assertNull(result.getErrorMessage());
	}

	@Test
	public void apiListenerThatProducesJSONForMethodHead() throws ServletException, IOException, ListenerException, ConfigurationException {
		String uri = "/ApiListenerThatProducesJSON/";
		new ApiListenerBuilder(uri, Methods.HEAD, null, MediaTypes.JSON).build();

		Response result = service(createRequest(uri, Methods.HEAD, (String) null));

		assertEquals(200, result.getStatus());
		assertEquals("", result.getContentAsString());
		assertEquals("OPTIONS, HEAD", result.getHeader("Allow"));
		assertEquals("application/json;charset=UTF-8", result.getHeader("Content-Type"));
		assertNull(result.getErrorMessage());
	}

	@Test
	public void apiListenerThatProducesJSONReturnsNoOutput() throws ServletException, IOException, ListenerException, ConfigurationException {
		// Arrange
		String uri="/ApiListenerThatProducesJSONReturnsNoOutput/";
		new ApiListenerBuilder(uri, List.of(Methods.POST), null, MediaTypes.JSON)
			.withResponseContent("")
			.build();
		HttpServletRequest request = createRequest(uri, Methods.POST, "{}");

		// Act
		Response result = service(request);

		// Assert
		assertAll(
			() -> assertEquals(200, result.getStatus()),
			() -> assertEquals("", result.getContentAsString(), "Content found but was not expected"),
			() -> assertEquals("OPTIONS, POST", result.getHeader("Allow")),
			() -> assertNull(result.getContentType(), "Content-Type header not supposed to be set"),
			() -> assertEquals(0, result.response.getContentLength(), "Content-Length header not supposed to be set"),
			() -> assertNull(result.getErrorMessage())
		);
	}

	@Test
	public void apiListenerThatProducesJSONReturnsNoOutputEmptyStream() throws ServletException, IOException, ListenerException, ConfigurationException {
		// Arrange
		String uri="/ApiListenerThatProducesJSONReturnsNoOutput/";
		new ApiListenerBuilder(uri, List.of(Methods.POST), null, MediaTypes.JSON)
			.withResponseContent(new ByteArrayInputStream(new byte[0]))
			.build();
		HttpServletRequest request = createRequest(uri, Methods.POST, "{}");

		// Act
		Response result = service(request);

		// Assert
		assertAll(
			() -> assertEquals(200, result.getStatus()),
			() -> assertEquals("", result.getContentAsString(), "Content found but was not expected"),
			() -> assertEquals("OPTIONS, POST", result.getHeader("Allow")),
			() -> assertNull(result.getContentType(), "Content-Type header not supposed to be set"),
			() -> assertEquals(0, result.response.getContentLength(), "Content-Length header not supposed to be set"),
			() -> assertNull(result.getErrorMessage())
		);
	}

	@Test
	public void apiListenerThatProducesJSONReturnsNoOutputEmptyReader() throws ServletException, IOException, ListenerException, ConfigurationException {
		// Arrange
		String uri="/ApiListenerThatProducesJSONReturnsNoOutput/";
		new ApiListenerBuilder(uri, List.of(Methods.POST), null, MediaTypes.JSON)
			.withResponseContent(new StringReader(""))
			.build();
		HttpServletRequest request = createRequest(uri, Methods.POST, "{}");

		// Act
		Response result = service(request);

		// Assert
		assertAll(
			() -> assertEquals(200, result.getStatus()),
			() -> assertEquals("", result.getContentAsString(), "Content found but was not expected"),
			() -> assertEquals("OPTIONS, POST", result.getHeader("Allow")),
			() -> assertNull(result.getContentType(), "Content-Type header not supposed to be set"),
			() -> assertEquals(0, result.response.getContentLength(), "Content-Length header not supposed to be set"),
			() -> assertNull(result.getErrorMessage())
		);
	}

	@Test
	public void apiListenerThatProducesXMLReturnsNoOutputNonStringResultMessage() throws ServletException, IOException, ListenerException, ConfigurationException {
		// Arrange
		String uri="/ApiListenerThatProducesXMLReturnsNoOutputNonStringResultMessage/";
		new ApiListenerBuilder(uri, List.of(Methods.POST), null, MediaTypes.XML).build();
		Map<String, String> headers = new HashMap<>();

		HttpServletRequest request = createRequest(uri, Methods.POST, null, headers);

		// Act
		Response result = service(request);

		// Assert
		assertAll(
			() -> assertEquals(200, result.getStatus()),
			() -> assertEquals("", result.getContentAsString(), "Content found but was not expected"),
			() -> assertEquals("OPTIONS, POST", result.getHeader("Allow")),
			() -> assertNull(result.getContentType(), "Content-Type header not supposed to be set"),
			() -> assertEquals(0, result.response.getContentLength(), "Content-Length header not supposed to be set"),
			() -> assertNull(result.getErrorMessage())
		);
	}

	@Test
	public void clientAcceptHeaderDoesNotLikeJSON() throws ServletException, IOException, ListenerException, ConfigurationException {
		// Arrange
		String uri="/ApiListenerAllow/";
		new ApiListenerBuilder(uri, List.of(Methods.POST), null, MediaTypes.JSON)
			.build();

		Map<String, String> headers = new HashMap<>();
		headers.put("Accept", "application/xml");
		MockHttpServletRequest request = createRequest(uri, Methods.POST, "{}", headers);

		// Act
		Response result = service(request);

		// Assert
		assertFalse(handlerInvoked, "Request Handler should not have been invoked, pre-conditions should have failed and stopped request-processing");
		assertEquals(406, result.getStatus());
	}

	@Test
	public void clientAcceptHeaderLovesJSON() throws ServletException, IOException, ListenerException, ConfigurationException {
		String uri="/ApiListenerAllow/";
		new ApiListenerBuilder(uri, List.of(Methods.POST), null, MediaTypes.JSON).build();

		Map<String, String> headers = new HashMap<>();
		headers.put("Accept", "application/json");
		Response result = service(createRequest(uri, Methods.POST, "{}", headers));
		assertEquals(200, result.getStatus());
		assertEquals("{}", result.getContentAsString());
		assertEquals("OPTIONS, POST", result.getHeader("Allow"));
		assertTrue(result.getContentType().contains("application/json"), "Content-Type header does not contain [application/json]");
		assertNull(result.getErrorMessage());
	}

	@Test
	public void listenerDoesNotLikeContentTypeJSON() throws ServletException, IOException, ListenerException, ConfigurationException {
		String uri="/listenerDoesNotAcceptContentType";
		new ApiListenerBuilder(uri, List.of(Methods.POST), MediaTypes.XML, null).build();

		Map<String, String> headers = new HashMap<>();
		headers.put("Accept", "application/json");
		headers.put("content-type", "application/json");
		Response result = service(createRequest(uri, Methods.POST, "{}", headers));
		assertFalse(handlerInvoked, "Request Handler should not have been invoked, pre-conditions should have failed and stopped request-processing");
		assertEquals(415, result.getStatus());
	}

	@Test
	public void listenerLovesContentTypeJSON() throws ServletException, IOException, ListenerException, ConfigurationException {
		String uri="/listenerLovesContentTypeJSON";
		new ApiListenerBuilder(uri, List.of(Methods.POST), MediaTypes.JSON, MediaTypes.JSON).build();

		Map<String, String> headers = new HashMap<>();
		headers.put("Accept", "application/json");
		headers.put("content-type", "application/json; charset=UTF-8");
		Response result = service(createRequest(uri, Methods.POST, "{}", headers));
		assertEquals(200, result.getStatus());
		assertEquals("{}", result.getContentAsString());
		assertEquals("OPTIONS, POST", result.getHeader("Allow"));
		assertTrue(result.getContentType().contains("application/json"), "Content-Type header does not contain [application/json]");
		assertNull(result.getErrorMessage());
	}

	@Test
	public void listenerRejectsRequestWithoutContentTypeHeaderWhenConsumesAttributeSet() throws ServletException, IOException, ListenerException, ConfigurationException {
		// Arrange
		String uri="/listenerDoesNotAcceptRequestWithoutContentTypeHeader";
		new ApiListenerBuilder(uri, List.of(Methods.POST), MediaTypes.XML, null).build();

		Map<String, String> headers = new HashMap<>();
		headers.put("Accept", "application/json");
		HttpServletRequest request = createRequest(uri, Methods.POST, "{}", headers);

		// Act
		Response result = service(request);

		// Assert
		assertFalse(handlerInvoked, "Request Handler should not have been invoked, pre-conditions should have failed and stopped request-processing");
		assertEquals(415, result.getStatus());
	}

	@Test
	public void listenerAcceptsRequestWithoutContentTypeHeaderWhenConsumesAttributeNotSet() throws ServletException, IOException, ListenerException, ConfigurationException {
		// Arrange
		String uri="/listenerAcceptsContentTypeJSON";
		new ApiListenerBuilder(uri, List.of(Methods.POST), null, MediaTypes.JSON).build();

		Map<String, String> headers = new HashMap<>();
		headers.put("Accept", "application/json");
		HttpServletRequest request = createRequest(uri, Methods.POST, "{}", headers);

		// Act
		Response result = service(request);

		// Assert
		assertEquals(200, result.getStatus());
		assertEquals("{}", result.getContentAsString());
		assertEquals("OPTIONS, POST", result.getHeader("Allow"));
		assertTrue(result.getContentType().contains("application/json"), "Content-Type header does not contain [application/json]");
		assertNull(result.getErrorMessage());
	}

	@Test
	public void listenerDetectContentTypeAndCharsetISO8859() throws Exception {
		String uri="/listenerDetectMimeType";
		new ApiListenerBuilder(uri, List.of(Methods.POST), MediaTypes.TEXT, MediaTypes.DETECT).build();

		URL url = ClassLoaderUtils.getResourceURL("/Util/MessageUtils/iso-8859-1.txt");
		Message message = new UrlMessage(url);

		// It does not need to compute the MimeType as the value should be provided by the HttpEntity
		Response result = service(createRequest(uri, Methods.POST, new HttpMessageEntity(message, ContentType.parse("text/plain;charset=iso-8859-1"))));
		assertEquals(200, result.getStatus());
		assertTrue(result.getContentType().contains("text/plain"), "Content-Type header does not contain [text/plain]");
		assertTrue(result.getContentType().contains("charset=ISO-8859-1"), "Content-Type header does not contain correct [charset]");
		assertEquals(message.asString("ISO-8859-1"), result.getContentAsString());
		assertEquals("OPTIONS, POST", result.getHeader("Allow"));
		assertNull(result.getErrorMessage());
	}

	@Test
	public void listenerMultipartContentDetectContentTypeAndCharsetISO8859() throws Exception {
		String uri="/listenerMultipartContent_DETECT";
		new ApiListenerBuilder(uri, List.of(Methods.POST), MediaTypes.MULTIPART, MediaTypes.DETECT).build();

		MultipartEntityBuilder builder = MultipartEntityBuilder.create();
		builder.setBoundary("gc0p4Jq0M2Yt08jU534c0p");
		builder.addTextBody("string1", "<hello>â¬ Ã¨</hello>");//Defaults to 'text/plain;charset=ISO-8859-1'

		URL url1 = ClassLoaderUtils.getResourceURL("/Documents/doc001.pdf");
		builder.addBinaryBody("file1", url1.openStream(), ContentType.APPLICATION_OCTET_STREAM, "file1");

		URL url2 = ClassLoaderUtils.getResourceURL("/Documents/doc002.pdf");
		builder.addBinaryBody("file2", url2.openStream(), ContentType.APPLICATION_OCTET_STREAM, "file2");

		Response result = service(createRequest(uri, Methods.POST, builder.build()));
		assertEquals(200, result.getStatus());
		assertTrue(result.getContentType().contains("text/plain"), "Content-Type header does not contain [text/plain]");
		assertTrue(result.getContentType().contains("charset=ISO-8859-1"), "Content-Type header does not contain correct [charset]");
		assertEquals("<hello>â¬ Ã¨</hello>", result.getContentAsString());
		assertEquals("OPTIONS, POST", result.getHeader("Allow"));
		assertNull(result.getErrorMessage());
	}

	@Test
	public void listenerMultipartContentISO8859_JSON() throws ServletException, IOException, ListenerException, ConfigurationException {
		String uri="/listenerMultipartContent_JSON";
		new ApiListenerBuilder(uri, List.of(Methods.POST), MediaTypes.MULTIPART, MediaTypes.JSON).build();

		MultipartEntityBuilder builder = MultipartEntityBuilder.create();
		builder.setBoundary("gc0p4Jq0M2Yt08jU534c0p");
		builder.addTextBody("string1", "<hello>â¬ Ã¨</hello>");// ISO_8859_1 encoded but is since we don't set the charset, it will be parsed as UTF-8 (€ è)

		URL url1 = ClassLoaderUtils.getResourceURL("/Documents/doc001.pdf");
		builder.addPart("file1", new UrlMessage(url1));

		URL url2 = ClassLoaderUtils.getResourceURL("/Documents/doc002.pdf");
		builder.addPart("file2", new UrlMessage(url2));

		Response result = service(createRequest(uri, Methods.POST, builder.build()));
		assertEquals(200, result.getStatus());
		assertTrue(result.getContentType().contains("application/json"), "Content-Type header does not contain [application/json]");
		assertTrue(result.getContentType().contains("charset=UTF-8"), "Content-Type header does not contain correct [charset]");
		assertEquals("<hello>€ è</hello>", result.getContentAsString()); //Parsed as UTF-8
		assertEquals("OPTIONS, POST", result.getHeader("Allow"));
		assertNull(result.getErrorMessage());
	}

	@Test
	public void listenerMultipartContentISO8859_ANY() throws ServletException, IOException, ListenerException, ConfigurationException {
		String uri="/listenerMultipartContent_ANY";
		new ApiListenerBuilder(uri, List.of(Methods.POST), MediaTypes.MULTIPART, MediaTypes.ANY).build();

		MultipartEntityBuilder builder = MultipartEntityBuilder.create();
		builder.setBoundary("gc0p4Jq0M2Yt08jU534c0p");
		builder.addTextBody("string1", "<hello>â¬ Ã¨</hello>");// ISO_8859_1 encoded but is since we don't set the charset, it will be parsed as UTF-8 (€ è)

		URL url1 = ClassLoaderUtils.getResourceURL("/Documents/doc001.pdf");
		builder.addBinaryBody("file1", url1.openStream(), ContentType.APPLICATION_OCTET_STREAM, "file1");

		URL url2 = ClassLoaderUtils.getResourceURL("/Documents/doc002.pdf");
		builder.addBinaryBody("file2", url2.openStream(), ContentType.APPLICATION_OCTET_STREAM, "file2");

		Response result = service(createRequest(uri, Methods.POST, builder.build()));
		assertEquals(200, result.getStatus());
		assertTrue(result.getContentType().contains("text/plain"), "Content-Type header does not contain [application/json]");
		assertTrue(result.getContentType().contains("charset=ISO-8859-1"), "Content-Type header does not contain correct [charset]");
		assertEquals("<hello>â¬ Ã¨</hello>", result.getContentAsString()); //Parsed as ISO-8859-1
		assertEquals("OPTIONS, POST", result.getHeader("Allow"));
		assertNull(result.getErrorMessage());
	}

	@Test
	public void listenerMultipartContentUTF8() throws ServletException, IOException, ListenerException, ConfigurationException {
		String uri="/listenerMultipartContentCharset";
		new ApiListenerBuilder(uri, List.of(Methods.POST), MediaTypes.MULTIPART, MediaTypes.JSON, null, "string2").build();

		MultipartEntityBuilder builder = MultipartEntityBuilder.create();
		builder.addTextBody("string1", "<hallo>€ è</hallo>", ContentType.create("text/plain"));
		builder.addTextBody("string2", "<hello>€ è</hello>", ContentType.create("text/plain", "UTF-8"));//explicitly sent as UTF-8

		URL url1 = ClassLoaderUtils.getResourceURL("/test1.xml");
		assertNotNull(url1);
		builder.addBinaryBody("file1", url1.openStream(), ContentType.APPLICATION_XML, "file1");

		Response result = service(createRequest(uri, Methods.POST, builder.build()));
		assertEquals(200, result.getStatus());
		assertEquals("<hello>€ è</hello>", result.getContentAsString());
		assertEquals("OPTIONS, POST", result.getHeader("Allow"));
		assertTrue(result.getContentType().contains("application/json"), "Content-Type header does not contain [application/json]");
		assertTrue(result.getContentType().contains("charset=UTF-8"), "Content-Type header does not contain correct [charset]");
		assertNull(result.getErrorMessage());

		String multipartXml = (String) session.get("multipartAttachments");
		assertNotNull(multipartXml);
		MatchUtils.assertXmlEquals("<parts>\n"
				+ "  <part name=\"string1\" type=\"text\" value=\"&lt;hallo&gt;? ?&lt;/hallo&gt;\" />\n"
				+ "  <part name=\"string2\" type=\"text\" value=\"&lt;hello&gt;€ è&lt;/hello&gt;\" />\n"
				+ "  <part name=\"file1\" type=\"file\" filename=\"file1\" size=\"1006\" sessionKey=\"file1\" mimeType=\"application/xml\"/>\n"
				+ "</parts>", multipartXml);
		Message file = (Message) session.get("file1");
		assertEquals("ISO-8859-1", file.getCharset());
	}

	@Test
	public void listenerMtomContent() throws ServletException, IOException, ListenerException, ConfigurationException {
		String uri="/listenerMtomContent";
		new ApiListenerBuilder(uri, List.of(Methods.POST), MediaTypes.MULTIPART_RELATED, MediaTypes.JSON).build();

		MultipartEntityBuilder builder = MultipartEntityBuilder.create();
		builder.setMtomMultipart();
		builder.addTextBody("string1", "<hello>€ è</hello>", ContentType.create("text/xml", "UTF-8"));//explicitly sent as UTF-8, defaults to ISO-8859-1

		URL url1 = ClassLoaderUtils.getResourceURL("/test1.xml");
		assertNotNull(url1);
		builder.addBinaryBody("file1", url1.openStream(), ContentType.APPLICATION_XML, "file1");

		Response result = service(createRequest(uri, Methods.POST, builder.build()));
		assertEquals(200, result.getStatus());
		assertEquals("<hello>€ è</hello>", result.getContentAsString());
		assertEquals("OPTIONS, POST", result.getHeader("Allow"));
		assertTrue(result.getContentType().contains("application/json"), "Content-Type header does not contain [application/json]");
		assertTrue(result.getContentType().contains("charset=UTF-8"), "Content-Type header does not contain correct [charset]");
		assertNull(result.getErrorMessage());

		String multipartXml = (String) session.get("multipartAttachments");
		assertNotNull(multipartXml);
		MatchUtils.assertXmlEquals("<parts>\n"
				+ "  <part name=\"string1\" type=\"text\" value=\"&lt;hello&gt;€ è&lt;/hello&gt;\" />\n"
				+ "  <part name=\"file1\" type=\"file\" filename=\"file1\" size=\"1006\" sessionKey=\"file1\" mimeType=\"application/xml\"/>\n"
				+ "</parts>", multipartXml);
		Message file = (Message) session.get("file1");
		assertEquals("ISO-8859-1", file.getCharset());
	}

	@Test
	public void listenerMultipartContentNoContentType() throws ServletException, IOException, ListenerException, ConfigurationException {
		String uri="/listenerMultipartContentNoContentType";
		new ApiListenerBuilder(uri, List.of(Methods.POST), MediaTypes.MULTIPART, MediaTypes.JSON).build();

		MultipartEntityBuilder builder = MultipartEntityBuilder.create();
		builder.addTextBody("string1", "<request/>", ContentType.create("text/xml"));//explicitly sent as UTF-8

		Response result = service(createRequest(uri, Methods.POST, builder.build()));
		assertEquals(200, result.getStatus());
		assertEquals("<request/>", result.getContentAsString());
		assertEquals("OPTIONS, POST", result.getHeader("Allow"));
		assertTrue(result.getContentType().contains("application/json"), "Content-Type header does not contain [application/json]");
		assertTrue(result.getContentType().contains("charset=UTF-8"), "Content-Type header does not contain correct [charset]");
		assertNull(result.getErrorMessage());
	}

	@Test
	public void listenerInvalidMultipartContent() throws ServletException, IOException, ListenerException, ConfigurationException {

		// Arrange
		String uri="/listenerMultipartContentNoContent";
		new ApiListenerBuilder(uri, List.of(Methods.POST), MediaTypes.MULTIPART, MediaTypes.JSON).build();

		MultipartEntityBuilder builder = MultipartEntityBuilder.create();
		HttpServletRequest request = createRequest(uri, Methods.POST, builder.build());

		// Act
		Response result = service(request);

		// Assert
		assertFalse(handlerInvoked, "Request Handler should not have been invoked, pre-conditions should have failed and stopped request-processing");
		assertEquals(400, result.getStatus());
		assertEquals("Could not read mime multipart request", result.getErrorMessage());
	}

	@Test
	public void getRequestWithQueryParameters() throws ServletException, IOException, ListenerException, ConfigurationException {
		String uri="/queryParamTest";
		new ApiListenerBuilder(uri, List.of(Methods.GET)).build();

		Map<String, String> headers = new HashMap<>();
		headers.put("Accept", "application/json");
		headers.put("content-type", "application/json");
		Response result = service(createRequest(uri+"?name=JOHN-DOE&GENDER=MALE", Methods.GET, null, headers));

		assertEquals(200, result.getStatus());
		assertEquals("JOHN-DOE", session.get("name"));
		assertEquals("MALE", session.get("GENDER"));
		assertEquals("OPTIONS, GET", result.getHeader("Allow"));
		assertNull(result.getErrorMessage());
	}

	@Test
	public void getRequestWithQueryListParameters() throws Exception {
		String uri="/queryParamTestWithListsItems";
		new ApiListenerBuilder(uri, List.of(Methods.GET)).build();

		Map<String, String> headers = new HashMap<>();
		headers.put("Accept", "application/json");
		headers.put("content-type", "application/json");
		Response result = service(createRequest(uri+"?transport=car&transport=bike&transport=moped&maxSpeed=60", Methods.GET, null, headers));

		assertEquals(200, result.getStatus());
		assertEquals("60", session.get("maxSpeed"));
		List<String> transportList = List.of("car","bike","moped");
		assertEquals(transportList, session.get("transport"));
		assertEquals("OPTIONS, GET", result.getHeader("Allow"));
		assertNull(result.getErrorMessage());
	}

	@Test
	public void getRequestWithDynamicPath() throws ServletException, IOException, ListenerException, ConfigurationException {
		String uri="/dynamic/";
		new ApiListenerBuilder(uri+"{poef}", List.of(Methods.GET)).build();

		Map<String, String> headers = new HashMap<>();
		headers.put("Accept", "application/json");
		headers.put("content-type", "application/json");
		Response result = service(createRequest(uri+"tralala", Methods.GET, null, headers));

		assertEquals(200, result.getStatus());
		assertEquals("tralala", session.get("poef"));
		assertEquals("OPTIONS, GET", result.getHeader("Allow"));
		assertNull(result.getErrorMessage());
	}

	@Test
	public void getRequestWithAsteriskPath() throws ServletException, IOException, ListenerException, ConfigurationException {
		String uri="/dynamic/";
		new ApiListenerBuilder(uri+"*", List.of(Methods.GET)).build();

		Map<String, String> headers = new HashMap<>();
		headers.put("Accept", "application/json");
		headers.put("content-type", "application/json");
		Response result = service(createRequest(uri+"tralala", Methods.GET, null, headers));

		assertEquals(200, result.getStatus());
		assertEquals("tralala", session.get("uriIdentifier_0"));
		assertEquals("OPTIONS, GET", result.getHeader("Allow"));
		assertNull(result.getErrorMessage());
	}

	@Test
	public void customExitCode() throws ServletException, IOException, ListenerException, ConfigurationException {
		String uri="/exitcode";
		new ApiListenerBuilder(uri, List.of(Methods.GET))
			.withExitCode(234)
			.build();

		Map<String, String> headers = new HashMap<>();
		headers.put("Accept", "application/json");
		headers.put("content-type", "application/json");
		Response result = service(createRequest(uri, Methods.GET, null, headers));

		assertEquals(234, result.getStatus());
		assertEquals("OPTIONS, GET", result.getHeader("Allow"));
		assertNull(result.getErrorMessage());
	}

	@Test
	public void apiListenerWithExplicitlyEnabledEtag() throws Exception {
		// Arrange
		String uri="/etag1";
		Message repeatableMessage = new Message("{\"tralalalallala\":true}", new MessageContext().withModificationTime(DateFormatUtils.parseToInstant("2023-01-13 14:02:00", DateFormatUtils.GENERIC_DATETIME_FORMATTER)));
		new ApiListenerBuilder(uri, List.of(Methods.GET))
			.withResponseContent(repeatableMessage)
			.setUpdateEtag(true)
			.build();

		Map<String, String> headers = new HashMap<>();
		headers.put("Accept", "application/json");
		headers.put("content-type", "application/json");

		// Act
		Response result = service(createRequest(uri, Methods.GET, null, headers));

		// Assert
		assertEquals(200, result.getStatus());
		assertEquals("OPTIONS, GET", result.getHeader("Allow"));
		assertNull(result.getErrorMessage());
		assertTrue(result.containsHeader("etag"));
		assertEquals("must-revalidate, max-age=0, post-check=0, pre-check=0", result.getHeader("Cache-Control"));
		assertFalse(result.containsHeader("pragma"));
		assertEquals("Fri, 13 Jan 2023 13:02:00 GMT", result.getHeader("Last-Modified"));
	}

	@Test
	public void apiListenerWithRepeatableMessageAndGloballyDisabled() throws Exception {
		// Arrange
		String uri="/etag2";
		Message repeatableMessage = Message.asMessage(new Message("{\"tralalalallala\":true}").asByteArray());
		new ApiListenerBuilder(uri, List.of(Methods.GET))
			.withResponseContent(repeatableMessage)
			.build();

		Map<String, String> headers = new HashMap<>();
		headers.put("Accept", "application/json");
		headers.put("content-type", "application/json");

		// Act
		Response result = service(createRequest(uri, Methods.GET, null, headers));

		// Assert
		assertEquals(200, result.getStatus());
		assertEquals("OPTIONS, GET", result.getHeader("Allow"));
		assertNull(result.getErrorMessage());
		assertFalse(result.containsHeader("etag"));
		assertEquals("no-store, no-cache, must-revalidate, max-age=0, post-check=0, pre-check=0", result.getHeader("Cache-Control"));
		assertTrue(result.containsHeader("pragma"));
	}

	@Test
	public void eTagGetEtagMatches() throws ServletException, IOException, ListenerException, ConfigurationException {
		// Arrange
		String uri = "/etag31";
		new ApiListenerBuilder(uri, List.of(Methods.GET))
			.withExitCode(201)
			.withResponseContent("{\"tralalalallala\":true}")
			.build();
		String etagCacheKey = ApiCacheManager.buildCacheKey(uri);
		ApiCacheManager.getInstance().put(etagCacheKey, "my-etag-value");

		Map<String, String> headers = new HashMap<>();
		headers.put("if-none-match", "my-etag-value");

		// Act
		Response result = service(createRequest(uri, Methods.GET, null, headers));

		// Assert
		assertFalse(handlerInvoked, "Request Handler should not have been invoked, etag should have matched");
		assertEquals(304, result.getStatus());
		assertFalse(result.containsHeader("Allow"));
		assertNull(result.getErrorMessage());
	}

	@Test
	public void eTagGetEtagDoesNotMatch() throws ServletException, IOException, ListenerException, ConfigurationException {
		// Arrange
		String uri = "/etag32";
		new ApiListenerBuilder(uri, List.of(Methods.GET))
			.withResponseContent("{\"tralalalallala\":true}")
			.build();
		String etagCacheKey = ApiCacheManager.buildCacheKey(uri);
		ApiCacheManager.getInstance().put(etagCacheKey, "my-etag-value");

		Map<String, String> headers = new HashMap<>();
		headers.put("if-none-match", "my-etag-value7");

		// Act
		Response result = service(createRequest(uri, Methods.GET, null, headers));

		// Assert
		assertEquals(200, result.getStatus());
		assertTrue(result.containsHeader("Allow"));
		assertEquals("{\"tralalalallala\":true}", result.getContentAsString());
		assertNull(result.getErrorMessage());
	}

	@Test
	public void eTagPostEtagIfMatches() throws ServletException, IOException, ListenerException, ConfigurationException {
		String uri = "/etag45";
		new ApiListenerBuilder(uri, List.of(Methods.POST)).build();
		String etagCacheKey = ApiCacheManager.buildCacheKey(uri);
		ApiCacheManager.getInstance().put(etagCacheKey, "my-etag-value");

		Map<String, String> headers = new HashMap<>();
		headers.put("if-match", "my-etag-value");
		Response result = service(createRequest(uri, Methods.POST, "{\"tralalalallala\":true}", headers));

		assertEquals(200, result.getStatus());
		assertEquals("{\"tralalalallala\":true}", result.getContentAsString());
		assertTrue(result.containsHeader("Allow"));
		assertNull(result.getErrorMessage());
	}

	@Test
	public void eTagPostEtagDoesNotMatch() throws ServletException, IOException, ListenerException, ConfigurationException {
		String uri = "/etag46";
		new ApiListenerBuilder(uri, List.of(Methods.POST)).build();
		String etagCacheKey = ApiCacheManager.buildCacheKey(uri);
		ApiCacheManager.getInstance().put(etagCacheKey, "my-etag-value");

		Map<String, String> headers = new HashMap<>();
		headers.put("if-match", "my-etag-value2");
		Response result = service(createRequest(uri, Methods.POST, "{\"tralalalallala\":true}", headers));

		assertFalse(handlerInvoked, "Request Handler should not have been invoked, etag-matching should have aborted before handling request");
		assertEquals(412, result.getStatus());
		assertFalse(result.containsHeader("Allow"));
		assertNull(result.getErrorMessage());
	}

	@Test
	public void cookieAuthentication401() throws ServletException, IOException, ListenerException, ConfigurationException {
		String uri = "/cookie";
		new ApiListenerBuilder(uri, List.of(Methods.POST), AuthMethods.COOKIE).build();

		Map<String, String> headers = new HashMap<>();
		Response result = service(createRequest(uri, Methods.POST, "{\"tralalalallala\":true}", headers));

		assertFalse(handlerInvoked, "Request Handler should not have been invoked, pre-conditions should have failed and stopped request-processing");
		assertEquals(401, result.getStatus());
		assertFalse(result.containsHeader("Allow"));
		assertNull(result.getErrorMessage());
	}

	@Test
	public void cookieNotFoundInCache401() throws ServletException, IOException, ListenerException, ConfigurationException {
		String uri = "/cookie";
		new ApiListenerBuilder(uri, List.of(Methods.POST), AuthMethods.COOKIE).build();

		Map<String, String> headers = new HashMap<>();
		MockHttpServletRequest request = createRequest(uri, Methods.POST, "{\"tralalalallala\":true}", headers);
		Cookie cookies = new Cookie("authenticationToken", "myToken");
		request.setCookies(cookies);
		Response result = service(request);

		assertFalse(handlerInvoked, "Request Handler should not have been invoked, pre-conditions should have failed and stopped request-processing");
		assertEquals(401, result.getStatus());
		assertFalse(result.containsHeader("Allow"));
		assertNull(result.getErrorMessage());
	}

	@Test
	public void cookieAuthentication200() throws ServletException, IOException, ListenerException, ConfigurationException {
		String uri = "/cookie";
		new ApiListenerBuilder(uri, List.of(Methods.POST), AuthMethods.COOKIE).build();
		String authToken = "random-token_thing";

		ApiPrincipal principal = new ApiPrincipal();
		assertTrue(principal.isLoggedIn(), "principal is not logged in? ttl expired?");
		ApiCacheManager.getInstance().put(authToken, principal);

		Map<String, String> headers = new HashMap<>();
		MockHttpServletRequest request = createRequest(uri, Methods.POST, "{\"tralalalallala\":true}", headers);
		Cookie cookies = new Cookie("authenticationToken", authToken);
		request.setCookies(cookies);
		Response result = service(request);

		String sessionAuthToken = (String) session.get("authorizationToken");
		assertNotNull("session should contain auth token", sessionAuthToken);
		assertEquals(authToken, sessionAuthToken, "auth tokens should match");

		assertEquals(200, result.getStatus());
		assertTrue(result.containsHeader("Allow"));
		assertNull(result.getErrorMessage());
		assertTrue(result.containsCookie("authenticationToken"), "response contains auth cookie");
	}

	@Test
	public void headerAuthentication401() throws ServletException, IOException, ListenerException, ConfigurationException {
		String uri = "/cookie";
		new ApiListenerBuilder(uri, List.of(Methods.POST), AuthMethods.HEADER).build();

		Map<String, String> headers = new HashMap<>();
		headers.put("Authorization", "blalablaaaa");
		Response result = service(createRequest(uri, Methods.POST, "{\"tralalalallala\":true}", headers));

		assertFalse(handlerInvoked, "Request Handler should not have been invoked, pre-conditions should have failed and stopped request-processing");
		assertEquals(401, result.getStatus());
		assertFalse(result.containsHeader("Allow"));
		assertNull(result.getErrorMessage());
	}

	@Test
	public void headerAuthentication200() throws ServletException, IOException, ListenerException, ConfigurationException {
		String uri = "/header";
		new ApiListenerBuilder(uri, List.of(Methods.POST), AuthMethods.HEADER).build();
		String authToken = "random-token_thing";

		ApiPrincipal principal = new ApiPrincipal();
		assertTrue(principal.isLoggedIn(), "principal is not logged in? ttl expired?");
		ApiCacheManager.getInstance().put(authToken, principal);

		Map<String, String> headers = new HashMap<>();
		headers.put("Authorization", authToken);
		Response result = service(createRequest(uri, Methods.POST, "{\"tralalalallala\":true}", headers));

		String sessionAuthToken = (String) session.get("authorizationToken");
		assertNotNull("session should contain auth token", sessionAuthToken);
		assertEquals(authToken, sessionAuthToken, "auth tokens should match");

		assertEquals(200, result.getStatus());
		assertTrue(result.containsHeader("Allow"));
		assertNull(result.getErrorMessage());
	}

	@Test
	public void authRoleAuthentication401() throws ServletException, IOException, ListenerException, ConfigurationException {
		String uri = "/authRole2";
		new ApiListenerBuilder(uri, List.of(Methods.POST), AuthMethods.AUTHROLE).build();

		Map<String, String> headers = new HashMap<>();
		headers.put("Authorization", "am9objpkb2U=");
		MockHttpServletRequest request = createRequest(uri, Methods.POST, "{\"tralalalallala\":true}", headers);
		request.setAuthType("BASIC_AUTH");

		request.addUserRole("non-existing-role");

		Response result = service(request);

		assertFalse(handlerInvoked, "Request Handler should not have been invoked, pre-conditions should have failed and stopped request-processing");
		assertEquals(401, result.getStatus());
		assertFalse(result.containsHeader("Allow"));
		assertNull(result.getErrorMessage());
	}

	@Test
	public void authRoleAuthentication200() throws ServletException, IOException, ListenerException, ConfigurationException {
		String uri = "/authRole2";
		new ApiListenerBuilder(uri, List.of(Methods.POST), AuthMethods.AUTHROLE).build();

		Map<String, String> headers = new HashMap<>();
		headers.put("Authorization", "am9objpkb2U=");
		MockHttpServletRequest request = createRequest(uri, Methods.POST, "{\"tralalalallala\":true}", headers);
		request.setAuthType("BASIC_AUTH");

		request.addUserRole("IbisObserver");

		Response result = service(request);

		assertEquals(200, result.getStatus());
		assertTrue(result.containsHeader("Allow"));
		assertNull(result.getErrorMessage());
	}

	@Test
	public void testRequestWithMessageId() throws ServletException, IOException, ListenerException, ConfigurationException {
		// Arrange
		String uri = "/messageIdTest1";
		new ApiListenerBuilder(uri, List.of(Methods.POST))
			.setMessageIdHeader("X-Message-ID")
			.setCorrelationIdHeader("X-Correlation-ID")
			.build();

		Map<String, String> headers = new HashMap<>();
		headers.put("X-Message-ID", "msg1");
		HttpServletRequest request = createRequest(uri, Methods.POST, "{\"tralalalallala\":true}", headers);

		// Act
		Response result = service(request);

		// Assert
		assertEquals(200, result.getStatus());
		assertTrue(session.containsKey(PipeLineSession.MESSAGE_ID_KEY));
		assertEquals("msg1", session.get(PipeLineSession.MESSAGE_ID_KEY));
		assertTrue(session.containsKey(PipeLineSession.CORRELATION_ID_KEY));
		assertEquals("msg1", session.get(PipeLineSession.CORRELATION_ID_KEY));
		assertNull(result.getErrorMessage());
	}

	@Test
	public void testRequestWithMessageIdAndCorrelationId() throws ServletException, IOException, ListenerException, ConfigurationException {
		// Arrange
		String uri = "/messageIdTest2";
		new ApiListenerBuilder(uri, List.of(Methods.POST))
			.setMessageIdHeader("X-Message-ID")
			.setCorrelationIdHeader("X-Correlation-ID")
			.build();

		Map<String, String> headers = new HashMap<>();
		headers.put("X-Message-ID", "msg1");
		headers.put("X-Correlation-ID", "msg2");
		HttpServletRequest request = createRequest(uri, Methods.POST, "{\"tralalalallala\":true}", headers);

		// Act
		Response result = service(request);

		// Assert
		assertEquals(200, result.getStatus());
		assertTrue(session.containsKey(PipeLineSession.MESSAGE_ID_KEY));
		assertEquals("msg1", session.get(PipeLineSession.MESSAGE_ID_KEY));
		assertTrue(session.containsKey(PipeLineSession.CORRELATION_ID_KEY));
		assertEquals("msg2", session.get(PipeLineSession.CORRELATION_ID_KEY));
		assertNull(result.getErrorMessage());
	}

	@ParameterizedTest
	@EnumSource(Methods.class)
	public void testRequestWithAccept(Methods method) throws Exception {
		//you may not set the OPTIONS method on an ApiListener, the Servlet should handle this without calling the adapter
		assumeFalse(method == Methods.OPTIONS);

		// Arrange
		String uri = "/messageWithJson2XmlValidator";
		new ApiListenerBuilder(uri, List.of(method), null, MediaTypes.XML).build();

		Map<String, String> headers = new HashMap<>();
		headers.put("accept", "application/xml");
		HttpServletRequest request = createRequest(uri, method, null, headers);

		// Act
		Response result = service(request);

		// Assert
		assertEquals(200, result.getStatus());
		if (method != Methods.HEAD) {
			Message input = requestMessage;
			assertEquals("application/xml", input.getContext().get("Header.accept"));
		}

		assertNull(result.getErrorMessage());
	}

	@ParameterizedTest
	@NullAndEmptySource
	@CsvSource(delimiter='-', value = {"application/xhtml+xml, application/xml;q=0.9", "*/*;q=0.8"})
	public void testParseAcceptHeaderAndValidateProducesXML(String acceptHeaderValues) throws Exception {
		setupParseAcceptHeaderAndValidateProduces(acceptHeaderValues, MediaTypes.XML);
	}

	@ParameterizedTest
	@NullAndEmptySource
	@CsvSource(delimiter='-', value = {"application/json, application/*+xml;q=0.9", "*/*;q=0.8", "text/xml, application/json;q=0.8, */*;q=0.4"})
	public void testParseAcceptHeaderAndValidateProducesJSON(String acceptHeaderValues) throws Exception {
		setupParseAcceptHeaderAndValidateProduces(acceptHeaderValues, MediaTypes.JSON);
	}

	public void setupParseAcceptHeaderAndValidateProduces(String acceptHeaderValue, MediaTypes produces) throws Exception {
		// Arrange
		String uri = "/messageWithAcceptHeaderAndProduces"+produces;
		new ApiListenerBuilder(uri, List.of(Methods.GET), null, produces).build();

		Map<String, String> headers = new HashMap<>();
		if(acceptHeaderValue != null) {
			headers.put("accept", acceptHeaderValue);
		}
		HttpServletRequest request = createRequest(uri, Methods.GET, null, headers);

		// Act
		Response result = service(request);

		// Assert
		assertEquals(200, result.getStatus());
		assertNull(result.getErrorMessage());
	}

	@ParameterizedTest
	@CsvSource(delimiter='-', value = {"application/xhtml+xml, application/xml;q=0.9", "text/xml;q=0.8"})
	public void testEndpointDoesNotAcceptHeader(String acceptHeaderValue) throws Exception {
		// Arrange
		String uri = "/messageThatDoesNotAcceptAcceptHeader";
		new ApiListenerBuilder(uri, List.of(Methods.GET), null, MediaTypes.JSON)
			.build();

		Map<String, String> headers = new HashMap<>();
		headers.put("accept", acceptHeaderValue);
		HttpServletRequest request = createRequest(uri, Methods.GET, null, headers);

		// Act
		Response result = service(request);

		// Assert
		assertFalse(handlerInvoked, "Request Handler should not have been invoked, pre-conditions should have failed and stopped request-processing");
		assertEquals(406, result.getStatus());
		assertEquals("endpoint cannot provide the supplied MimeType", result.getErrorMessage());
	}

	@Test
	public void testRequestExceptionHandling() throws Exception {
		// Arrange
		String uri = "/testThrowsError";
		new ApiListenerBuilder(uri, List.of(Methods.GET), null, null)
			.withShouldThrow(true)
			.build();

		HttpServletRequest request = createRequest(uri, Methods.GET, null, null);

		// Act
		Response result = service(request);

		// Assert
		assertEquals(500, result.getStatus());
		assertNotNull(result.getErrorMessage());
	}

	@Test
	public void testJwtTokenParsingWithRequiredIssuer() throws Exception {
		new ApiListenerBuilder(JWT_VALIDATION_URI, List.of(Methods.GET))
			.setJwksURL(TestFileUtils.getTestFileURL("/JWT/jwks.json").toString())
			.setRequiredIssuer("JWTPipeTest")
			.setAuthenticationMethod(AuthenticationMethods.JWT)
			.build();

		Response result = service(prepareJWTRequest(null));

		assertEquals(200, result.getStatus());
		assertEquals(PAYLOAD, session.get("ClaimsSet"));
		assertTrue(result.containsHeader("Allow"));
		assertNull(result.getErrorMessage());
	}

	@Test
	public void testJwtTokenParsingWithoutRequiredIssuer() throws Exception {
		new ApiListenerBuilder(JWT_VALIDATION_URI, List.of(Methods.GET))
			.setJwksURL(TestFileUtils.getTestFileURL("/JWT/jwks.json").toString())
			.setAuthenticationMethod(AuthenticationMethods.JWT)
			.build();

		Response result = service(prepareJWTRequest(null));

		assertEquals(200, result.getStatus());
		assertEquals(PAYLOAD, session.get("ClaimsSet"));
		assertTrue(result.containsHeader("Allow"));
		assertNull(result.getErrorMessage());
	}

	@Test
	public void testJwtTokenParsingWithIllegalRequiredIssuer() throws Exception {
		new ApiListenerBuilder(JWT_VALIDATION_URI, List.of(Methods.GET))
			.setJwksURL(TestFileUtils.getTestFileURL("/JWT/jwks.json").toString())
			.setAuthenticationMethod(AuthenticationMethods.JWT)
			.setRequiredIssuer("test")
			.build();

		Response result = service(prepareJWTRequest(null));

		assertFalse(handlerInvoked, "Request Handler should not have been invoked, pre-conditions should have failed and stopped request-processing");
		assertEquals(401, result.getStatus());
		assertEquals("illegal issuer [JWTPipeTest], must be [test]", result.getErrorMessage());
	}

	@Test
	public void testJwtTokenParsingWithJwtHeader() throws Exception {
		final String JWT_HEADER = "X-JWT-Assertion";
		new ApiListenerBuilder(JWT_VALIDATION_URI, List.of(Methods.GET))
				.setJwksURL(TestFileUtils.getTestFileURL("/JWT/jwks.json").toString())
				.setRequiredIssuer("JWTPipeTest")
				.setAuthenticationMethod(AuthenticationMethods.JWT)
				.setJwtHeader(JWT_HEADER)
				.build();

		Response result = service(prepareJWTRequest(null, JWT_HEADER));

		assertEquals(200, result.getStatus());
		assertEquals(PAYLOAD, session.get("ClaimsSet"));
		assertTrue(result.containsHeader("Allow"));
		assertNull(result.getErrorMessage());
	}

	@Test
	public void testJwtTokenParsingWithInterceptedPayload() throws Exception {
		String token="eyJhbGciOiJSUzI1NiJ9."
				+ "eyJpc3MiOiJKV1RQaXBlVGVHzdCIsInN1YiI6IlVuaXRUZXN0IiwiYXVkIjoiRnJhbWV3b3JrIiwianRpIjoiMTIzNCJ9."
				+ "U1VsMoITf5kUEHtzfgJTyRWEDZ2gjtTuQI3DVRrJcpden2pjCsAWwl4VOr6McmQkcndZj0GPvN4w3NkJR712ltlsIXw1zMm67vuFY0_id7TP2zIJh3jMkKrTuSPE-SBXZyVnIq22Q54R1VMnOTjO6spbrbYowIzyyeAC7U1RzyB3aKxTgeYJS6auLBaiR3-SWoXs_hBnbIIgYT7AC2e76ICpMlFPQS_e2bcqe1B-yz69se8ZlJgwWK-YhqHMoOCA9oQy3t_cObQI0KSzg7cYDkkQ17cWF3SoyTSTs6Cek_Y97Z17lJX2RVBayPc2uI_oWWuaIUbukxAOIUkgpgtf6g";
		new ApiListenerBuilder(JWT_VALIDATION_URI, List.of(Methods.GET))
		.setJwksURL(TestFileUtils.getTestFileURL("/JWT/jwks.json").toString())
		.setAuthenticationMethod(AuthenticationMethods.JWT)
		.build();

		Response result = service(prepareJWTRequest(token));

		assertFalse(handlerInvoked, "Request Handler should not have been invoked, pre-conditions should have failed and stopped request-processing");
		assertEquals(401, result.getStatus());
		assertEquals("Payload of JWS object is not a valid JSON object",result.getErrorMessage());

	}

	@Test
	public void testJwtTokenParsingInvalidSignature() throws Exception {
		String token="eyJhbGciOiJSUzI1NiJ9."
				+ "eyJpc3MiOiJKV1RQaXBlVGVzdCIsInN1YiI6IlVuaXRUZXN0IiwiYXVkIjoiRnJhbWV3b3JrIiwianRpIjoiMTIzNCJ9."
				+ "U1VsMoITf5kUEHtzfgJTyRWKEDZ2gjtTuQI3DVRrJcpden2pjCsAWwl4VOr6McmQkcndZj0GPvN4w3NkJR712ltlsIXw1zMm67vuFY0_id7TP2zIJh3jMkKrTuSPE-SBXZyVnIq22Q54R1VMnOTjO6spbrbYowIzyyeAC7U1RzyB3aKxTgeYJS6auLBaiR3-SWoXs_hBnbIIgYT7AC2e76ICpMlFPQS_e2bcqe1B-yz69se8ZlJgwWK-YhqHMoOCA9oQy3t_cObQI0KSzg7cYDkkQ17cWF3SoyTSTs6Cek_Y97Z17lJX2RVBayPc2uI_oWWuaIUbukxAOIUkgpgtf6g";
		new ApiListenerBuilder(JWT_VALIDATION_URI, List.of(Methods.GET))
			.setJwksURL(TestFileUtils.getTestFileURL("/JWT/jwks.json").toString())
			.setAuthenticationMethod(AuthenticationMethods.JWT)
			.build();

		Response result = service(prepareJWTRequest(token));

		assertFalse(handlerInvoked, "Request Handler should not have been invoked, pre-conditions should have failed and stopped request-processing");
		assertEquals(401, result.getStatus());
		assertEquals("Signed JWT rejected: Invalid signature",result.getErrorMessage());

	}

	@Test
	public void testJwtTokenParsingWithRequiredClaims() throws Exception {
		new ApiListenerBuilder(JWT_VALIDATION_URI, List.of(Methods.GET))
			.setJwksURL(TestFileUtils.getTestFileURL("/JWT/jwks.json").toString())
			.setRequiredIssuer("JWTPipeTest")
			.setRequiredClaims("sub, aud")
			.setAuthenticationMethod(AuthenticationMethods.JWT)
			.build();

		Response result = service(prepareJWTRequest(null));

		assertEquals(200, result.getStatus());
		assertEquals(PAYLOAD, session.get("ClaimsSet"));
		assertTrue(result.containsHeader("Allow"));
		assertNull(result.getErrorMessage());
	}

	@Test
	public void testJwtTokenParsingWithExactMatchClaims() throws Exception {
		new ApiListenerBuilder(JWT_VALIDATION_URI, List.of(Methods.GET))
			.setJwksURL(TestFileUtils.getTestFileURL("/JWT/jwks.json").toString())
			.setRequiredIssuer("JWTPipeTest")
			.setExactMatchClaims("sub=UnitTest, aud=Framework")
			.setAuthenticationMethod(AuthenticationMethods.JWT)
			.build();

		Response result = service(prepareJWTRequest(null));

		assertEquals(200, result.getStatus());
		assertEquals(PAYLOAD, session.get("ClaimsSet"));
		assertTrue(result.containsHeader("Allow"));
		assertNull(result.getErrorMessage());
	}

	@Test
	public void testJwtTokenParsingWithAnyMatchClaims() throws Exception {
		new ApiListenerBuilder(JWT_VALIDATION_URI, List.of(Methods.GET))
			.setJwksURL(TestFileUtils.getTestFileURL("/JWT/jwks.json").toString())
			.setRequiredIssuer("JWTPipeTest")
			.setAnyMatchClaims("aud=nomatch, sub=UnitTest")
			.setAuthenticationMethod(AuthenticationMethods.JWT)
			.build();

		Response result = service(prepareJWTRequest(null));

		assertEquals(200, result.getStatus());
		assertEquals(PAYLOAD, session.get("ClaimsSet"));
		assertTrue(result.containsHeader("Allow"));
		assertNull(result.getErrorMessage());
	}

	@Test
	public void testJwtTokenParsingWithExactAndAnyMatchClaims() throws Exception {
		new ApiListenerBuilder(JWT_VALIDATION_URI, List.of(Methods.GET))
			.setJwksURL(TestFileUtils.getTestFileURL("/JWT/jwks.json").toString())
			.setRequiredIssuer("JWTPipeTest")
			.setExactMatchClaims("sub=UnitTest")
			.setAnyMatchClaims("aud=nomatch, aud=Framework")
			.setAuthenticationMethod(AuthenticationMethods.JWT)
			.build();

		Response result = service(prepareJWTRequest(null));

		assertEquals(200, result.getStatus());
		assertEquals(PAYLOAD, session.get("ClaimsSet"));
		assertTrue(result.containsHeader("Allow"));
		assertNull(result.getErrorMessage());
	}

	@Test
	public void testJwtTokenMissingRequiredClaims() throws Exception {
		new ApiListenerBuilder(JWT_VALIDATION_URI, List.of(Methods.GET))
			.setJwksURL(TestFileUtils.getTestFileURL("/JWT/jwks.json").toString())
			.setRequiredIssuer("JWTPipeTest")
			.setRequiredClaims("sub, aud, kid")
			.setAuthenticationMethod(AuthenticationMethods.JWT)
			.build();

		Response result = service(prepareJWTRequest(null));

		assertFalse(handlerInvoked, "Request Handler should not have been invoked, pre-conditions should have failed and stopped request-processing");
		assertEquals(403, result.getStatus());
		assertEquals("JWT missing required claims: [kid]", result.getErrorMessage());
	}

	@Test
	public void testJwtTokenUnexpectedValueForExactMatchClaim() throws Exception {
		new ApiListenerBuilder(JWT_VALIDATION_URI, List.of(Methods.GET))
			.setJwksURL(TestFileUtils.getTestFileURL("/JWT/jwks.json").toString())
			.setRequiredIssuer("JWTPipeTest")
			.setExactMatchClaims("sub=UnitTest, aud=test")
			.setAuthenticationMethod(AuthenticationMethods.JWT)
			.build();

		Response result = service(prepareJWTRequest(null));

		assertFalse(handlerInvoked, "Request Handler should not have been invoked, pre-conditions should have failed and stopped request-processing");
		assertEquals(403, result.getStatus());
		assertEquals("JWT aud claim has value [Framework], must be [test]", result.getErrorMessage());
	}

	@Test
	public void testJwtTokenNoMatchForAnyMatchClaim() throws Exception {
		new ApiListenerBuilder(JWT_VALIDATION_URI, List.of(Methods.GET))
			.setJwksURL(TestFileUtils.getTestFileURL("/JWT/jwks.json").toString())
			.setRequiredIssuer("JWTPipeTest")
			.setAnyMatchClaims("sub=test, aud=test")
			.setAuthenticationMethod(AuthenticationMethods.JWT)
			.build();

		Response result = service(prepareJWTRequest(null));

		assertFalse(handlerInvoked, "Request Handler should not have been invoked, pre-conditions should have failed and stopped request-processing");
		assertEquals(403, result.getStatus());
		assertEquals("JWT does not match one of: [sub=test, aud=test]", result.getErrorMessage());
	}

	@Test
	public void testJwtTokenWithRoleClaim() throws Exception {
		new ApiListenerBuilder(JWT_VALIDATION_URI, List.of(Methods.GET))
			.setJwksURL(TestFileUtils.getTestFileURL("/JWT/jwks.json").toString())
			.setRequiredIssuer("JWTPipeTest")
			.setRoleClaim("sub")
			.setAuthenticationRoles("UnitTest")
			.setAuthenticationMethod(AuthenticationMethods.JWT)
			.build();

		Response result = service(prepareJWTRequest(null));

		assertEquals(200, result.getStatus());
		assertEquals(PAYLOAD, session.get("ClaimsSet"));
	}

	@Test
	public void testJwtTokenWithRoleClaimAndEmptyAuthRoles() throws Exception {
		new ApiListenerBuilder(JWT_VALIDATION_URI, List.of(Methods.GET))
			.setJwksURL(TestFileUtils.getTestFileURL("/JWT/jwks.json").toString())
			.setRequiredIssuer("JWTPipeTest")
			.setRoleClaim("sub")
			.setAuthenticationMethod(AuthenticationMethods.JWT)
			.build();

		Response result = service(prepareJWTRequest(null));

		assertEquals(200, result.getStatus());
		assertEquals(PAYLOAD, session.get("ClaimsSet"));
	}

	private String createJWT() throws Exception {
		JWSHeader jwsHeader = new JWSHeader.Builder(JWSAlgorithm.RS256).build();

		JWTClaimsSet.Builder builder = new JWTClaimsSet.Builder();
		builder.issuer("JWTPipeTest");
		builder.subject("UnitTest");
		builder.audience("Framework");
		builder.jwtID("1234");

		SignedJWT signedJWT = new SignedJWT(jwsHeader, builder.build());

		KeyStore keystore = PkiUtil.createKeyStore(TestFileUtils.getTestFileURL("/JWT/jwt_keystore.p12"), "geheim", KeystoreType.PKCS12, "Keys for signing");
		KeyManager[] keymanagers = PkiUtil.createKeyManagers(keystore, "geheim", null);
		X509KeyManager keyManager = (X509KeyManager)keymanagers[0];
		PrivateKey privateKey = keyManager.getPrivateKey("1");
		PublicKey publicKey = keystore.getCertificate("1").getPublicKey();

		JWK jwk = new RSAKey.Builder((RSAPublicKey) publicKey)
				.privateKey(privateKey)
				.keyUse(KeyUse.SIGNATURE)
				.keyOperations(Collections.singleton(KeyOperation.SIGN))
				.algorithm(JWSAlgorithm.RS256)
				.keyStore(keystore)
				.build();

		DefaultJWSSignerFactory factory = new DefaultJWSSignerFactory();
		JWSSigner jwsSigner = factory.createJWSSigner(jwk, JWSAlgorithm.RS256);
		signedJWT.sign(jwsSigner);

		return signedJWT.serialize();
	}

	public MockHttpServletRequest prepareJWTRequest(String token) throws Exception {
		return prepareJWTRequest(token, "Authorization");
	}
	public MockHttpServletRequest prepareJWTRequest(String token, String header) throws Exception {
		Map<String, String> headers = new HashMap<>();
		headers.put(header, "Bearer "+ (token != null ? token : createJWT()) );

		return createRequest(JWT_VALIDATION_URI, Methods.GET, null, headers);
	}

	@Log4j2
	private static class StricterMockHttpServletResponse extends MockHttpServletResponse {
		boolean responseAccessed = false;
		boolean responseCommitted = false;

		private void assertResponseNotAccessed() {
			if (responseAccessed) {
				throw new IllegalStateException("Cannot perform this operation after response writer has been accessed");
			}
			assertResponseNotCommitted();
		}

		private void assertResponseNotCommitted() {
			if (responseCommitted) {
				throw new IllegalStateException("Operation cannot be performed after response has been committed");
			}
		}

		@Override
		@Nonnull
		public PrintWriter getWriter() throws UnsupportedEncodingException {
			responseAccessed = true;
			return super.getWriter();
		}

		@Override
		public ServletOutputStream getOutputStream() {
			responseAccessed = true;
			return super.getOutputStream();
		}

		@Override
		public void flushBuffer() {
			log.warn("Flushing buffer. Committing response.");
			responseCommitted = true;
			super.flushBuffer();
		}

		@Override
		public void setCommitted(boolean committed) {
			log.warn("Set Committed = {}", committed);
			responseCommitted = committed;
			super.setCommitted(committed);
		}

		@Override
		public void sendError(int status, String errorMessage) throws IOException {
			log.warn("Send Error. Committing response.");
			assertResponseNotCommitted();
			responseCommitted = true;
			super.sendError(status, errorMessage);
		}

		@Override
		public void sendError(int status) throws IOException {
			log.warn("Send Error. Committing response.");
			assertResponseNotCommitted();
			responseCommitted = true;
			super.sendError(status);
		}

		@Override
		public void reset() {
			assertResponseNotCommitted();
			responseAccessed = false;
			super.reset();
		}

		@Override
		public void resetBuffer() {
			assertResponseNotCommitted();
			responseAccessed = false;
			super.resetBuffer();
		}

		@Override
		public void setLocale(Locale locale) {
			assertResponseNotAccessed();
			super.setLocale(locale);
		}

		@Override
		public void setContentType(String contentType) {
			assertResponseNotAccessed();
			super.setContentType(contentType);
		}

		@Override
		public void setContentLength(int contentLength) {
			assertResponseNotAccessed();
			super.setContentLength(contentLength);
		}

		@Override
		public void addDateHeader(String name, long value) {
			assertResponseNotAccessed();
			super.addDateHeader(name, value);
		}

		@Override
		public void setDateHeader(String name, long value) {
			assertResponseNotAccessed();
			super.setDateHeader(name, value);
		}

		@Override
		public void addIntHeader(String name, int value) {
			assertResponseNotAccessed();
			super.addIntHeader(name, value);
		}

		@Override
		public void setIntHeader(String name, int value) {
			assertResponseNotAccessed();
			super.setIntHeader(name, value);
		}

		@Override
		public void addHeader(String name, String value) {
			assertResponseNotAccessed();
			super.addHeader(name, value);
			if ("Content-Type".equalsIgnoreCase(name)) {
				setContentType(value);
			}
		}

		@Override
		public void setHeader(String name, String value) {
			assertResponseNotAccessed();
			super.setHeader(name, value);
			if ("Content-Type".equalsIgnoreCase(name)) {
				setContentType(value);
			}
		}

		@Override
		public void addCookie(Cookie cookie) {
			assertResponseNotAccessed();
			super.addCookie(cookie);
		}

		@Override
		public void setStatus(int status) {
			assertResponseNotAccessed();
			super.setStatus(status);
		}
	}

	private class ApiListenerBuilder {

		private final ApiListener listener;
		private MessageHandler handler;

		public ApiListenerBuilder(String uri, List<Methods> method) throws ListenerException, ConfigurationException {
			this(uri, method, null, null);
		}

		public ApiListenerBuilder(String uri, List<Methods> method, AuthMethods authMethod) throws ListenerException, ConfigurationException {
			this(uri, method, null, null, authMethod,null);
		}

		public ApiListenerBuilder(String uri, List<Methods> method, MediaTypes consumes, MediaTypes produces) throws ListenerException, ConfigurationException {
			this(uri, method, consumes, produces, null, null);
		}

		public ApiListenerBuilder(String uri, List<Methods> method, MediaTypes consumes, MediaTypes produces, AuthMethods authMethod, String multipartBodyName) {
			listener = spy(ApiListener.class);
			listener.setUriPattern(uri);

			String methods = method.stream()
					.map(m -> EnumUtils.parse(HttpMethod.class, m.name()).name())
					.collect(Collectors.joining(","));
			listener.setMethod(methods);

			handler = new MessageHandler();
			listener.setHandler(handler);

			if(consumes != null)
				listener.setConsumes(consumes);
			if(produces != null)
				listener.setProduces(produces);
			if(multipartBodyName != null) {
				listener.setMultipartBodyName(multipartBodyName);
			}
			if(authMethod != null) {
				listener.setAuthenticationMethod(EnumUtils.parse(AuthenticationMethods.class, authMethod.name()));
				listener.setAuthenticationRoles("IbisObserver,TestRole");
			}

		}

		public ApiListenerBuilder setUpdateEtag(boolean roles) {
			listener.setUpdateEtag(roles);
			return this;
		}

		public ApiListenerBuilder setAuthenticationRoles(String roles) {
			listener.setAuthenticationRoles(roles);
			return this;
		}

		public ApiListenerBuilder setRequiredClaims(String requiredClaims) {
			listener.setRequiredClaims(requiredClaims);
			return this;
		}

		public ApiListenerBuilder setRoleClaim(String string) {
			listener.setRoleClaim(string);
			return this;
		}

		public ApiListenerBuilder setRequiredIssuer(String requiredIssuer) {
			listener.setRequiredIssuer(requiredIssuer);
			return this;
		}

		public ApiListenerBuilder setJwksURL(String jwksURL) {
			listener.setJwksURL(jwksURL);
			return this;
		}

		public ApiListenerBuilder setAuthenticationMethod(AuthenticationMethods authMethod) {
			listener.setAuthenticationMethod(authMethod);
			return this;
		}

		public ApiListenerBuilder setExactMatchClaims(String exactMatchClaims) {
			listener.setExactMatchClaims(exactMatchClaims);
			return this;
		}

		public ApiListenerBuilder setAnyMatchClaims(String anyMatchClaims) {
			listener.setAnyMatchClaims(anyMatchClaims);
			return this;
		}

		public ApiListenerBuilder setMessageIdHeader(String headerName) {
			listener.setMessageIdHeader(headerName);
			return this;
		}

		public ApiListenerBuilder setCorrelationIdHeader(String headerName) {
			listener.setCorrelationIdHeader(headerName);
			return this;
		}
		public ApiListenerBuilder setJwtHeader(String headerName) {
			listener.setJwtHeader(headerName);
			return this;
		}

		public ApiListenerBuilder withExitCode(int exitCode) {
			handler.setExitCode(exitCode);
			return this;
		}

		public ApiListenerBuilder withShouldThrow(boolean shouldThrow) {
			handler.setShouldThrow(shouldThrow);
			return this;
		}

		public ApiListenerBuilder withResponseContent(Object responseContent) {
			handler.setResponseContent(responseContent);
			return this;
		}

		public ApiListener build() throws ConfigurationException, ListenerException {
			listener.configure();
			listener.open();

			listeners.add(listener);
			log.info("created ApiListener "+ listener);
			return listener;
		}
	}


	private class MessageHandler implements IMessageHandler<Message> {
		private @Setter int exitCode = 0;
		private @Setter boolean shouldThrow = false;
		private @Setter Object responseContent = null;

		@Override
		public void processRawMessage(IListener<Message> origin, RawMessageWrapper<Message> message, PipeLineSession session, boolean duplicatesAlreadyChecked) {
			fail("method should not be called");
		}

		@Override
		public void processRawMessage(IListener<Message> origin, RawMessageWrapper<Message> message, PipeLineSession session, long waitingTime, boolean duplicatesAlreadyChecked) {
			fail("method should not be called");
		}


		@Override
		public Message processRequest(IListener<Message> origin, RawMessageWrapper<Message> rawMessage, Message message, PipeLineSession context) throws ListenerException {
			handlerInvoked = true;
			if(session != null) {
				context.putAll(session);
			}
			session = context;
			requestMessage = message;
			if (shouldThrow) {
				throw new ListenerException("Hard Throw");
			}
			if (exitCode > 0) {
				context.put(PipeLineSession.EXIT_CODE_CONTEXT_KEY, exitCode);
			}
			if (responseContent != null) {
				return Message.asMessage(responseContent);
			}
			return message;
		}

		@Override
		public Message formatException(String extraInfo, String correlationId, Message message, Throwable t) {
			t.printStackTrace();

			return new Message(t.getMessage());
		}
	}

	private static class Response {
		private final MockHttpServletResponse response;

		Response(MockHttpServletResponse response) {
			this.response = response;
		}

		public boolean containsCookie(String name) {
			return null != response.getCookie(name);
		}

		public String getHeader(String name) {
			return response.getHeader(name);
		}

		public boolean containsHeader(String name) {
			return response.containsHeader(name);
		}

		public String getContentAsString() throws UnsupportedEncodingException {
			return response.getContentAsString();
		}

		public int getStatus() {
			return response.getStatus();
		}

		public String getErrorMessage() {
			return response.getErrorMessage();
		}

		public String getContentType() {
			return response.getContentType();
		}

		@Override
		public String toString() {
			String content = "unknown";
			try {
				content = getContentAsString();
			}
			catch (Exception e) {
				// Ignore
			}

			return "status["+getStatus()+"] contentType["+getContentType()+"] inError["+(getErrorMessage()!=null)+"] content["+content+"]";
		}
	}
}<|MERGE_RESOLUTION|>--- conflicted
+++ resolved
@@ -37,7 +37,6 @@
 import java.security.PublicKey;
 import java.security.interfaces.RSAPublicKey;
 import java.util.ArrayList;
-import java.util.Arrays;
 import java.util.Collections;
 import java.util.HashMap;
 import java.util.List;
@@ -282,24 +281,25 @@
 	}
 
 	@Test
-<<<<<<< HEAD
 	public void simpleHead() throws ServletException, IOException, ListenerException, ConfigurationException {
 		String uri = "/test1";
-		new ApiListenerBuilder(uri, Methods.HEAD).build();
+		new ApiListenerBuilder(uri, List.of(Methods.HEAD)).build();
 
 		Response result = service(createRequest(uri, Methods.HEAD));
 		assertEquals(200, result.getStatus());
 		assertEquals("", result.getContentAsString());
 		assertEquals("OPTIONS, HEAD", result.getHeader("Allow"));
-=======
+		assertNull(result.getErrorMessage());
+	}
+
+	@Test
 	public void simpleGetMultiMethod() throws ServletException, IOException, ListenerException, ConfigurationException {
-		String uri="/test1";
+		String uri = "/test1";
 		new ApiListenerBuilder(uri, List.of(Methods.GET, Methods.POST)).build();
 
 		Response result = service(createRequest(uri, Methods.GET));
 		assertEquals(200, result.getStatus());
 		assertEquals("OPTIONS, GET, POST", result.getHeader("Allow"));
->>>>>>> 2844695d
 		assertNull(result.getErrorMessage());
 	}
 
@@ -410,7 +410,7 @@
 	@Test
 	public void apiListenerThatProducesJSONForMethodHead() throws ServletException, IOException, ListenerException, ConfigurationException {
 		String uri = "/ApiListenerThatProducesJSON/";
-		new ApiListenerBuilder(uri, Methods.HEAD, null, MediaTypes.JSON).build();
+		new ApiListenerBuilder(uri, List.of(Methods.HEAD), null, MediaTypes.JSON).build();
 
 		Response result = service(createRequest(uri, Methods.HEAD, (String) null));
 
@@ -833,7 +833,7 @@
 
 		assertEquals(200, result.getStatus());
 		assertEquals("60", session.get("maxSpeed"));
-		List<String> transportList = List.of("car","bike","moped");
+		List<String> transportList = List.of("car", "bike", "moped");
 		assertEquals(transportList, session.get("transport"));
 		assertEquals("OPTIONS, GET", result.getHeader("Allow"));
 		assertNull(result.getErrorMessage());
@@ -842,7 +842,7 @@
 	@Test
 	public void getRequestWithDynamicPath() throws ServletException, IOException, ListenerException, ConfigurationException {
 		String uri="/dynamic/";
-		new ApiListenerBuilder(uri+"{poef}", List.of(Methods.GET)).build();
+		new ApiListenerBuilder(uri + "{poef}", List.of(Methods.GET)).build();
 
 		Map<String, String> headers = new HashMap<>();
 		headers.put("Accept", "application/json");
@@ -858,7 +858,7 @@
 	@Test
 	public void getRequestWithAsteriskPath() throws ServletException, IOException, ListenerException, ConfigurationException {
 		String uri="/dynamic/";
-		new ApiListenerBuilder(uri+"*", List.of(Methods.GET)).build();
+		new ApiListenerBuilder(uri + "*", List.of(Methods.GET)).build();
 
 		Map<String, String> headers = new HashMap<>();
 		headers.put("Accept", "application/json");
