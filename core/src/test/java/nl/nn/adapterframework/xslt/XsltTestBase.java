--- conflicted
+++ resolved
@@ -274,7 +274,7 @@
 	}
 
 	@Test
-<<<<<<< HEAD
+
 	public void xPathFromParameter() throws Exception {
 		String input = TestFileUtils.getTestFile("/Xslt/AnyXml/in.xml");
 
@@ -325,11 +325,9 @@
 //		
 //		TestAssertions.assertEqualsIgnoreWhitespaces(expected, result);
 //	}
-=======
 	public void xpathNodeText() throws Exception {
 		String input = TestFileUtils.getTestFile("/Xslt/AnyXml/in.xml");
 		String expected = "Euro € single quote ' double quote \"";
->>>>>>> a55f3418
 
 		setXpathExpression("request/g");
 		pipe.configure();
