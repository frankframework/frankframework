package nl.nn.adapterframework.xslt;

import static org.hamcrest.MatcherAssert.assertThat;
import static org.hamcrest.Matchers.containsString;
import static org.hamcrest.Matchers.is;
import static org.junit.jupiter.api.Assertions.assertEquals;
import static org.junit.jupiter.api.Assertions.fail;
import static org.junit.jupiter.api.Assumptions.assumeTrue;

import java.io.OutputStream;
import java.io.PrintStream;

import org.apache.logging.log4j.Level;
import org.junit.AssumptionViolatedException;
import org.junit.jupiter.api.AfterEach;
import org.junit.jupiter.api.BeforeEach;
import org.junit.jupiter.api.Test;

import nl.nn.adapterframework.configuration.ConfigurationException;
import nl.nn.adapterframework.core.PipeRunResult;
import nl.nn.adapterframework.pipes.FixedForwardPipe;
import nl.nn.adapterframework.stream.Message;
import nl.nn.adapterframework.testutil.TestAppender;
import nl.nn.adapterframework.testutil.TestFileUtils;

public abstract class XsltErrorTestBase<P extends FixedForwardPipe> extends XsltTestBase<P> {

	protected TestAppender testAppender;
	private ErrorOutputStream errorOutputStream;
	private PrintStream prevStdErr;
	public static int EXPECTED_NUMBER_OF_DUPLICATE_LOGGINGS=0;

	private final String FILE_NOT_FOUND_EXCEPTION="Cannot get resource for href [";
	private final String FILE_NOT_FOUND_EXCEPTION_SAXON_10="WARN Fatal transformation error: Exception thrown by URIResolver resolving `";

	private final boolean testForEmptyOutputStream=false;

	protected int getMultiplicity() {
		return 1;
	}

	private static class ErrorOutputStream extends OutputStream {
		private final StringBuilder line = new StringBuilder();

		@Override
		public void write(int b) {
			line.append((char) b);
		}

		@Override
		public String toString() {
			return line.toString();
		}

		public boolean isEmpty() {
			return toString().isEmpty();
		}
	}

	@BeforeEach
	public void setup() {
		// Force reconfigure to clean list appender.
		testAppender = TestAppender.newBuilder()
			.useIbisPatternLayout("%level %m")
			.minLogLevel(Level.WARN)
			.build();
		TestAppender.addToRootLogger(testAppender);

		if (testForEmptyOutputStream) {
			errorOutputStream = new ErrorOutputStream();
			prevStdErr=System.err;
			System.setErr(new PrintStream(errorOutputStream));
		}
	}

	@Override
	@AfterEach
	public void tearDown() throws Exception {
		TestAppender.removeAppender(testAppender);
		if (testForEmptyOutputStream) {
			// Xslt processing should not log to stderr
			System.setErr(prevStdErr);
			System.err.println("ErrorStream:"+errorOutputStream);
			assertEquals("", errorOutputStream.toString());
		}
		super.tearDown();
	}

	protected void checkTestAppender(int expectedSize, String expectedString) {
		System.out.println("Log Appender:"+testAppender.toString());
		assertThat("number of alerts in logging " + testAppender.getLogLines(), testAppender.getNumberOfAlerts(), is(expectedSize));
		if (expectedString!=null) assertThat(testAppender.toString(),containsString(expectedString));
	}

	// detect duplicate imports in configure()
	@Test
	void duplicateImportErrorAlertsXslt1() throws Exception {
		// this condition appears to result in a warning only for XSLT 2.0 using Saxon
		setStyleSheetName("/Xslt/duplicateImport/root.xsl");
		setXsltVersion(1);
		pipe.configure();
		checkTestAppender(0,null);
	}

	// detect duplicate imports in configure()
	@Test
	void duplicateImportErrorAlertsXslt2() throws Exception {
		setStyleSheetName("/Xslt/duplicateImport/root2.xsl");
		setXsltVersion(2);
		pipe.configure();
		pipe.start();
		checkTestAppender(getMultiplicity(),"is included or imported more than once");
	}

	public void duplicateImportErrorProcessing(boolean xslt2) throws Exception {
		setStyleSheetName("/Xslt/duplicateImport/root.xsl");
		setXsltVersion(xslt2 ? 2 : 1);
		setIndent(true);
		pipe.configure();
		pipe.start();

		String input=TestFileUtils.getTestFile("/Xslt/duplicateImport/in.xml");
		log.debug("inputfile ["+input+"]");
		String expected=TestFileUtils.getTestFile("/Xslt/duplicateImport/out.xml");

		PipeRunResult prr=doPipe(pipe, input, session);
		String result = Message.asString(prr.getResult());

		assertResultsAreCorrect(expected, result, session);
	}

	@Test
	void duplicateImportErrorProcessingXslt1() throws Exception {
		duplicateImportErrorProcessing(false);
	}

	@Test
	void duplicateImportErrorProcessingXslt2() throws Exception {
		duplicateImportErrorProcessing(true);
	}

	@Test
	void documentIncludedInSourceNotFoundXslt1() throws Exception {
		setStyleSheetName("/Xslt/importDocument/importNotFound1.xsl");
		setXsltVersion(1);
		setIndent(true);
		pipe.configure();
		pipe.start();
		String input = TestFileUtils.getTestFile("/Xslt/importDocument/in.xml");
		String errorMessage = null;
		try {
			doPipe(pipe, input, session);
		} catch (AssumptionViolatedException e) {
			assumeTrue(false,"assumption violated:"+e.getMessage());
		} catch (Exception e) {
			errorMessage = e.getMessage();
			//System.out.println("ErrorMessage: "+errorMessage);
			assertThat(errorMessage,containsString(FILE_NOT_FOUND_EXCEPTION));
		}
		assertThat(testAppender.toString(),containsString(FILE_NOT_FOUND_EXCEPTION));
		System.out.println("ErrorMessage: "+errorMessage);
		if (testForEmptyOutputStream) {
			System.out.println("ErrorStream(=stderr): "+errorOutputStream.toString());
			System.out.println("Clearing ErrorStream, as I am currently unable to catch it");
			errorOutputStream= new ErrorOutputStream();
		}
	}

	@Test
	void documentIncludedInSourceNotFoundXslt2() throws Exception {
		// error not during configure(), but during doPipe()
		setStyleSheetName("/Xslt/importDocument/importNotFound2.xsl");
		setXsltVersion(2);
		pipe.configure();
		pipe.start();
		String input = TestFileUtils.getTestFile("/Xslt/importDocument/in.xml");
		String errorMessage = null;
		try {
			doPipe(pipe, input, session);
		} catch (Exception e) {
			errorMessage = e.getMessage();
			assertThat(errorMessage,containsString(FILE_NOT_FOUND_EXCEPTION));
		}
		// Saxon 9.8 no longer considers a missing import to be fatal. This is similar to Xalan
		assertThat(testAppender.toString(),containsString(FILE_NOT_FOUND_EXCEPTION_SAXON_10));

		System.out.println("ErrorMessage: "+errorMessage);
		if (testForEmptyOutputStream) {
			System.out.println("ErrorStream(=stderr): "+errorOutputStream.toString());
			System.out.println("Clearing ErrorStream, as I am currently unable to catch it");
			errorOutputStream= new ErrorOutputStream();
		}
	}

	@Test
<<<<<<< HEAD
	void importNotFoundXslt1() {
=======
	public void importNotFoundXslt1() {
>>>>>>> 2666a40a
		setStyleSheetName("/Xslt/importNotFound/root.no-validate-xsl");
		setXsltVersion(1);
		String errorMessage;
		try {
			pipe.configure();
			fail("Expected to run into an exception");
		} catch (ConfigurationException e) {
			errorMessage = e.getMessage();
			assertThat(errorMessage,containsString(FILE_NOT_FOUND_EXCEPTION));
		}
		checkTestAppender(1,FILE_NOT_FOUND_EXCEPTION);
	}

	@Test
<<<<<<< HEAD
	void importNotFoundXslt2() {
=======
	public void importNotFoundXslt2() {
>>>>>>> 2666a40a
		setStyleSheetName("/Xslt/importNotFound/root2.no-validate-xsl");
		setXsltVersion(2);
		String errorMessage;
		try {
			pipe.configure();
			fail("expected configuration to fail because an import could not be found");
		} catch (ConfigurationException e) {
			errorMessage = e.getMessage();
			assertThat(errorMessage,containsString(FILE_NOT_FOUND_EXCEPTION));
		}
		checkTestAppender(1,FILE_NOT_FOUND_EXCEPTION);
	}

	@Test
<<<<<<< HEAD
	void notifyXalanExtensionsIllegalForSaxon() {
=======
	public void notifyXalanExtensionsIllegalForSaxon() {
>>>>>>> 2666a40a
		setStyleSheetName("/Xslt/XalanExtension/XalanExtension.xsl");
		setXsltVersion(2);
		String errorMessage;
		try {
			pipe.configure();
			fail("expected configuration to fail");
		} catch (ConfigurationException e) {
			log.warn("final exception: "+e.getMessage());
			errorMessage = e.getMessage();
			assertThat(errorMessage,containsString("Cannot find a 2-argument function named Q{http://exslt.org/strings}tokenize()"));
		}

		assertThat("number of alerts in logging " + testAppender.getLogLines(), testAppender.getNumberOfAlerts(), is(2+EXPECTED_NUMBER_OF_DUPLICATE_LOGGINGS));
	}

	@Test
<<<<<<< HEAD
	void illegalXPathExpressionXslt2() {
=======
	public void illegalXPathExpressionXslt2() {
>>>>>>> 2666a40a
		// error not during configure(), but during doPipe()
		setXpathExpression("position()='1'");
		setXsltVersion(2);
		String errorMessage = null;
		try {
			pipe.configure();
			fail("Expected to run into an exception");
		} catch (Exception e) {
			errorMessage = e.getMessage();
			assertThat(errorMessage,containsString("cannot compare xs:integer to xs:string"));
		}
		checkTestAppender(1,null);
		System.out.println("ErrorMessage: "+errorMessage);
		if (testForEmptyOutputStream) {
			System.out.println("ErrorStream(=stderr): "+errorOutputStream.toString());
			System.out.println("Clearing ErrorStream, as I am currently unable to catch it");
			errorOutputStream= new ErrorOutputStream();
		}
	}

	@Test
<<<<<<< HEAD
	void illegalXPathExpression2Xslt1() {
=======
	public void illegalXPathExpression2Xslt1() {
>>>>>>> 2666a40a
		// error not during configure(), but during doPipe()
		setXpathExpression("<result><status>invalid</status><message>$failureReason</message></result>");
		setXsltVersion(1);
		String errorMessage = null;
		try {
			pipe.configure();
			fail("Expected to run into an exception");
		} catch (Exception e) {
			errorMessage = e.getMessage();
			assertThat(errorMessage,containsString("<result><status>invalid</status><message>$failureReason</message></result>"));
			assertThat(errorMessage,containsString("A location path was expected, but the following token was encountered:  <"));
		}
		checkTestAppender(2, null);
		System.out.println("ErrorMessage: "+errorMessage);
		if (testForEmptyOutputStream) {
			System.out.println("ErrorStream(=stderr): "+errorOutputStream.toString());
			System.out.println("Clearing ErrorStream, as I am currently unable to catch it");
			errorOutputStream= new ErrorOutputStream();
		}
	}

	@Test
<<<<<<< HEAD
	void illegalXPathExpression2Xslt2() {
=======
	public void illegalXPathExpression2Xslt2() {
>>>>>>> 2666a40a
		// error not during configure(), but during doPipe()
		setXpathExpression("<result><status>invalid</status><message>$failureReason</message></result>");
		setXsltVersion(2);
		String errorMessage = null;
		try {
			pipe.configure();
			fail("Expected to run into an exception");
		} catch (Exception e) {
			errorMessage = e.getMessage();
			assertThat(errorMessage,containsString("<result><status>invalid</status><message>$failureReason</message></result>"));
			assertThat(errorMessage,containsString("Unexpected token \"<\" at start of expression"));
		}
		checkTestAppender(1,null);
		System.out.println("ErrorMessage: "+errorMessage);
		if (testForEmptyOutputStream) {
			System.out.println("ErrorStream(=stderr): "+errorOutputStream.toString());
			System.out.println("Clearing ErrorStream, as I am currently unable to catch it");
			errorOutputStream= new ErrorOutputStream();
		}
	}
}<|MERGE_RESOLUTION|>--- conflicted
+++ resolved
@@ -193,11 +193,7 @@
 	}
 
 	@Test
-<<<<<<< HEAD
 	void importNotFoundXslt1() {
-=======
-	public void importNotFoundXslt1() {
->>>>>>> 2666a40a
 		setStyleSheetName("/Xslt/importNotFound/root.no-validate-xsl");
 		setXsltVersion(1);
 		String errorMessage;
@@ -212,11 +208,7 @@
 	}
 
 	@Test
-<<<<<<< HEAD
 	void importNotFoundXslt2() {
-=======
-	public void importNotFoundXslt2() {
->>>>>>> 2666a40a
 		setStyleSheetName("/Xslt/importNotFound/root2.no-validate-xsl");
 		setXsltVersion(2);
 		String errorMessage;
@@ -231,11 +223,7 @@
 	}
 
 	@Test
-<<<<<<< HEAD
 	void notifyXalanExtensionsIllegalForSaxon() {
-=======
-	public void notifyXalanExtensionsIllegalForSaxon() {
->>>>>>> 2666a40a
 		setStyleSheetName("/Xslt/XalanExtension/XalanExtension.xsl");
 		setXsltVersion(2);
 		String errorMessage;
@@ -252,11 +240,7 @@
 	}
 
 	@Test
-<<<<<<< HEAD
 	void illegalXPathExpressionXslt2() {
-=======
-	public void illegalXPathExpressionXslt2() {
->>>>>>> 2666a40a
 		// error not during configure(), but during doPipe()
 		setXpathExpression("position()='1'");
 		setXsltVersion(2);
@@ -278,11 +262,7 @@
 	}
 
 	@Test
-<<<<<<< HEAD
 	void illegalXPathExpression2Xslt1() {
-=======
-	public void illegalXPathExpression2Xslt1() {
->>>>>>> 2666a40a
 		// error not during configure(), but during doPipe()
 		setXpathExpression("<result><status>invalid</status><message>$failureReason</message></result>");
 		setXsltVersion(1);
@@ -305,11 +285,7 @@
 	}
 
 	@Test
-<<<<<<< HEAD
 	void illegalXPathExpression2Xslt2() {
-=======
-	public void illegalXPathExpression2Xslt2() {
->>>>>>> 2666a40a
 		// error not during configure(), but during doPipe()
 		setXpathExpression("<result><status>invalid</status><message>$failureReason</message></result>");
 		setXsltVersion(2);
