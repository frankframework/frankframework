package nl.nn.adapterframework.xslt;

import static org.hamcrest.MatcherAssert.assertThat;
import static org.hamcrest.Matchers.containsString;
import static org.hamcrest.Matchers.is;
import static org.junit.jupiter.api.Assertions.assertEquals;
import static org.junit.jupiter.api.Assertions.fail;

import java.io.OutputStream;
import java.io.PrintStream;

import org.apache.logging.log4j.Level;
import org.junit.AssumptionViolatedException;
import org.junit.jupiter.api.AfterEach;
import org.junit.jupiter.api.BeforeEach;
import org.junit.jupiter.api.Test;

import nl.nn.adapterframework.configuration.ConfigurationException;
import nl.nn.adapterframework.core.PipeRunResult;
import nl.nn.adapterframework.pipes.FixedForwardPipe;
import nl.nn.adapterframework.stream.Message;
import nl.nn.adapterframework.testutil.TestAppender;
import nl.nn.adapterframework.testutil.TestFileUtils;

public abstract class XsltErrorTestBase<P extends FixedForwardPipe> extends XsltTestBase<P> {

	protected TestAppender testAppender;
	private ErrorOutputStream errorOutputStream;
	private PrintStream prevStdErr;
	public static int EXPECTED_NUMBER_OF_DUPLICATE_LOGGINGS = 0;
	private final String FILE_NOT_FOUND_EXCEPTION = "Cannot get resource for href [";
	private final boolean testForEmptyOutputStream = false;
	protected int getMultiplicity() {
		return 1;
	}

	private static class ErrorOutputStream extends OutputStream {
		private final StringBuilder line = new StringBuilder();

		@Override
		public void write(int b) {
			line.append((char) b);
		}

		@Override
		public String toString() {
			return line.toString();
		}
	}

	@BeforeEach
	public void setup() {
		// Force reconfigure to clean list appender.
		testAppender = TestAppender.newBuilder()
			.useIbisPatternLayout("%level %m")
			.minLogLevel(Level.WARN)
			.build();
		TestAppender.addToRootLogger(testAppender);

		if (testForEmptyOutputStream) {
			errorOutputStream = new ErrorOutputStream();
			prevStdErr=System.err;
			System.setErr(new PrintStream(errorOutputStream));
		}
	}

	@Override
	@AfterEach
	public void tearDown() throws Exception {
		TestAppender.removeAppender(testAppender);
		if (testForEmptyOutputStream) {
			// Xslt processing should not log to stderr
			System.setErr(prevStdErr);
			System.err.println("ErrorStream:"+errorOutputStream);
			assertEquals("", errorOutputStream.toString());
		}
		super.tearDown();
	}

	protected void checkTestAppender(int expectedSize, String expectedString) {
		System.out.println("Log Appender:"+testAppender.toString());
		assertThat("number of alerts in logging " + testAppender.getLogLines(), testAppender.getNumberOfAlerts(), is(expectedSize));
		if (expectedString!=null) assertThat(testAppender.toString(),containsString(expectedString));
	}

	// detect duplicate imports in configure()
	@Test
	void duplicateImportErrorAlertsXslt1() throws Exception {
		// this condition appears to result in a warning only for XSLT 2.0 using Saxon
		setStyleSheetName("/Xslt/duplicateImport/root.xsl");
		setXsltVersion(1);
		pipe.configure();
		checkTestAppender(0,null);
	}

	// detect duplicate imports in configure()
	@Test
	void duplicateImportErrorAlertsXslt2() throws Exception {
		setStyleSheetName("/Xslt/duplicateImport/root2.xsl");
		setXsltVersion(2);
		pipe.configure();
		pipe.start();
		checkTestAppender(getMultiplicity(),"is included or imported more than once");
	}

	public void duplicateImportErrorProcessing(boolean xslt2) throws Exception {
		setStyleSheetName("/Xslt/duplicateImport/root.xsl");
		setXsltVersion(xslt2 ? 2 : 1);
		setIndent(true);
		pipe.configure();
		pipe.start();

		String input=TestFileUtils.getTestFile("/Xslt/duplicateImport/in.xml");
		log.debug("inputfile ["+input+"]");
		String expected=TestFileUtils.getTestFile("/Xslt/duplicateImport/out.xml");

		PipeRunResult prr=doPipe(pipe, input, session);
		String result = Message.asString(prr.getResult());

		assertResultsAreCorrect(expected, result, session);
	}

	@Test
	void duplicateImportErrorProcessingXslt1() throws Exception {
		duplicateImportErrorProcessing(false);
	}

	@Test
	void duplicateImportErrorProcessingXslt2() throws Exception {
		duplicateImportErrorProcessing(true);
	}

	@Test
	void documentIncludedInSourceNotFoundXslt1() throws Exception {
		setStyleSheetName("/Xslt/importDocument/importNotFound1.xsl");
		setXsltVersion(1);
		setIndent(true);
		pipe.configure();
		pipe.start();
		String input = TestFileUtils.getTestFile("/Xslt/importDocument/in.xml");
		String errorMessage = null;
		try {
			doPipe(pipe, input, session);
		} catch (AssumptionViolatedException e) {
			throw e;
		} catch (Exception e) {
			errorMessage = e.getMessage();
			assertThat(errorMessage,containsString(FILE_NOT_FOUND_EXCEPTION));
		}
		assertThat(testAppender.toString(),containsString(FILE_NOT_FOUND_EXCEPTION));
		System.out.println("ErrorMessage: "+errorMessage);
		if (testForEmptyOutputStream) {
			System.out.println("ErrorStream(=stderr): "+errorOutputStream.toString());
			System.out.println("Clearing ErrorStream, as I am currently unable to catch it");
			errorOutputStream= new ErrorOutputStream();
		}
	}

	@Test
	void documentIncludedInSourceNotFoundXslt2() throws Exception {
		// error not during configure(), but during doPipe()
		setStyleSheetName("/Xslt/importDocument/importNotFound2.xsl");
		setXsltVersion(2);
		pipe.configure();
		pipe.start();
		String input = TestFileUtils.getTestFile("/Xslt/importDocument/in.xml");
		String errorMessage = null;
		try {
			doPipe(pipe, input, session);
		} catch (AssumptionViolatedException e) {
			throw e;
		} catch (Exception e) {
			errorMessage = e.getMessage();
			assertThat(errorMessage,containsString(FILE_NOT_FOUND_EXCEPTION));
		}
		// Saxon 9.8 no longer considers a missing import to be fatal. This is similar to Xalan
		String FILE_NOT_FOUND_EXCEPTION_SAXON_10 = "WARN Fatal transformation error: Exception thrown by URIResolver resolving `";
		assertThat(testAppender.toString(), containsString(FILE_NOT_FOUND_EXCEPTION_SAXON_10));

		System.out.println("ErrorMessage: "+errorMessage);
		if (testForEmptyOutputStream) {
			System.out.println("ErrorStream(=stderr): "+errorOutputStream.toString());
			System.out.println("Clearing ErrorStream, as I am currently unable to catch it");
			errorOutputStream= new ErrorOutputStream();
		}
	}

	@Test
<<<<<<< HEAD
	void importNotFoundXslt1() {
=======
	public void importNotFoundXslt1() {
>>>>>>> e7784314
		setStyleSheetName("/Xslt/importNotFound/root.no-validate-xsl");
		setXsltVersion(1);
		String errorMessage;
		try {
			pipe.configure();
			fail("Expected to run into an exception");
		} catch (ConfigurationException e) {
			errorMessage = e.getMessage();
			assertThat(errorMessage,containsString(FILE_NOT_FOUND_EXCEPTION));
		}
		checkTestAppender(1,FILE_NOT_FOUND_EXCEPTION);
	}

	@Test
<<<<<<< HEAD
	void importNotFoundXslt2() {
=======
	public void importNotFoundXslt2() {
>>>>>>> e7784314
		setStyleSheetName("/Xslt/importNotFound/root2.no-validate-xsl");
		setXsltVersion(2);
		String errorMessage;
		try {
			pipe.configure();
			fail("expected configuration to fail because an import could not be found");
		} catch (ConfigurationException e) {
			errorMessage = e.getMessage();
			assertThat(errorMessage,containsString(FILE_NOT_FOUND_EXCEPTION));
		}
		checkTestAppender(1,FILE_NOT_FOUND_EXCEPTION);
	}

	@Test
<<<<<<< HEAD
	void notifyXalanExtensionsIllegalForSaxon() {
=======
	public void notifyXalanExtensionsIllegalForSaxon() {
>>>>>>> e7784314
		setStyleSheetName("/Xslt/XalanExtension/XalanExtension.xsl");
		setXsltVersion(2);
		String errorMessage;
		try {
			pipe.configure();
			fail("expected configuration to fail");
		} catch (ConfigurationException e) {
			log.warn("final exception: "+e.getMessage());
			errorMessage = e.getMessage();
			assertThat(errorMessage,containsString("Cannot find a 2-argument function named Q{http://exslt.org/strings}tokenize()"));
		}

		assertThat("number of alerts in logging " + testAppender.getLogLines(), testAppender.getNumberOfAlerts(), is(2+EXPECTED_NUMBER_OF_DUPLICATE_LOGGINGS));
	}

	@Test
<<<<<<< HEAD
	void illegalXPathExpressionXslt2() {
=======
	public void illegalXPathExpressionXslt2() {
>>>>>>> e7784314
		// error not during configure(), but during doPipe()
		setXpathExpression("position()='1'");
		setXsltVersion(2);
		String errorMessage = null;
		try {
			pipe.configure();
			fail("Expected to run into an exception");
		} catch (Exception e) {
			errorMessage = e.getMessage();
			assertThat(errorMessage,containsString("cannot compare xs:integer to xs:string"));
		}
		checkTestAppender(1,null);
		System.out.println("ErrorMessage: "+errorMessage);
		if (testForEmptyOutputStream) {
			System.out.println("ErrorStream(=stderr): "+errorOutputStream.toString());
			System.out.println("Clearing ErrorStream, as I am currently unable to catch it");
			errorOutputStream= new ErrorOutputStream();
		}
	}

	@Test
<<<<<<< HEAD
	void illegalXPathExpression2Xslt1() {
=======
	public void illegalXPathExpression2Xslt1() {
>>>>>>> e7784314
		// error not during configure(), but during doPipe()
		setXpathExpression("<result><status>invalid</status><message>$failureReason</message></result>");
		setXsltVersion(1);
		String errorMessage = null;
		try {
			pipe.configure();
			fail("Expected to run into an exception");
		} catch (Exception e) {
			errorMessage = e.getMessage();
			assertThat(errorMessage,containsString("<result><status>invalid</status><message>$failureReason</message></result>"));
			assertThat(errorMessage,containsString("A location path was expected, but the following token was encountered:  <"));
		}
		checkTestAppender(2, null);
		System.out.println("ErrorMessage: "+errorMessage);
		if (testForEmptyOutputStream) {
			System.out.println("ErrorStream(=stderr): "+errorOutputStream.toString());
			System.out.println("Clearing ErrorStream, as I am currently unable to catch it");
			errorOutputStream= new ErrorOutputStream();
		}
	}

	@Test
<<<<<<< HEAD
	void illegalXPathExpression2Xslt2() {
=======
	public void illegalXPathExpression2Xslt2() {
>>>>>>> e7784314
		// error not during configure(), but during doPipe()
		setXpathExpression("<result><status>invalid</status><message>$failureReason</message></result>");
		setXsltVersion(2);
		String errorMessage = null;
		try {
			pipe.configure();
			fail("Expected to run into an exception");
		} catch (Exception e) {
			errorMessage = e.getMessage();
			assertThat(errorMessage,containsString("<result><status>invalid</status><message>$failureReason</message></result>"));
			assertThat(errorMessage,containsString("Unexpected token \"<\" at start of expression"));
		}
		checkTestAppender(1,null);
		System.out.println("ErrorMessage: "+errorMessage);
		if (testForEmptyOutputStream) {
			System.out.println("ErrorStream(=stderr): "+errorOutputStream.toString());
			System.out.println("Clearing ErrorStream, as I am currently unable to catch it");
			errorOutputStream= new ErrorOutputStream();
		}
	}
}<|MERGE_RESOLUTION|>--- conflicted
+++ resolved
@@ -186,11 +186,7 @@
 	}
 
 	@Test
-<<<<<<< HEAD
 	void importNotFoundXslt1() {
-=======
-	public void importNotFoundXslt1() {
->>>>>>> e7784314
 		setStyleSheetName("/Xslt/importNotFound/root.no-validate-xsl");
 		setXsltVersion(1);
 		String errorMessage;
@@ -205,11 +201,7 @@
 	}
 
 	@Test
-<<<<<<< HEAD
 	void importNotFoundXslt2() {
-=======
-	public void importNotFoundXslt2() {
->>>>>>> e7784314
 		setStyleSheetName("/Xslt/importNotFound/root2.no-validate-xsl");
 		setXsltVersion(2);
 		String errorMessage;
@@ -224,11 +216,7 @@
 	}
 
 	@Test
-<<<<<<< HEAD
 	void notifyXalanExtensionsIllegalForSaxon() {
-=======
-	public void notifyXalanExtensionsIllegalForSaxon() {
->>>>>>> e7784314
 		setStyleSheetName("/Xslt/XalanExtension/XalanExtension.xsl");
 		setXsltVersion(2);
 		String errorMessage;
@@ -245,11 +233,7 @@
 	}
 
 	@Test
-<<<<<<< HEAD
 	void illegalXPathExpressionXslt2() {
-=======
-	public void illegalXPathExpressionXslt2() {
->>>>>>> e7784314
 		// error not during configure(), but during doPipe()
 		setXpathExpression("position()='1'");
 		setXsltVersion(2);
@@ -271,11 +255,7 @@
 	}
 
 	@Test
-<<<<<<< HEAD
 	void illegalXPathExpression2Xslt1() {
-=======
-	public void illegalXPathExpression2Xslt1() {
->>>>>>> e7784314
 		// error not during configure(), but during doPipe()
 		setXpathExpression("<result><status>invalid</status><message>$failureReason</message></result>");
 		setXsltVersion(1);
@@ -298,11 +278,7 @@
 	}
 
 	@Test
-<<<<<<< HEAD
 	void illegalXPathExpression2Xslt2() {
-=======
-	public void illegalXPathExpression2Xslt2() {
->>>>>>> e7784314
 		// error not during configure(), but during doPipe()
 		setXpathExpression("<result><status>invalid</status><message>$failureReason</message></result>");
 		setXsltVersion(2);
