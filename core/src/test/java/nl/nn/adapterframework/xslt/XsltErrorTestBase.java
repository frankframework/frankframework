package nl.nn.adapterframework.xslt;

import static org.hamcrest.MatcherAssert.assertThat;
import static org.hamcrest.Matchers.containsString;
import static org.hamcrest.Matchers.is;
import static org.junit.jupiter.api.Assertions.assertEquals;
import static org.junit.jupiter.api.Assertions.fail;
<<<<<<< HEAD
import static org.junit.jupiter.api.Assumptions.assumeTrue;
=======
>>>>>>> 46a35424

import java.io.OutputStream;
import java.io.PrintStream;

import org.apache.logging.log4j.Level;
import org.junit.AssumptionViolatedException;
import org.junit.jupiter.api.AfterEach;
import org.junit.jupiter.api.BeforeEach;
import org.junit.jupiter.api.Test;

import nl.nn.adapterframework.configuration.ConfigurationException;
import nl.nn.adapterframework.core.PipeRunResult;
import nl.nn.adapterframework.pipes.FixedForwardPipe;
import nl.nn.adapterframework.stream.Message;
import nl.nn.adapterframework.testutil.TestAppender;
import nl.nn.adapterframework.testutil.TestFileUtils;

public abstract class XsltErrorTestBase<P extends FixedForwardPipe> extends XsltTestBase<P> {

	protected TestAppender testAppender;
	private ErrorOutputStream errorOutputStream;
	private PrintStream prevStdErr;
	public static int EXPECTED_NUMBER_OF_DUPLICATE_LOGGINGS = 0;
	private final String FILE_NOT_FOUND_EXCEPTION = "Cannot get resource for href [";
	private final boolean testForEmptyOutputStream = false;
	protected int getMultiplicity() {
		return 1;
	}

	private static class ErrorOutputStream extends OutputStream {
		private final StringBuilder line = new StringBuilder();

		@Override
		public void write(int b) {
			line.append((char) b);
		}

		@Override
		public String toString() {
			return line.toString();
		}
	}

	@BeforeEach
	public void setup() {
		// Force reconfigure to clean list appender.
		testAppender = TestAppender.newBuilder()
			.useIbisPatternLayout("%level %m")
			.minLogLevel(Level.WARN)
			.build();
		TestAppender.addToRootLogger(testAppender);

		if (testForEmptyOutputStream) {
			errorOutputStream = new ErrorOutputStream();
			prevStdErr=System.err;
			System.setErr(new PrintStream(errorOutputStream));
		}
	}

	@Override
	@AfterEach
	public void tearDown() throws Exception {
		TestAppender.removeAppender(testAppender);
		if (testForEmptyOutputStream) {
			// Xslt processing should not log to stderr
			System.setErr(prevStdErr);
			System.err.println("ErrorStream:"+errorOutputStream);
			assertEquals("", errorOutputStream.toString());
		}
		super.tearDown();
	}

	protected void checkTestAppender(int expectedSize, String expectedString) {
		System.out.println("Log Appender:"+testAppender.toString());
		assertThat("number of alerts in logging " + testAppender.getLogLines(), testAppender.getNumberOfAlerts(), is(expectedSize));
		if (expectedString!=null) assertThat(testAppender.toString(),containsString(expectedString));
	}

	// detect duplicate imports in configure()
	@Test
	void duplicateImportErrorAlertsXslt1() throws Exception {
		// this condition appears to result in a warning only for XSLT 2.0 using Saxon
		setStyleSheetName("/Xslt/duplicateImport/root.xsl");
		setXsltVersion(1);
		pipe.configure();
		checkTestAppender(0,null);
	}

	// detect duplicate imports in configure()
	@Test
	void duplicateImportErrorAlertsXslt2() throws Exception {
		setStyleSheetName("/Xslt/duplicateImport/root2.xsl");
		setXsltVersion(2);
		pipe.configure();
		pipe.start();
		checkTestAppender(getMultiplicity(),"is included or imported more than once");
	}

	public void duplicateImportErrorProcessing(boolean xslt2) throws Exception {
		setStyleSheetName("/Xslt/duplicateImport/root.xsl");
		setXsltVersion(xslt2 ? 2 : 1);
		setIndent(true);
		pipe.configure();
		pipe.start();

		String input=TestFileUtils.getTestFile("/Xslt/duplicateImport/in.xml");
		log.debug("inputfile ["+input+"]");
		String expected=TestFileUtils.getTestFile("/Xslt/duplicateImport/out.xml");

		PipeRunResult prr=doPipe(pipe, input, session);
		String result = Message.asString(prr.getResult());

		assertResultsAreCorrect(expected, result, session);
	}

	@Test
	void duplicateImportErrorProcessingXslt1() throws Exception {
		duplicateImportErrorProcessing(false);
	}

	@Test
	void duplicateImportErrorProcessingXslt2() throws Exception {
		duplicateImportErrorProcessing(true);
	}

	@Test
	void documentIncludedInSourceNotFoundXslt1() throws Exception {
		setStyleSheetName("/Xslt/importDocument/importNotFound1.xsl");
		setXsltVersion(1);
		setIndent(true);
		pipe.configure();
		pipe.start();
		String input = TestFileUtils.getTestFile("/Xslt/importDocument/in.xml");
		String errorMessage = null;
		try {
			doPipe(pipe, input, session);
		} catch (AssumptionViolatedException e) {
<<<<<<< HEAD
			assumeTrue(false,"assumption violated:"+e.getMessage());
=======
			throw e;
>>>>>>> 46a35424
		} catch (Exception e) {
			errorMessage = e.getMessage();
			assertThat(errorMessage,containsString(FILE_NOT_FOUND_EXCEPTION));
		}
		assertThat(testAppender.toString(),containsString(FILE_NOT_FOUND_EXCEPTION));
		System.out.println("ErrorMessage: "+errorMessage);
		if (testForEmptyOutputStream) {
			System.out.println("ErrorStream(=stderr): "+errorOutputStream.toString());
			System.out.println("Clearing ErrorStream, as I am currently unable to catch it");
			errorOutputStream= new ErrorOutputStream();
		}
	}

	@Test
	void documentIncludedInSourceNotFoundXslt2() throws Exception {
		// error not during configure(), but during doPipe()
		setStyleSheetName("/Xslt/importDocument/importNotFound2.xsl");
		setXsltVersion(2);
		pipe.configure();
		pipe.start();
		String input = TestFileUtils.getTestFile("/Xslt/importDocument/in.xml");
		String errorMessage = null;
		try {
			doPipe(pipe, input, session);
<<<<<<< HEAD
=======
		} catch (AssumptionViolatedException e) {
			throw e;
>>>>>>> 46a35424
		} catch (Exception e) {
			errorMessage = e.getMessage();
			assertThat(errorMessage,containsString(FILE_NOT_FOUND_EXCEPTION));
		}
		// Saxon 9.8 no longer considers a missing import to be fatal. This is similar to Xalan
		String FILE_NOT_FOUND_EXCEPTION_SAXON_10 = "WARN Fatal transformation error: Exception thrown by URIResolver resolving `";
		assertThat(testAppender.toString(), containsString(FILE_NOT_FOUND_EXCEPTION_SAXON_10));

		System.out.println("ErrorMessage: "+errorMessage);
		if (testForEmptyOutputStream) {
			System.out.println("ErrorStream(=stderr): "+errorOutputStream.toString());
			System.out.println("Clearing ErrorStream, as I am currently unable to catch it");
			errorOutputStream= new ErrorOutputStream();
		}
	}

	@Test
	void importNotFoundXslt1() {
		setStyleSheetName("/Xslt/importNotFound/root.no-validate-xsl");
		setXsltVersion(1);
		String errorMessage;
		try {
			pipe.configure();
			fail("Expected to run into an exception");
		} catch (ConfigurationException e) {
			errorMessage = e.getMessage();
			assertThat(errorMessage,containsString(FILE_NOT_FOUND_EXCEPTION));
		}
		checkTestAppender(1,FILE_NOT_FOUND_EXCEPTION);
	}

	@Test
	void importNotFoundXslt2() {
		setStyleSheetName("/Xslt/importNotFound/root2.no-validate-xsl");
		setXsltVersion(2);
		String errorMessage;
		try {
			pipe.configure();
			fail("expected configuration to fail because an import could not be found");
		} catch (ConfigurationException e) {
			errorMessage = e.getMessage();
			assertThat(errorMessage,containsString(FILE_NOT_FOUND_EXCEPTION));
		}
		checkTestAppender(1,FILE_NOT_FOUND_EXCEPTION);
	}

	@Test
	void notifyXalanExtensionsIllegalForSaxon() {
		setStyleSheetName("/Xslt/XalanExtension/XalanExtension.xsl");
		setXsltVersion(2);
		String errorMessage;
		try {
			pipe.configure();
			fail("expected configuration to fail");
		} catch (ConfigurationException e) {
			log.warn("final exception: "+e.getMessage());
			errorMessage = e.getMessage();
			assertThat(errorMessage,containsString("Cannot find a 2-argument function named Q{http://exslt.org/strings}tokenize()"));
		}

		assertThat("number of alerts in logging " + testAppender.getLogLines(), testAppender.getNumberOfAlerts(), is(2+EXPECTED_NUMBER_OF_DUPLICATE_LOGGINGS));
	}

	@Test
	void illegalXPathExpressionXslt2() {
		// error not during configure(), but during doPipe()
		setXpathExpression("position()='1'");
		setXsltVersion(2);
		String errorMessage = null;
		try {
			pipe.configure();
			fail("Expected to run into an exception");
		} catch (Exception e) {
			errorMessage = e.getMessage();
			assertThat(errorMessage,containsString("cannot compare xs:integer to xs:string"));
		}
		checkTestAppender(1,null);
		System.out.println("ErrorMessage: "+errorMessage);
		if (testForEmptyOutputStream) {
			System.out.println("ErrorStream(=stderr): "+errorOutputStream.toString());
			System.out.println("Clearing ErrorStream, as I am currently unable to catch it");
			errorOutputStream= new ErrorOutputStream();
		}
	}

	@Test
	void illegalXPathExpression2Xslt1() {
		// error not during configure(), but during doPipe()
		setXpathExpression("<result><status>invalid</status><message>$failureReason</message></result>");
		setXsltVersion(1);
		String errorMessage = null;
		try {
			pipe.configure();
			fail("Expected to run into an exception");
		} catch (Exception e) {
			errorMessage = e.getMessage();
			assertThat(errorMessage,containsString("<result><status>invalid</status><message>$failureReason</message></result>"));
			assertThat(errorMessage,containsString("A location path was expected, but the following token was encountered:  <"));
		}
		checkTestAppender(2, null);
		System.out.println("ErrorMessage: "+errorMessage);
		if (testForEmptyOutputStream) {
			System.out.println("ErrorStream(=stderr): "+errorOutputStream.toString());
			System.out.println("Clearing ErrorStream, as I am currently unable to catch it");
			errorOutputStream= new ErrorOutputStream();
		}
	}

	@Test
	void illegalXPathExpression2Xslt2() {
		// error not during configure(), but during doPipe()
		setXpathExpression("<result><status>invalid</status><message>$failureReason</message></result>");
		setXsltVersion(2);
		String errorMessage = null;
		try {
			pipe.configure();
			fail("Expected to run into an exception");
		} catch (Exception e) {
			errorMessage = e.getMessage();
			assertThat(errorMessage,containsString("<result><status>invalid</status><message>$failureReason</message></result>"));
			assertThat(errorMessage,containsString("Unexpected token \"<\" at start of expression"));
		}
		checkTestAppender(1,null);
		System.out.println("ErrorMessage: "+errorMessage);
		if (testForEmptyOutputStream) {
			System.out.println("ErrorStream(=stderr): "+errorOutputStream.toString());
			System.out.println("Clearing ErrorStream, as I am currently unable to catch it");
			errorOutputStream= new ErrorOutputStream();
		}
	}
}<|MERGE_RESOLUTION|>--- conflicted
+++ resolved
@@ -5,10 +5,7 @@
 import static org.hamcrest.Matchers.is;
 import static org.junit.jupiter.api.Assertions.assertEquals;
 import static org.junit.jupiter.api.Assertions.fail;
-<<<<<<< HEAD
 import static org.junit.jupiter.api.Assumptions.assumeTrue;
-=======
->>>>>>> 46a35424
 
 import java.io.OutputStream;
 import java.io.PrintStream;
@@ -146,11 +143,7 @@
 		try {
 			doPipe(pipe, input, session);
 		} catch (AssumptionViolatedException e) {
-<<<<<<< HEAD
-			assumeTrue(false,"assumption violated:"+e.getMessage());
-=======
 			throw e;
->>>>>>> 46a35424
 		} catch (Exception e) {
 			errorMessage = e.getMessage();
 			assertThat(errorMessage,containsString(FILE_NOT_FOUND_EXCEPTION));
@@ -175,11 +168,8 @@
 		String errorMessage = null;
 		try {
 			doPipe(pipe, input, session);
-<<<<<<< HEAD
-=======
 		} catch (AssumptionViolatedException e) {
 			throw e;
->>>>>>> 46a35424
 		} catch (Exception e) {
 			errorMessage = e.getMessage();
 			assertThat(errorMessage,containsString(FILE_NOT_FOUND_EXCEPTION));
