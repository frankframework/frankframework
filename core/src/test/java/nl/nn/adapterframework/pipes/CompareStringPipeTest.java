--- conflicted
+++ resolved
@@ -2,11 +2,7 @@
 
 
 import static org.junit.Assert.assertEquals;
-<<<<<<< HEAD
-
-=======
 import org.junit.Test;
->>>>>>> a8b35df3
 
 import nl.nn.adapterframework.configuration.ConfigurationException;
 import nl.nn.adapterframework.core.PipeForward;
@@ -104,11 +100,4 @@
 		
 		assertEquals("greaterthan", prr.getPipeForward().getName());
 	}
-<<<<<<< HEAD
-
-
-
-
-=======
->>>>>>> a8b35df3
 }