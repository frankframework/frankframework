package nl.nn.adapterframework.pipes;


import static org.junit.Assert.assertEquals;
<<<<<<< HEAD

=======
import org.junit.Test;
>>>>>>> 26a7f106

import nl.nn.adapterframework.configuration.ConfigurationException;
import nl.nn.adapterframework.core.PipeForward;

import org.junit.Test;


import nl.nn.adapterframework.core.PipeRunResult;
import nl.nn.adapterframework.parameters.Parameter;

public class CompareStringPipeTest extends PipeTestBase<CompareStringPipe> {

	String key1 = "key1";
	String key2 = "key2";

	@Override
	public CompareStringPipe createPipe() {
		return new CompareStringPipe();
	}

	@Test(expected = ConfigurationException.class)
	public void emptySessionKeys() throws ConfigurationException {
		pipe.setSessionKey1("");
		pipe.setSessionKey2("");
		pipe.configure();
	}

	@Test
	public void setSessionKey1() {
		String dummyKey = "kappa123";
		pipe.setSessionKey1(dummyKey);
		String retrievedKey = pipe.getSessionKey1();
		assertEquals(dummyKey, retrievedKey);
	}

	@Test
	public void setSessionKey2() {
		String dummyKey = "Kappa123";
		pipe.setSessionKey2(dummyKey);
		String retrievedKey = pipe.getSessionKey2();
		assertEquals(dummyKey, retrievedKey);
	}
	
	@Test
	public void testLessThan() throws Exception {
		pipe.registerForward(new PipeForward("lessthan",null));
		pipe.registerForward(new PipeForward("greaterthan",null));
		pipe.registerForward(new PipeForward("equals",null));
		Parameter param1 = new Parameter();
		param1.setName("operand1");
		param1.setValue("a");
		Parameter param2 = new Parameter();
		param2.setName("operand2");
		param2.setValue("b");
		pipe.addParameter(param1);
		pipe.addParameter(param2);
		pipe.configure();
		pipe.start();
		
		PipeRunResult prr = doPipe(pipe, null, session);
		
		assertEquals("lessthan", prr.getPipeForward().getName());
	}
	
	@Test
	public void testEquals() throws Exception {
		pipe.registerForward(new PipeForward("lessthan",null));
		pipe.registerForward(new PipeForward("greaterthan",null));
		pipe.registerForward(new PipeForward("equals",null));
		Parameter param1 = new Parameter();
		param1.setName("operand1");
		param1.setValue("a");
		pipe.addParameter(param1);
		pipe.configure();
		pipe.start();
		
		PipeRunResult prr = doPipe(pipe, "a", session);
		
		assertEquals("equals", prr.getPipeForward().getName());
	}

	@Test
	public void testgreaterThan() throws Exception {
		pipe.registerForward(new PipeForward("lessthan",null));
		pipe.registerForward(new PipeForward("greaterthan",null));
		pipe.registerForward(new PipeForward("equals",null));
		Parameter param1 = new Parameter();
		param1.setName("operand2");
		param1.setValue("a");
		pipe.addParameter(param1);
		pipe.configure();
		pipe.start();
		
		PipeRunResult prr = doPipe(pipe, "b", session);
		
		assertEquals("greaterthan", prr.getPipeForward().getName());
	}
<<<<<<< HEAD
	
	






=======
>>>>>>> 26a7f106
}<|MERGE_RESOLUTION|>--- conflicted
+++ resolved
@@ -2,11 +2,7 @@
 
 
 import static org.junit.Assert.assertEquals;
-<<<<<<< HEAD
-
-=======
 import org.junit.Test;
->>>>>>> 26a7f106
 
 import nl.nn.adapterframework.configuration.ConfigurationException;
 import nl.nn.adapterframework.core.PipeForward;
@@ -104,15 +100,4 @@
 		
 		assertEquals("greaterthan", prr.getPipeForward().getName());
 	}
-<<<<<<< HEAD
-	
-	
-
-
-
-
-
-
-=======
->>>>>>> 26a7f106
 }