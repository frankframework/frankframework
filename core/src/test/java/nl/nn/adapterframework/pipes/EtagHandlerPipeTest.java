--- conflicted
+++ resolved
@@ -1,14 +1,11 @@
 package nl.nn.adapterframework.pipes;
 
-<<<<<<< HEAD
-=======
 import static org.junit.jupiter.api.Assertions.assertEquals;
 import static org.junit.jupiter.api.Assertions.assertNull;
 import static org.junit.jupiter.api.Assertions.assertThrows;
 
 import org.junit.jupiter.api.Test;
 
->>>>>>> ddeb3aa7
 import nl.nn.adapterframework.configuration.ConfigurationException;
 import nl.nn.adapterframework.core.PipeRunException;
 import nl.nn.adapterframework.pipes.EtagHandlerPipe.EtagAction;
@@ -49,58 +46,28 @@
 	@Test
 	public void testNoActionGiven() {
 		pipe.setAction(null);
-<<<<<<< HEAD
-		assertThrows(ConfigurationException.class, () -> {
-			pipe.configure();
-		});
-=======
 		assertThrows(ConfigurationException.class, () -> pipe.configure());
->>>>>>> ddeb3aa7
 	}
 
 	@Test
 	public void testNoUriPatternGiven() {
 		pipe.setAction(EtagAction.GENERATE);
-<<<<<<< HEAD
-		assertThrows(ConfigurationException.class, () -> {
-			pipe.configure();
-		});
-=======
 		assertThrows(ConfigurationException.class, () -> pipe.configure());
->>>>>>> ddeb3aa7
 	}
 
 	@Test
 	public void testInputNull() {
-<<<<<<< HEAD
-		assertThrows(PipeRunException.class, () -> {
-			doPipe(pipe, null, session);
-		});
-=======
 		assertThrows(PipeRunException.class, () -> doPipe(pipe, null, session));
->>>>>>> ddeb3aa7
 	}
 
 	@Test
 	public void testWrongInputFormat() {
-<<<<<<< HEAD
-		assertThrows(PipeRunException.class, () -> {
-			doPipe(pipe, 5000, session);
-		});
-=======
 		assertThrows(PipeRunException.class, () -> doPipe(pipe, 5000, session));
->>>>>>> ddeb3aa7
 	}
 
 	@Test
 	public void testFailedToLocateCache()  {
-<<<<<<< HEAD
-		assertThrows(PipeRunException.class, () -> {
-			doPipe(pipe, "dummyString", session);
-		});
-=======
 		assertThrows(PipeRunException.class, () -> doPipe(pipe, "dummyString", session));
->>>>>>> ddeb3aa7
 	}
 
 	@Test
@@ -108,13 +75,7 @@
 		pipe.setAction(EtagAction.GENERATE);
 		pipe.setUriPattern("dummyPattern");
 		pipe.configure();
-<<<<<<< HEAD
-		assertThrows(PipeRunException.class, () -> {
-			doPipe(pipe, "dummyString", session);
-		});
-=======
 		assertThrows(PipeRunException.class, () -> doPipe(pipe, "dummyString", session));
->>>>>>> ddeb3aa7
 	}
 
 }