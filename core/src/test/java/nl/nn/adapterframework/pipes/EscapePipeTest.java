--- conflicted
+++ resolved
@@ -1,12 +1,5 @@
 package nl.nn.adapterframework.pipes;
 
-<<<<<<< HEAD
-=======
-import static org.junit.jupiter.api.Assertions.assertThrows;
-
-import org.junit.jupiter.api.Test;
-
->>>>>>> ddeb3aa7
 import nl.nn.adapterframework.configuration.ConfigurationException;
 import nl.nn.adapterframework.core.PipeRunResult;
 import nl.nn.adapterframework.pipes.EscapePipe.Direction;
@@ -24,29 +17,6 @@
 	}
 
 	@Test
-<<<<<<< HEAD
-	public void testNullDirectionGiven() throws Exception {
-		pipe.setDirection(null);
-		assertThrows(ConfigurationException.class, () -> {
-			pipe.configure();
-		});
-	}
-
-	@Test
-	public void testNoSubstringEnd() throws Exception {
-		pipe.setSubstringStart("Substring");
-		assertThrows(ConfigurationException.class, () -> {
-			pipe.configure();
-		});
-	}
-
-	@Test
-	public void testNoSubstringStart() throws Exception {
-		pipe.setSubstringEnd("Substring");
-		assertThrows(ConfigurationException.class, () -> {
-			pipe.configure();
-		});
-=======
 	public void testNullDirectionGiven() {
 		pipe.setDirection(null);
 		assertThrows(ConfigurationException.class, () -> pipe.configure());
@@ -62,7 +32,6 @@
 	public void testNoSubstringStart() {
 		pipe.setSubstringEnd("Substring");
 		assertThrows(ConfigurationException.class, () -> pipe.configure());
->>>>>>> ddeb3aa7
 	}
 
 	@Test
