--- conflicted
+++ resolved
@@ -155,8 +155,6 @@
 		assertEquals(expected, actual);
 	}
 
-<<<<<<< HEAD
-=======
 	@Test
 	public void testBasicWithoutXmlEscaping() throws Exception {
 		pipe.setSender(getElementRenderer(false));
@@ -187,6 +185,5 @@
 
 		assertEquals(expected, actual);
 	}
->>>>>>> 9eacd471
 
 }