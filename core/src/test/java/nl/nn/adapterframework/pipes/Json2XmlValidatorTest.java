package nl.nn.adapterframework.pipes;

import static org.junit.Assert.assertEquals;
import static org.junit.Assert.assertThat;
import static org.junit.Assert.fail;

import org.hamcrest.core.StringContains;
import org.junit.Test;

import nl.nn.adapterframework.core.PipeForward;
import nl.nn.adapterframework.core.PipeLineSessionBase;
import nl.nn.adapterframework.core.PipeRunException;
import nl.nn.adapterframework.core.PipeRunResult;
import nl.nn.adapterframework.parameters.Parameter;
import nl.nn.adapterframework.stream.Message;
import nl.nn.adapterframework.testutil.MatchUtils;
import nl.nn.adapterframework.testutil.TestFileUtils;

public class Json2XmlValidatorTest extends PipeTestBase<Json2XmlValidator> {

	@Override
	public Json2XmlValidator createPipe() {
		return new Json2XmlValidator();
	}

	@Test
	public void testNoNamespaceXml2Json() throws Exception {
		pipe.setName("Response_To_Json");
		pipe.setOutputFormat("json");
		pipe.setSchema("/Validation/NoNamespace/bp.xsd");
//		pipe.setRoot("GetPartiesOnAgreement_Response");
//		pipe.setTargetNamespace("http://nn.nl/XSD/CustomerAdministration/Party/1/GetPartiesOnAgreement/7");
		pipe.setThrowException(true);
		pipe.configure();
		pipe.start();
		
		String input = TestFileUtils.getTestFile("/Validation/NoNamespace/bp-response.xml");
		String expected = TestFileUtils.getTestFile("/Validation/NoNamespace/bp-response-compact.json");
		
		PipeLineSessionBase session = new PipeLineSessionBase();
		try {
			PipeRunResult prr = doPipe(pipe, input,session);
			fail("expected to fail");
		} catch (PipeRunException e) {
			assertThat(e.getMessage(),StringContains.containsString("Cannot find the declaration of element 'BusinessPartner'"));
		}
	}

	@Test
	public void testNoNamespaceXml() throws Exception {
		XmlValidator pipe = new XmlValidator();
		
		pipe.setName("Response_Validator");
		pipe.setSchema("/Validation/NoNamespace/bp.xsd");
//		pipe.setRoot("GetPartiesOnAgreement_Response");
//		pipe.setTargetNamespace("http://nn.nl/XSD/CustomerAdministration/Party/1/GetPartiesOnAgreement/7");
		pipe.setThrowException(true);
		pipe.registerForward(new PipeForward("success",null));
		pipe.configure();
		pipe.start();
		
		String input = TestFileUtils.getTestFile("/Validation/NoNamespace/bp-response.xml");
		String expected = TestFileUtils.getTestFile("/Validation/NoNamespace/bp-response-compact.json");
		
		PipeLineSessionBase session = new PipeLineSessionBase();
		try {
			PipeRunResult prr = pipe.doPipe(Message.asMessage(input),session); // cannot use this.doPipe(), because pipe is a XmlValidator, not a Json2XmlValidator
			fail("expected to fail");
		} catch (PipeRunException e) {
			assertThat(e.getMessage(),StringContains.containsString("Cannot find the declaration of element 'BusinessPartner'"));
		}
	}


	@Test
	public void testWithNamespace() throws Exception {
		pipe.setName("Response_To_Json");
		pipe.setOutputFormat("json");
		pipe.setSchema("/Validation/NoNamespace/bp.xsd");
//		pipe.setRoot("GetPartiesOnAgreement_Response");
//		pipe.setTargetNamespace("http://nn.nl/XSD/CustomerAdministration/Party/1/GetPartiesOnAgreement/7");
		pipe.setThrowException(true);
		pipe.configure();
		pipe.start();
		
		String input = TestFileUtils.getTestFile("/Validation/NoNamespace/bp-response-withNamespace.xml");
		String expected = TestFileUtils.getTestFile("/Validation/NoNamespace/bp-response-compact.json");
		
		PipeLineSessionBase session = new PipeLineSessionBase();
		PipeRunResult prr = doPipe(pipe, input,session);
		
		assertEquals(expected, prr.getResult().asString());
	}

	@Test
	public void testWithParameters() throws Exception {
		pipe.setName("RestGet");
		pipe.setRoot("Root");
		pipe.setOutputFormat("xml");
		pipe.setSchema("/Validation/Parameters/simple.xsd");
		pipe.setThrowException(true);
		Parameter param = new Parameter();
		param.setName("a");
		param.setValue("param_a");
		pipe.addParameter(param);
		param = new Parameter();
		param.setName("b");
		param.setSessionKey("b_key");
		pipe.addParameter(param);
		param = new Parameter();
		param.setName("c");
		param.setSessionKey("c_key");
		pipe.addParameter(param);
		param = new Parameter();
		param.setName("d");
		param.setSessionKey("d_key");
		pipe.addParameter(param);
		pipe.configure();
		pipe.start();
		
		String input="";
		String expected = TestFileUtils.getTestFile("/Validation/Parameters/out.xml");
		
		PipeLineSessionBase session = new PipeLineSessionBase();
		session.put("b_key","b_value");
		// session variable "c_key is not present, so there should be no 'c' element in the result
		session.put("d_key","");
		
		PipeRunResult prr = doPipe(pipe, input,session);
		
		assertEquals(expected, prr.getResult().asString());
	}
	
	@Test
	public void testWithParametersNestedElement() throws Exception {
		pipe.setName("Find with Nested Element");
		pipe.setSchema("/Align/NestedValue/nestedValue.xsd");
		pipe.setRoot("NestedValue");
		pipe.setThrowException(true);

		Parameter param = new Parameter();
		param.setName("Id");
		param.setValue("3242343");
		pipe.addParameter(param);
		
		pipe.setDeepSearch(true); // deepSearch is required to find element in optional branches of the document
		
		pipe.configure();
		pipe.start();
		
		String input="";
		String expected = TestFileUtils.getTestFile("/Align/NestedValue/nestedValue.xml");
		
		PipeLineSessionBase session = new PipeLineSessionBase();
		
		PipeRunResult prr = doPipe(pipe, input,session);
		
		String actualXml = Message.asString(prr.getResult());
		
		MatchUtils.assertXmlEquals("converted XML does not match", expected, actualXml, true);
	}

	@Test
	public void testWithDoubleId() throws Exception {
		pipe.setName("testWithPerson");
		pipe.setSchema("/Align/DoubleId/Party.xsd");
		pipe.setRoot("Party");
		pipe.setThrowException(true);

		//pipe.setDeepSearch(true); // deepSearch is required to find element in optional branches of the document
		
		Parameter param = new Parameter();
		param.setName("Id");
		param.setValue("24");
		pipe.addParameter(param);
		
		pipe.configure();
		pipe.start();
		
		String input    = TestFileUtils.getTestFile("/Align/DoubleId/Party-Template.json");
		String expected = TestFileUtils.getTestFile("/Align/DoubleId/Party.xml");
		
		PipeLineSessionBase session = new PipeLineSessionBase();
		
		PipeRunResult prr = doPipe(pipe, input,session);
		
		String actualXml = Message.asString(prr.getResult());
		
		MatchUtils.assertXmlEquals("converted XML does not match", expected, actualXml, true);
	}


<<<<<<< HEAD
=======
	public void testStoreRootElement(String outputFormat, String inputFile, boolean setRootElement) throws Exception {
		pipe.setName("testStoreRootElement");
		pipe.setSchema("/Align/Abc/abc.xsd");
		pipe.setRootElementSessionKey("rootElement");
		pipe.setOutputFormat(outputFormat);
		if (setRootElement) {
			pipe.setRoot("a");
		}

		pipe.registerForward(new PipeForward("failure",null));
		pipe.registerForward(new PipeForward("exception",null));
		
		pipe.configure();
		pipe.start();
		
		String input    = TestFileUtils.getTestFile("/Align/Abc/"+inputFile);
		
		PipeLineSessionBase session = new PipeLineSessionBase();
		
		PipeRunResult prr = doPipe(pipe, input,session);
		
		String expectedForward = "success";
		String actualForward = prr.getPipeForward().getName();
		assertEquals(expectedForward, actualForward);
		
		assertEquals("a", (String)session.get("rootElement"));
	}

	
	@Test
	public void testStoreRootElementXml2Json() throws Exception {
		testStoreRootElement("json","abc.xml",false);
	}
	@Test
	public void testStoreRootElementJson2Xml() throws Exception {
		testStoreRootElement("xml","abc-full.json",false);
		testStoreRootElement("xml","abc-compact.json",true);
	}
	@Test
	public void testStoreRootElementJson2Json() throws Exception {
		testStoreRootElement("json","abc-full.json",false);
		testStoreRootElement("json","abc-compact.json",true);
	}
	@Test
	public void testStoreRootElementXml2Xml() throws Exception {
		testStoreRootElement("xml","abc.xml",false);
	}
>>>>>>> f9d8fc0b
}<|MERGE_RESOLUTION|>--- conflicted
+++ resolved
@@ -190,8 +190,6 @@
 	}
 
 
-<<<<<<< HEAD
-=======
 	public void testStoreRootElement(String outputFormat, String inputFile, boolean setRootElement) throws Exception {
 		pipe.setName("testStoreRootElement");
 		pipe.setSchema("/Align/Abc/abc.xsd");
@@ -239,5 +237,4 @@
 	public void testStoreRootElementXml2Xml() throws Exception {
 		testStoreRootElement("xml","abc.xml",false);
 	}
->>>>>>> f9d8fc0b
 }