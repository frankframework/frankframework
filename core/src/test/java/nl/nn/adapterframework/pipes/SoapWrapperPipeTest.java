--- conflicted
+++ resolved
@@ -311,11 +311,7 @@
 		TestAssertions.assertEqualsIgnoreCRLF(expected, actual);
 	}
 
-<<<<<<< HEAD
-	public void testBasicUnwrapConditional(boolean expectUnwrap) throws Exception {
-=======
 	public void testUnwrapConditional(boolean expectUnwrap) throws Exception {
->>>>>>> f9d8fc0b
 //		pipe.setOutputNamespace(TARGET_NAMESPACE);
 		pipe.setDirection("unwrap");
 		pipe.configure();
@@ -344,77 +340,6 @@
 	}
 	
 	@Test
-<<<<<<< HEAD
-	public void testBasicUnwrapConditionalOnlyIf() throws Exception {
-		pipe.setOnlyIfSessionKey("onlyIfKey");
-		session.put("onlyIfKey", "dummy");
-		testBasicUnwrapConditional(true);
-	}
-
-	@Test
-	public void testBasicUnwrapConditionalOnlyIfSkip() throws Exception {
-		pipe.setOnlyIfSessionKey("onlyIfKey");
-		testBasicUnwrapConditional(false);
-	}
-
-	@Test
-	public void testBasicUnwrapConditionalOnlyIfValueEqual() throws Exception {
-		pipe.setOnlyIfSessionKey("onlyIfKey");
-		pipe.setOnlyIfValue("onlyIfTargetValue");
-		session.put("onlyIfKey", "onlyIfTargetValue");
-		testBasicUnwrapConditional(true);
-	}
-
-	@Test
-	public void testBasicUnwrapConditionalOnlyIfSkipValueNotEqual() throws Exception {
-		pipe.setOnlyIfSessionKey("onlyIfKey");
-		pipe.setOnlyIfValue("onlyIfTargetValue");
-		session.put("onlyIfKey", "otherValue");
-		testBasicUnwrapConditional(false);
-	}
-
-	@Test
-	public void testBasicUnwrapConditionalOnlyIfSkipValueNoValue() throws Exception {
-		pipe.setOnlyIfSessionKey("onlyIfKey");
-		pipe.setOnlyIfValue("onlyIfTargetValue");
-		testBasicUnwrapConditional(false);
-	}
-	
-	@Test
-	public void testBasicUnwrapConditionalUnless() throws Exception {
-		pipe.setUnlessSessionKey("unlessKey");
-		session.put("unlessKey", "dummy");
-		testBasicUnwrapConditional(false);
-	}
-
-	@Test
-	public void testBasicUnwrapConditionalUnlessSkip() throws Exception {
-		pipe.setUnlessSessionKey("unlessKey");
-		testBasicUnwrapConditional(true);
-	}
-
-	@Test
-	public void testBasicUnwrapConditionalUnlessValueEqual() throws Exception {
-		pipe.setUnlessSessionKey("unlessKey");
-		pipe.setOnlyIfValue("unlessTargetValue");
-		session.put("unlessKey", "unlessTargetValue");
-		testBasicUnwrapConditional(false);
-	}
-
-	@Test
-	public void testBasicUnwrapConditionalUnlessSkipValueNotEqual() throws Exception {
-		pipe.setUnlessSessionKey("unlessKey");
-		pipe.setOnlyIfValue("unlessTargetValue");
-		session.put("unlessKey", "otherValue");
-		testBasicUnwrapConditional(false);
-	}
-
-	@Test
-	public void testBasicUnwrapConditionalUnlessSkipValueNoValue() throws Exception {
-		pipe.setUnlessSessionKey("unlessKey");
-		pipe.setOnlyIfValue("unlessTargetValue");
-		testBasicUnwrapConditional(true);
-=======
 	public void testUnwrapConditionalOnlyIf() throws Exception {
 		pipe.setOnlyIfSessionKey("onlyIfKey");
 		session.put("onlyIfKey", "dummy");
@@ -509,7 +434,6 @@
 		System.out.println("result ["+actual+"]");
 		
 		TestAssertions.assertEqualsIgnoreCRLF(expected, actual);
->>>>>>> f9d8fc0b
 	}
 
 }