--- conflicted
+++ resolved
@@ -310,8 +310,6 @@
 		assertTrue("streaming failure: switch count ["+sc.count+"] should be larger than 2",sc.count>2);
     }
  
-<<<<<<< HEAD
-=======
   
     @Test
     public void testContainerElement() throws PipeRunException, ConfigurationException, PipeStartException {
@@ -374,7 +372,6 @@
     }
  
     
->>>>>>> 36298128
     
     @Test
     public void testTargetElement() throws PipeRunException, ConfigurationException, PipeStartException {
