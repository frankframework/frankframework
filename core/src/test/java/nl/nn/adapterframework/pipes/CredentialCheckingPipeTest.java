--- conflicted
+++ resolved
@@ -6,15 +6,10 @@
 
 import java.io.IOException;
 
-<<<<<<< HEAD
-=======
 import org.junit.jupiter.api.Test;
->>>>>>> ddeb3aa7
 
 import nl.nn.adapterframework.configuration.ConfigurationException;
 import nl.nn.adapterframework.core.PipeRunException;
-
-import org.junit.jupiter.api.Test;
 
 public class CredentialCheckingPipeTest extends PipeTestBase<CredentialCheckingPipe> {
 
@@ -61,19 +56,6 @@
     @Test
     public void testNoTargetUserId() {
         pipe.setTargetPassword("dummyPassword");
-<<<<<<< HEAD
-		assertThrows(ConfigurationException.class, () -> {
-			pipe.configure();
-		});
-    }
-
-    @Test
-    public void testNoTargetUserPassword() throws ConfigurationException {
-        pipe.setTargetUserid("dummyId");
-		assertThrows(ConfigurationException.class, () -> {
-			pipe.configure();
-		});
-=======
 		assertThrows(ConfigurationException.class, pipe::configure);
     }
 
@@ -81,7 +63,6 @@
 	public void testNoTargetUserPassword() {
         pipe.setTargetUserid("dummyId");
 		assertThrows(ConfigurationException.class, pipe::configure);
->>>>>>> ddeb3aa7
     }
 
     @Test
@@ -97,15 +78,8 @@
     }
 
     @Test
-<<<<<<< HEAD
-    public void testNonExisitingTarget() throws ConfigurationException {
-		assertThrows(ConfigurationException.class, () -> {
-			pipe.configure();
-		});
-=======
 	public void testNonExisitingTarget() {
 		assertThrows(ConfigurationException.class, () -> pipe.configure());
->>>>>>> ddeb3aa7
     }
 
     @Test
