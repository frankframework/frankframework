--- conflicted
+++ resolved
@@ -35,15 +35,9 @@
 	}
 
 	private File getFile(String fileName) throws FileNotFoundException {
-<<<<<<< HEAD
-		String BASE = "/Util/FileUtils/";
-		URL pipes = this.getClass().getResource(BASE);
-		assertNotNull(pipes, "unable to find base [" + BASE + "]");
-=======
 		String base = "/Util/FileUtils/";
 		URL pipes = this.getClass().getResource(base);
 		assertNotNull(pipes, "unable to find base ["+ base +"]");
->>>>>>> e7784314
 
 		File root = new File(pipes.getPath());
 		if(fileName == null) {
@@ -286,91 +280,4 @@
 		assertFalse(FileUtils.isFileBinaryEqual(file1, file2));
 	}
 
-<<<<<<< HEAD
-	public File getRollingFile(String dir, int year, int month, int day) {
-		Date date = new GregorianCalendar(year, month, day).getTime();
-		return FileUtils.getRollingFile(dir, "", FileUtils.WEEKLY_ROLLING_FILENAME_DATE_FORMATTER, "", 0, date);
-	}
-	// Helper method to verify the filename
-	public boolean testWeeklyRollingFilename(String name) {
-		String[] nsplit = name.split("W");
-		if(Integer.valueOf(nsplit[1]) > 50) { // in case the week number is greater than 50 then the year must be 2020
-			return "2020".equals(nsplit[0]);
-		}
-		return "2021".equals(nsplit[0]);
-	}
-
-	@Test
-	public void testWeeklyRollingFilenameForTheLastWeekOfOldYear() {
-		// The Last week of old year
-		assertTrue(testWeeklyRollingFilename(getRollingFile("", 2020, 11, 31).getName()));
-	}
-
-	@Test
-	public void testWeeklyRollingFilenameForTheWeekBeforeTheLastWeekOfOldYear() {
-		// The week before the last week of old year
-		assertTrue(testWeeklyRollingFilename(getRollingFile("", 2020, 11, 25).getName()));
-	}
-
-	@Test
-	public void testWeeklyRollingFilenameForTheLastDayOfTheWeekBeforeTheLastWeekOfOldYear() {
-		// The last day of the week before the last week of old year
-		assertTrue(testWeeklyRollingFilename(getRollingFile("", 2020, 11, 27).getName()));
-	}
-
-	@Test
-	public void testWeeklyRollingFilenameForFewDaysOfTheNewYearFromTheLastWeekOfOldYear() {
-		// Few days of the new year which are also in the last week of the old year
-		assertTrue(testWeeklyRollingFilename(getRollingFile("", 2021, 0, 3).getName()));
-	}
-
-	@Test
-	public void testWeeklyRollingFilenameForTheFirstDayOfTheNewYear() {
-		// The first day of the first week of the new year
-		assertTrue(testWeeklyRollingFilename(getRollingFile("", 2021, 0, 4).getName()));
-	}
-
-	@Test
-	public void testWeeklyRollingFilenameForAdayFromTheSecondWeekOfTheNewYear() {
-		// The first day of the first week of the new year
-		assertTrue(testWeeklyRollingFilename(getRollingFile("", 2021, 0, 11).getName()));
-	}
-
-	@Test
-	public void testGetRollingFileDeleteExisting() throws IOException {
-		File tempDir = new File(testFolderPath);
-		File tempDirRoot = tempDir;
-		// get rolling file 2020W52
-		File test = getRollingFile(tempDirRoot.getAbsolutePath(), 2020, 11, 25);
-		Files.createFile(Paths.get(test.getAbsolutePath()));
-		assertEquals(1, tempDirRoot.listFiles().length); // test number of files
-
-		test.setLastModified(new GregorianCalendar(2020, 11, 25).getTime().getTime()); // change the last modified date
-																						// for the file to be deleted.
-		test = FileUtils.getRollingFile(tempDirRoot.getAbsolutePath(), "", FileUtils.WEEKLY_ROLLING_FILENAME_DATE_FORMATTER,
-				"", 7, null);
-		Files.createFile(Paths.get(test.getAbsolutePath()));
-		assertEquals(1, tempDirRoot.listFiles().length); // test number of files
-	}
-
-	@Test
-	@Disabled("Wordt gefixt in een volgend PR")
-	public void testGetRollingFileTheSamefile() throws IOException {
-		File tempDirRoot = new File(testFolderPath);
-
-		// get rolling file 2020W52
-		File test = getRollingFile(tempDirRoot.getAbsolutePath(), 2020, 11, 25);
-		Files.createFile(Paths.get(test.getAbsolutePath()));
-		assertEquals(1, tempDirRoot.listFiles().length); // test number of files
-
-		test = getRollingFile(tempDirRoot.getAbsolutePath(), 2020, 11, 25);
-		try {
-			Files.createFile(Paths.get(test.getAbsolutePath()));
-		} catch (Exception e) {
-			assertEquals(FileAlreadyExistsException.class, e.getClass());
-		}
-		assertEquals(1, tempDirRoot.listFiles().length); // test number of files
-	}
-=======
->>>>>>> e7784314
 }