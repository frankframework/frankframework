--- conflicted
+++ resolved
@@ -17,11 +17,38 @@
 	private String inputMessageWithoutNs="<root><body><item>1</item><item>2</item></body></root>";
 	private String inputMessageMultipleChildren=
 			"<root>" + 
-			"	<sub><num>11</num></sub>" + 
-			"	<sub><num>12</num></sub>" + 
-			"	<sub><num>13</num></sub>" + 
-			"	<sub><num>14</num></sub>" + 
-			"	<sub><num>15</num></sub>" + 
+			"	<subDirectory>" + 
+			"		<directoryUrl>aa</directoryUrl>" + 
+			"		<orgUnitId>ab</orgUnitId>" + 
+			"	</subDirectory>" + 
+			"	<subDirectory>" + 
+			"		<directoryUrl>ba</directoryUrl>" + 
+			"		<orgUnitId>bb</orgUnitId>" + 
+			"	</subDirectory>" + 
+			"	<subDirectory>" + 
+			"		<directoryUrl>ca</directoryUrl>" + 
+			"		<orgUnitId>cb</orgUnitId>" + 
+			"	</subDirectory>" + 
+			"	<subDirectory>" + 
+			"		<directoryUrl>da</directoryUrl>" + 
+			"		<orgUnitId>db</orgUnitId>" + 
+			"	</subDirectory>" + 
+			"	<subDirectory>" + 
+			"		<directoryUrl>ea</directoryUrl>" + 
+			"		<orgUnitId>eb</orgUnitId>" + 
+			"	</subDirectory>" + 
+			"	<subDirectory>" + 
+			"		<directoryUrl>fa</directoryUrl>" + 
+			"		<orgUnitId>fb</orgUnitId>" + 
+			"	</subDirectory>" + 
+			"	<subDirectory>" + 
+			"		<directoryUrl>ga</directoryUrl>" + 
+			"		<orgUnitId>gb</orgUnitId>" + 
+			"	</subDirectory>" + 
+			"	<subDirectory>" + 
+			"		<directoryUrl>ha</directoryUrl>" + 
+			"		<orgUnitId>hb</orgUnitId>" + 
+			"	</subDirectory>" + 
 			"</root>";
 	
 	public void xpathTest(String input, String xpath, String expected) throws ConfigurationException, DomBuilderException, TransformerException, IOException {
@@ -90,23 +117,8 @@
 	}
 
 	@Test
-<<<<<<< HEAD
-	public void testXpathMultipleChildren1() throws ConfigurationException, DomBuilderException, TransformerException, IOException {
-		xpathTest(inputMessageMultipleChildren, "root/sub[position()&gt;1 and position()&lt;5]", "12 13 14");
-	}
-	
-	@Test
-	public void testXpathMultipleChildren2() throws ConfigurationException, DomBuilderException, TransformerException, IOException {
-		xpathTest(inputMessageMultipleChildren, "root/sub[num&gt;11 and num&lt;15]", "12 13 14");
-	}
-	
-	@Test
-	public void testXpathMultipleChildren3() throws ConfigurationException, DomBuilderException, TransformerException, IOException {
-		xpathTest(inputMessageMultipleChildren, "root/sub[num&gt;14 or num&lt;12]", "11 15");
-=======
 	public void testXpathWithXmlSpecialChars() throws ConfigurationException, DomBuilderException, TransformerException, IOException {
 		xpathTest(inputMessageMultipleChildren, "root/subDirectory[position()>1 and position()<6]", "babb cacb dadb eaeb");
->>>>>>> 243cbafb
 	}
 //	@Test
 //	public void testXpathWithXmlSpecialCharsEscaped() throws ConfigurationException, DomBuilderException, TransformerException, IOException {
