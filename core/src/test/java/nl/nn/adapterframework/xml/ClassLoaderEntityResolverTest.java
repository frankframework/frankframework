package nl.nn.adapterframework.xml;

import static org.hamcrest.MatcherAssert.assertThat;
import static org.hamcrest.Matchers.containsString;
import static org.junit.jupiter.api.Assertions.assertNotNull;
import static org.junit.jupiter.api.Assertions.assertThrows;
import static org.junit.jupiter.api.Assertions.fail;

import java.io.IOException;
import java.io.InputStream;
import java.net.URL;
import java.util.jar.JarFile;

<<<<<<< HEAD
import nl.nn.adapterframework.util.UUIDUtil;
import org.junit.Ignore;
import org.junit.Test;
=======
import org.junit.jupiter.api.Test;
import org.junit.jupiter.params.ParameterizedTest;
import org.junit.jupiter.params.provider.ValueSource;
>>>>>>> 02116958
import org.xml.sax.InputSource;
import org.xml.sax.SAXException;

import nl.nn.adapterframework.configuration.classloaders.JarFileClassLoader;
import nl.nn.adapterframework.core.IScopeProvider;
import nl.nn.adapterframework.testutil.TestScopeProvider;

public class ClassLoaderEntityResolverTest {

	private String publicId="fakePublicId";
	protected final String JAR_FILE = "/ClassLoader/zip/classLoader-test.zip";
	private IScopeProvider localScopeProvider = new TestScopeProvider();

	@ParameterizedTest
	@ValueSource(strings = {"AppConstants.properties", "/AppConstants.properties", "/Xslt/importDocument/lookup.xml"})
	public void localClassPathLookup(String systemId) throws SAXException, IOException {
		ClassLoaderEntityResolver resolver = new ClassLoaderEntityResolver(localScopeProvider);

		InputSource inputSource = resolver.resolveEntity(publicId, systemId);

		assertNotNull(inputSource);
	}

	@Test
<<<<<<< HEAD
	public void localClassPathFileOnRootOfClasspathAbsolute() throws Exception {
		ClassLoaderEntityResolver resolver = new ClassLoaderEntityResolver(localScopeProvider);

		String systemId="/AppConstants.properties"; // this file is known to be in the root of the classpath
		InputSource inputSource = resolver.resolveEntity(publicId, systemId);

		assertNotNull(inputSource);
	}

	@Test
	public void localClassPathAbsolute() throws SAXException, IOException {
		ClassLoaderEntityResolver resolver = new ClassLoaderEntityResolver(localScopeProvider);

		String systemId="/Xslt/importDocument/lookup.xml";

		InputSource inputSource = resolver.resolveEntity(publicId, systemId);
		assertNotNull(inputSource);
	}


	@Test
=======
>>>>>>> 02116958
	public void bytesClassPath() throws Exception {
		ClassLoader localClassLoader = Thread.currentThread().getContextClassLoader();

		URL file = this.getClass().getResource(JAR_FILE);
		assertNotNull(file, "jar url not found");
		JarFile jarFile = new JarFile(file.getFile());
		assertNotNull(jarFile, "jar file not found");

		JarFileClassLoader cl = new JarFileClassLoader(localClassLoader);
		cl.setJar(file.getFile());
		cl.configure(null, "");

		ClassLoaderEntityResolver resolver = new ClassLoaderEntityResolver(TestScopeProvider.wrap(cl));

		String systemId="/ClassLoader/Xslt/names.xsl";
		InputSource inputSource = resolver.resolveEntity(publicId, systemId);
		assertNotNull(inputSource);

	}

	@Test
	public void bytesClassPathAbsolute() throws Exception {
		ClassLoader localClassLoader = Thread.currentThread().getContextClassLoader();

		URL file = this.getClass().getResource(JAR_FILE);
		assertNotNull(file, "jar url not found");
		JarFile jarFile = new JarFile(file.getFile());
		assertNotNull(jarFile, "jar file not found");

		JarFileClassLoader cl = new JarFileClassLoader(localClassLoader);
		cl.setJar(file.getFile());
		cl.configure(null, "");

		ClassLoaderEntityResolver resolver = new ClassLoaderEntityResolver(TestScopeProvider.wrap(cl));

		String systemId="ClassLoader/Xslt/names.xsl";
		InputSource inputSource = resolver.resolveEntity(publicId, systemId);
		assertNotNull(inputSource);
	}

	@Test
	public void testResourceNotFound() throws Exception {
		//Get the working directory
		final URL context = this.getClass().getResource("/");
		assertNotNull(context);

		//Get a random filename
		final String randomName = "myFile-"+ UUIDUtil.createRandomUUID();

		//Find a file which does not exist, but also does not return NULL
		URL file = new URL(context, randomName);
		assertNotNull(file);

<<<<<<< HEAD

		ClassLoader dummyClassLoader = new ClassLoader(localClassLoader) {
			@Override
			public URL getResource(String name) {
				System.out.println("dummyClassLoader name ["+name+"]");
				try {
					//Only return a valid file when the ClassLoader tries to find relative files
					if(randomName.equals(name)) {
						return new URL(context, "file.xml");
					} else {
						return new URL(context, "file-not-found");
					}
				} catch (MalformedURLException e) {
					fail("what? "+e.getMessage());
					return null; //keep the compiler happy
				}
			}
		};

		ClassLoaderEntityResolver resolver = new ClassLoaderEntityResolver(TestScopeProvider.wrap(dummyClassLoader));

		try{
			file.openStream();
=======
		ClassLoaderEntityResolver resolver = new ClassLoaderEntityResolver(localScopeProvider);

		try(InputStream is = file.openStream()) {
>>>>>>> 02116958
			fail("This should fail!"); //Make sure the file cannot be found!
		}
		catch (IOException e) {}
		String systemId = file.getFile(); //Get the full absolute path to the non-existing file

		// Act
		SAXException e = assertThrows(SAXException.class, () -> resolver.resolveEntity(publicId, systemId));
		assertThat(e.getMessage(), containsString("Cannot get resource for publicId [fakePublicId] with systemId "));
	}
}<|MERGE_RESOLUTION|>--- conflicted
+++ resolved
@@ -11,15 +11,10 @@
 import java.net.URL;
 import java.util.jar.JarFile;
 
-<<<<<<< HEAD
-import nl.nn.adapterframework.util.UUIDUtil;
-import org.junit.Ignore;
-import org.junit.Test;
-=======
 import org.junit.jupiter.api.Test;
 import org.junit.jupiter.params.ParameterizedTest;
 import org.junit.jupiter.params.provider.ValueSource;
->>>>>>> 02116958
+import nl.nn.adapterframework.util.UUIDUtil;
 import org.xml.sax.InputSource;
 import org.xml.sax.SAXException;
 
@@ -44,30 +39,6 @@
 	}
 
 	@Test
-<<<<<<< HEAD
-	public void localClassPathFileOnRootOfClasspathAbsolute() throws Exception {
-		ClassLoaderEntityResolver resolver = new ClassLoaderEntityResolver(localScopeProvider);
-
-		String systemId="/AppConstants.properties"; // this file is known to be in the root of the classpath
-		InputSource inputSource = resolver.resolveEntity(publicId, systemId);
-
-		assertNotNull(inputSource);
-	}
-
-	@Test
-	public void localClassPathAbsolute() throws SAXException, IOException {
-		ClassLoaderEntityResolver resolver = new ClassLoaderEntityResolver(localScopeProvider);
-
-		String systemId="/Xslt/importDocument/lookup.xml";
-
-		InputSource inputSource = resolver.resolveEntity(publicId, systemId);
-		assertNotNull(inputSource);
-	}
-
-
-	@Test
-=======
->>>>>>> 02116958
 	public void bytesClassPath() throws Exception {
 		ClassLoader localClassLoader = Thread.currentThread().getContextClassLoader();
 
@@ -121,35 +92,9 @@
 		URL file = new URL(context, randomName);
 		assertNotNull(file);
 
-<<<<<<< HEAD
-
-		ClassLoader dummyClassLoader = new ClassLoader(localClassLoader) {
-			@Override
-			public URL getResource(String name) {
-				System.out.println("dummyClassLoader name ["+name+"]");
-				try {
-					//Only return a valid file when the ClassLoader tries to find relative files
-					if(randomName.equals(name)) {
-						return new URL(context, "file.xml");
-					} else {
-						return new URL(context, "file-not-found");
-					}
-				} catch (MalformedURLException e) {
-					fail("what? "+e.getMessage());
-					return null; //keep the compiler happy
-				}
-			}
-		};
-
-		ClassLoaderEntityResolver resolver = new ClassLoaderEntityResolver(TestScopeProvider.wrap(dummyClassLoader));
-
-		try{
-			file.openStream();
-=======
 		ClassLoaderEntityResolver resolver = new ClassLoaderEntityResolver(localScopeProvider);
 
 		try(InputStream is = file.openStream()) {
->>>>>>> 02116958
 			fail("This should fail!"); //Make sure the file cannot be found!
 		}
 		catch (IOException e) {}
