--- conflicted
+++ resolved
@@ -18,15 +18,9 @@
 
 	private String username = "test";
 	private String password = "test";
-<<<<<<< HEAD
 	private String host = "10.0.0.179";
 	private String remoteDirectory = "dummyFolder";
 	private int port = 22;
-=======
-	private String host = "";
-	private String remoteDirectory;
-	private int port = 21;
->>>>>>> 572bb507
 
 	@Override
 	public void setup() throws ConfigurationException, IOException {
