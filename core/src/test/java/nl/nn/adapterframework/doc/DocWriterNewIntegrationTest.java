--- conflicted
+++ resolved
@@ -69,15 +69,9 @@
 		validate(schemaFileName, TEST_CONFIGURATION_FILE);
 	}
 
-<<<<<<< HEAD
-	String generateXsd(XsdVersion version) throws IOException {
+	String generateXsd(XsdVersion version, AttributeTypeStrategy attributeTypeStrategy) throws IOException {
 		FrankDocModel model = FrankDocModel.populate(classRepository);
-		DocWriterNew docWriter = new DocWriterNew(model);
-=======
-	String generateXsd(XsdVersion version, AttributeTypeStrategy attributeTypeStrategy) throws IOException {
-		FrankDocModel model = FrankDocModel.populate();
 		DocWriterNew docWriter = new DocWriterNew(model, attributeTypeStrategy);
->>>>>>> 7a5c306b
 		docWriter.init(version);
 		String xsdString = docWriter.getSchema();
 		File output = new File("FrankConfig-" + docWriter.getOutputFileName());
@@ -109,16 +103,10 @@
 		validate(outputFileName, "testExotic.xml");
 	}
 
-<<<<<<< HEAD
-	private String generateXsd(XsdVersion version, final String digesterRulesFileName, final String rootClassName, String outputSchemaFileName) throws IOException {
-		FrankDocModel model = FrankDocModel.populate(digesterRulesFileName, rootClassName, classRepository);
-		DocWriterNew docWriter = new DocWriterNew(model);
-=======
 	private String generateXsd(
 			XsdVersion version, final String digesterRulesFileName, final String rootClassName, String outputSchemaFileName, AttributeTypeStrategy attributeTypeStrategy) throws IOException {
-		FrankDocModel model = FrankDocModel.populate(digesterRulesFileName, rootClassName);
+		FrankDocModel model = FrankDocModel.populate(digesterRulesFileName, rootClassName, classRepository);
 		DocWriterNew docWriter = new DocWriterNew(model, attributeTypeStrategy);
->>>>>>> 7a5c306b
 		docWriter.init(rootClassName, version);
 		String xsdString = docWriter.getSchema();
 		File output = new File(outputSchemaFileName);
