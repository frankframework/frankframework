package nl.nn.adapterframework.filesystem;

import static org.junit.Assert.assertEquals;
import static org.junit.Assert.assertFalse;
import static org.junit.Assert.assertNotNull;
import static org.junit.Assert.assertThat;
import static org.junit.Assert.assertTrue;
import static org.junit.Assert.fail;

import java.io.ByteArrayInputStream;
import java.io.InputStream;
import java.io.OutputStream;
import java.io.Writer;

import org.hamcrest.core.IsInstanceOf;
import org.hamcrest.core.StringContains;
import org.junit.Before;
import org.junit.FixMethodOrder;
import org.junit.Rule;
import org.junit.Test;
import org.junit.rules.ExpectedException;
import org.junit.runners.MethodSorters;

import nl.nn.adapterframework.core.INamedObject;
import nl.nn.adapterframework.core.IPipeLineSession;
import nl.nn.adapterframework.core.ParameterException;
import nl.nn.adapterframework.core.PipeLineSessionBase;
import nl.nn.adapterframework.parameters.Parameter;
import nl.nn.adapterframework.parameters.ParameterList;
import nl.nn.adapterframework.parameters.ParameterResolutionContext;
import nl.nn.adapterframework.parameters.ParameterValueList;
import nl.nn.adapterframework.stream.Message;
import nl.nn.adapterframework.stream.MessageOutputStream;
import nl.nn.adapterframework.util.Misc;
import nl.nn.adapterframework.util.TestAssertions;

@FixMethodOrder(MethodSorters.NAME_ASCENDING)
public abstract class FileSystemActorTest<F, FS extends IWritableFileSystem<F>> extends HelperedFileSystemTestBase {

	protected FileSystemActor<F, FS> actor;

	protected FS fileSystem;
	protected INamedObject owner;
	private IPipeLineSession session;

	@Rule
	public ExpectedException thrown = ExpectedException.none();


	protected abstract FS createFileSystem();

	@Override
	@Before
	public void setUp() throws Exception {
		super.setUp();
		owner= new INamedObject() {

			@Override
			public String getName() {
				return "fake owner of FileSystemActor";
			}
			@Override
			public void setName(String newName) {
				throw new IllegalStateException("setName() should not be called");
			}
			
		};
		fileSystem = createFileSystem();
		fileSystem.configure();
		fileSystem.open();
		actor=new FileSystemActor<F, FS>();
	}

//	@Override
//	@After
//	public void tearDown() throws Exception {
//		if (actor!=null) {
//			actor.close();
//		};
//		super.tearDown();
//	}

	@Test
	public void fileSystemActorTestConfigureBasic() throws Exception {
		actor.setAction("list");
		actor.configure(fileSystem,null,owner);
	}

	@Test
	public void fileSystemActorTestConfigureNoAction() throws Exception {
		thrown.expectMessage("action must be specified");
		thrown.expectMessage("fake owner of FileSystemActor");
		actor.configure(fileSystem,null,owner);
	}

	@Test
	public void fileSystemActorTestConfigureInvalidAction() throws Exception {
		thrown.expectMessage("unknown or invalid action [xxx]");
		thrown.expectMessage("fake owner of FileSystemActor");
		actor.setAction("xxx");
		actor.configure(fileSystem,null,owner);
	}

	@Test
	public void fileSystemActorTestBasicOpen() throws Exception {
		actor.setAction("list");
		actor.configure(fileSystem,null,owner);
		actor.open();
	}

	@Test
	public void fileSystemActorTestConfigureInputDirectoryForListActionDoesNotExist() throws Exception {
		thrown.expectMessage("inputFolder [xxx], canonical name [");
		thrown.expectMessage("does not exist");
		actor.setAction("list");
		actor.setInputFolder("xxx");
		actor.configure(fileSystem,null,owner);
		actor.open();
	}

	@Test
	public void fileSystemActorListActionTestForFolderExistenceWithExistingFolder() throws Exception {
		_createFolder("folder");
		actor.setAction("list");
		actor.setInputFolder("folder");
		actor.configure(fileSystem,null,owner);
		actor.open();
	}

	@Test()
	public void fileSystemActorListActionTestForFolderExistenceWithRoot() throws Exception {
		actor.setAction("list");
		actor.configure(fileSystem,null,owner);
		actor.open();
	}

	@Test()
	public void fileSystemActorListActionWhenDuplicateConfigurationAttributeHasPreference() throws Exception {
		actor.setAction("list");
		actor.setInputFolder("folder1");
		ParameterList params = new ParameterList();
		Parameter p = new Parameter();
		p.setName("inputFolder");
		p.setValue("folder2");
		params.add(p);
		thrown.expectMessage("inputFolder [folder1], canonical name [");
		thrown.expectMessage("does not exist");
		actor.configure(fileSystem,params,owner);
		actor.open();
	}
	
	public void fileSystemActorListActionTest(String inputFolder, int numberOfFiles) throws Exception {

		
		for (int i=0; i<numberOfFiles; i++) {
			String filename = "tobelisted"+i + FILE1;
			
			if (!_fileExists(filename)) {
				createFile(inputFolder, filename, "is not empty");
			}
		}
		
		actor.setAction("list");
		if (inputFolder!=null) {
			actor.setInputFolder(inputFolder);
		}
		actor.configure(fileSystem,null,owner);
		actor.open();

		Message message = new Message("");
		IPipeLineSession session = new PipeLineSessionBase();
		ParameterValueList pvl= createParameterValueList(null, message, session);
		Object result = actor.doAction(message, pvl, session);
		String stringResult=(String)result;

		log.debug(result);
		
		// TODO test that the fileSystemSender has returned the an XML with the details of the file
//		Iterator<F> it = result;
//		int count = 0;
//		while (it.hasNext()) {
//			it.next();
//			count++;
//		}
		
		String anchor=" count=\"";
		int posCount=stringResult.indexOf(anchor);
		if (posCount<0) {
			fail("result does not contain anchor ["+anchor+"]");
		}
		int posQuote=stringResult.indexOf('"',posCount+anchor.length());
		
		int resultCount = Integer.valueOf(stringResult.substring(posCount+anchor.length(), posQuote));
		// test
		assertEquals("count mismatch",numberOfFiles, resultCount);
		assertEquals("mismatch in number of files",numberOfFiles, resultCount);
	}

	@Test
	public void fileSystemActorListActionTestInRootNoFiles() throws Exception {
		fileSystemActorListActionTest(null,0);
	}
	@Test
	public void fileSystemActorListActionTestInRoot() throws Exception {
		fileSystemActorListActionTest(null,2);
	}

	@Test
	public void fileSystemActorListActionTestInFolderNoFiles() throws Exception {
		_createFolder("folder");
		fileSystemActorListActionTest("folder",0);
	}

	@Test
	public void fileSystemActorListActionTestInFolder() throws Exception {
		_createFolder("folder");
		fileSystemActorListActionTest("folder",2);
	}
	


	@Test
	public void fileSystemActorListActionTestWithInputFolderAsParameter() throws Exception {
		String filename = FILE1;
		String filename2 = FILE2;
		String inputFolder = "directory";
		
		if (_fileExists(inputFolder, filename)) {
			_deleteFile(inputFolder, filename);
		}
		
		if (_fileExists(inputFolder, filename2)) {
			_deleteFile(inputFolder, filename2);
		}


		ParameterList params = new ParameterList();
		Parameter p = new Parameter();
		p.setName("inputFolder");
		p.setValue(inputFolder);

		params.add(p);
		actor.setAction("list");
		params.configure();
		actor.configure(fileSystem,params,owner);
		actor.open();
		
		_createFolder(inputFolder);
		OutputStream out = _createFile(inputFolder, filename);
		out.write("some content".getBytes());
		out.close();
		waitForActionToFinish();
		assertTrue("File ["+filename+"] expected to be present", _fileExists(inputFolder, filename));
		
		OutputStream out2 = _createFile(inputFolder, filename2);
		out2.write("some content of second file".getBytes());
		out2.close();
		waitForActionToFinish();
		assertTrue("File ["+filename2+"] expected to be present", _fileExists(inputFolder, filename2));
		
		Message message = new Message(filename);
		ParameterValueList pvl= createParameterValueList(params, message, null);
		Object result = actor.doAction(message, pvl, session);
		System.err.println(result);
		String stringResult=(String)result;
		waitForActionToFinish();
		
		String anchor=" count=\"";
		int posCount=stringResult.indexOf(anchor);
		if (posCount<0) {
			fail("result does not contain anchor ["+anchor+"]");
		}
		int posQuote=stringResult.indexOf('"',posCount+anchor.length());
		
		int resultCount = Integer.valueOf(stringResult.substring(posCount+anchor.length(), posQuote));
		// test
		assertEquals("count mismatch", 2, resultCount);
		assertEquals("mismatch in number of files", 2, resultCount);
	}

	public void fileSystemActorInfoActionTest(boolean fileViaAttribute) throws Exception {
		String filename = "sender" + FILE1;
		String contents = "Tekst om te lezen";
		
		createFile(null, filename, contents);
		waitForActionToFinish();

		actor.setAction("info");
		if (fileViaAttribute) {
			actor.setFilename(filename);
		}
		actor.configure(fileSystem,null,owner);
		actor.open();
		
		ParameterResolutionContext prc = new ParameterResolutionContext();
		prc.setSession(new PipeLineSessionBase());
		String message=fileViaAttribute?null:filename;
		ParameterValueList pvl= createParameterValueList(null, message, null);
		String result = (String)actor.doAction(message, pvl, session);
		assertThat(result,StringContains.containsString("<file name=\"senderfile1.txt\""));
		assertThat(result,StringContains.containsString("size=\"17\""));
		assertThat(result,StringContains.containsString("canonicalName="));
		assertThat(result,StringContains.containsString("modificationDate="));
		assertThat(result,StringContains.containsString("modificationTime="));
	}

	@Test
	public void fileSystemActorInfoActionTest() throws Exception {
		fileSystemActorInfoActionTest(false);
	}

	@Test
	public void fileSystemActorInfoActionTestFilenameViaAttribute() throws Exception {
		fileSystemActorInfoActionTest(true);
	}


	public void fileSystemActorReadActionTest(String action, boolean fileViaAttribute) throws Exception {
		String filename = "sender" + FILE1;
		String contents = "Tekst om te lezen";
		
		createFile(null, filename, contents);
		waitForActionToFinish();

		actor.setAction(action);
		if (fileViaAttribute) {
			actor.setFilename(filename);
		}
		actor.configure(fileSystem,null,owner);
		actor.open();
		
		ParameterResolutionContext prc = new ParameterResolutionContext();
		prc.setSession(new PipeLineSessionBase());
<<<<<<< HEAD
		Message message = new Message(filename);
=======
		String message=fileViaAttribute?null:filename;
>>>>>>> 7f451143
		ParameterValueList pvl= createParameterValueList(null, message, null);
		Object result = actor.doAction(message, pvl, session);
		assertThat(result, IsInstanceOf.instanceOf(InputStream.class));
		String actualContents = Misc.streamToString((InputStream)result);
		assertEquals(contents, actualContents);
	}

	@Test
	public void fileSystemActorReadActionTest() throws Exception {
		fileSystemActorReadActionTest("read",false);
	}

	@Test
	public void fileSystemActorReadActionTestFilenameViaAttribute() throws Exception {
		fileSystemActorReadActionTest("read",true);
	}

	@Test
	public void fileSystemActorReadActionTestCompatiblity() throws Exception {
		fileSystemActorReadActionTest("download",false);
	}

	@Test
	public void fileSystemActorWriteActionTestWithStringAndUploadAsAction() throws Exception {
		String filename = "uploadedwithString" + FILE1;
		String contents = "Some text content to test upload action\n";
		
		if (_fileExists(filename)) {
			_deleteFile(null, filename);
		}

		PipeLineSessionBase session = new PipeLineSessionBase();
		session.put("uploadActionTargetwString", contents);

		ParameterList params = new ParameterList();
		Parameter p = new Parameter();
		p.setName("contents");
		p.setSessionKey("uploadActionTargetwString");

		params.add(p);
		actor.setAction("upload");
		params.configure();
		actor.configure(fileSystem,params,owner);
		actor.open();

		Message message = new Message(filename);
		ParameterValueList pvl= createParameterValueList(params, message, session);
		Object result = actor.doAction(message, pvl, session);
		waitForActionToFinish();
		
		String stringResult=(String)result;
		TestAssertions.assertXpathValueEquals(filename, stringResult, "file/@name");
		
		String actualContents = readFile(null, filename);
		// test
		// TODO: evaluate 'result'
		//assertEquals("result of sender should be input message",result,message);
		assertEquals(contents.trim(), actualContents.trim());
	}

	@Test
	public void fileSystemActorWriteActionTestWithByteArrayAndContentsViaAlternativeParameter() throws Exception {
		String filename = "uploadedwithByteArray" + FILE1;
		String contents = "Some text content to test upload action\n";
		
		if (_fileExists(filename)) {
			_deleteFile(null, filename);
		}

		PipeLineSessionBase session = new PipeLineSessionBase();
		session.put("uploadActionTargetwByteArray", contents.getBytes());

		ParameterList params = new ParameterList();
		Parameter p = new Parameter();
		p.setName("file");
		p.setSessionKey("uploadActionTargetwByteArray");

		params.add(p);
		actor.setAction("write");
		params.configure();
		actor.configure(fileSystem,params,owner);
		actor.open();

		ParameterResolutionContext prc = new ParameterResolutionContext();
		prc.setSession(session);
		Message message = new Message(filename);
		ParameterValueList pvl= createParameterValueList(params, message, session);
		Object result = actor.doAction(message, pvl, session);

		String stringResult=(String)result;
		TestAssertions.assertXpathValueEquals(filename, stringResult, "file/@name");
		waitForActionToFinish();


		String actual = readFile(null, filename);
		// test
		// TODO: evaluate 'result'
		//assertEquals("result of sender should be input message",result,message);
		assertEquals(contents.trim(), actual.trim());
	}

	@Test
	public void fileSystemActorWriteActionTestWithInputStream() throws Exception {
		String filename = "uploadedwithInputStream" + FILE1;
		String contents = "Some text content to test upload action\n";
		
		if (_fileExists(filename)) {
			_deleteFile(null, filename);
		}

		InputStream stream = new ByteArrayInputStream(contents.getBytes("UTF-8"));
		PipeLineSessionBase session = new PipeLineSessionBase();
		session.put("uploadActionTarget", stream);

		ParameterList params = new ParameterList();
		Parameter p = new Parameter();
		p.setName("file");
		p.setSessionKey("uploadActionTarget");

		params.add(p);
		actor.setAction("write");
		params.configure();
		actor.configure(fileSystem,params,owner);
		actor.open();

		ParameterResolutionContext prc = new ParameterResolutionContext();
		prc.setSession(session);
		Message message = new Message(filename);
		ParameterValueList pvl= createParameterValueList(params, message, session);
		Object result = actor.doAction(message, pvl, session);

		String stringResult=(String)result;
		TestAssertions.assertXpathValueEquals(filename, stringResult, "file/@name");

		waitForActionToFinish();

		String actual = readFile(null, filename);
		// test
		// TODO: evaluate 'result'
		//assertEquals("result of sender should be input message",result,message);
		assertEquals(contents.trim(), actual.trim());
	}

	@Test
	public void fileSystemActorWriteActionTestWithOutputStream() throws Exception {
		String filename = "uploadedwithOutputStream" + FILE1;
		String contents = "Some text content to test upload action\n";
		
		if (_fileExists(filename)) {
			_deleteFile(null, filename);
		}

//		InputStream stream = new ByteArrayInputStream(contents.getBytes("UTF-8"));
		PipeLineSessionBase session = new PipeLineSessionBase();

		ParameterList paramlist = new ParameterList();
		Parameter param = new Parameter();
		param.setName("filename");
		param.setValue(filename);
		paramlist.add(param);
		paramlist.configure();
		
		actor.setAction("write");
		actor.configure(fileSystem,paramlist,owner);
		actor.open();
		
		assertTrue(actor.canProvideOutputStream());
		
		ParameterResolutionContext prc = new ParameterResolutionContext();
		prc.setSession(session);
		MessageOutputStream target = actor.provideOutputStream(null, session, null);

		// stream the contents
		try (Writer writer = target.asWriter()) {
			writer.write(contents);
		}

		// verify the filename is properly returned
		String stringResult=target.getResponseAsString();
		TestAssertions.assertXpathValueEquals(filename, stringResult, "file/@name");
		
		// verify the file contents
		waitForActionToFinish();
		String actualContents = readFile(null, filename);
		assertEquals(contents,actualContents);
	}

	@Test
	public void fileSystemActorWriteActionWithBackup() throws Exception {
		String filename = "uploadedwithString" + FILE1;
		String contents = "text content:";
		int numOfBackups=3;
		int numOfWrites=5;
		
		if (_fileExists(filename)) {
			_deleteFile(null, filename);
		}

		PipeLineSessionBase session = new PipeLineSessionBase();

		ParameterList params = new ParameterList();
		Parameter p = new Parameter();
		p.setName("contents");
		p.setSessionKey("uploadActionTargetwString");

		params.add(p);
		actor.setAction("write");
		actor.setNumberOfBackups(numOfBackups);
		params.configure();
		actor.configure(fileSystem,params,owner);
		actor.open();

		Message message= new Message(filename);
		for (int i=0;i<numOfWrites;i++) {
			session.put("uploadActionTargetwString", contents+i);
			ParameterValueList pvl= createParameterValueList(params, message, session);
			Object result = actor.doAction(message, pvl, null);

			String stringResult=(String)result;
			TestAssertions.assertXpathValueEquals(filename, stringResult, "file/@name");
		}
		waitForActionToFinish();
		
		
		String actualContents = readFile(null, filename);
		assertEquals(contents.trim()+(numOfWrites-1), actualContents.trim());
		
		for (int i=1;i<=numOfBackups;i++) {
			String actualContentsi = readFile(null, filename+"."+i);
			assertEquals(contents.trim()+(numOfWrites-1-i), actualContentsi.trim());
		}
	}

	@Test
	public void fileSystemActorAppendActionWithRolloverBySize() throws Exception {
		String filename = "rolloverBySize" + FILE1;
		String contents = "thanos car ";
		int numOfBackups = 3;
		int numOfWrites = 5;
		int rotateSize = 10;
		
		if(_fileExists(filename)) {
			_deleteFile(null, filename);
		}
		createFile(null, filename, "thanos car ");
		
		PipeLineSessionBase session = new PipeLineSessionBase();
		ParameterList params = new ParameterList();
		
		Parameter p = new Parameter();
		p.setName("contents");
		p.setSessionKey("appendActionwString");
		params.add(p);
		params.configure();
		
		actor.setAction("append");
		actor.setRotateSize(rotateSize);
		actor.setNumberOfBackups(numOfBackups);
		actor.configure(fileSystem,params,owner);
		actor.open();
		
		Message message = new Message(filename);
		for(int i=0; i<numOfWrites; i++) {
			session.put("appendActionwString", contents+i);
			ParameterValueList pvl = createParameterValueList(params, message, session);
			String result = (String)actor.doAction(message, pvl, null);

			TestAssertions.assertXpathValueEquals(filename, result, "file/@name");
		}

		assertTrue(fileSystem.exists(fileSystem.toFile(filename+"."+(numOfWrites<numOfBackups?numOfWrites:numOfBackups))));
		for (int i=1;i<=numOfBackups;i++) {
			String actualContentsi = readFile(null, filename+"."+i);
			assertEquals((contents+(numOfWrites-1-i)).trim(), actualContentsi.trim());
		}
	}
	
	
	@Test()
	public void fileSystemActorMoveActionTestForDestinationParameter() throws Exception {
		actor.setAction("move");
		thrown.expectMessage("the move action requires the parameter [destination] to be present");
		actor.configure(fileSystem,null,owner);
	}
	
	public void fileSystemActorMoveActionTest(String folder1, String folder2) throws Exception {
		String filename = "sendermove" + FILE1;
		String contents = "Tekst om te lezen";
		
		if (folder1!=null) {
			_createFolder(folder1);
		}
		if (folder2!=null) {
			_createFolder(folder2);
		}
		createFile(folder1, filename, contents);
//		deleteFile(folder2, filename);
		waitForActionToFinish();

		actor.setAction("move");
		ParameterList params = new ParameterList();
		Parameter p = new Parameter();
		p.setName("destination");
		p.setValue(folder2);
		params.add(p);
		params.configure();
		actor.configure(fileSystem,params,owner);
		actor.open();
		
		ParameterResolutionContext prc = new ParameterResolutionContext();
		prc.setSession(new PipeLineSessionBase());
		Message message = new Message(filename);
		ParameterValueList pvl= createParameterValueList(params, message, null);
		Object result = actor.doAction(message, pvl, session);
		
		// test
		// result should be name of the moved file
		assertNotNull(result);
		
		// TODO: result should point to new location of file
		// TODO: contents of result should be contents of original file
		
		// assertTrue("file should exist in destination folder ["+folder2+"]", _fileExists(folder2, filename)); // does not have to be this way. filename may have changed.
		assertFalse("file should not exist anymore in original folder ["+folder1+"]", _fileExists(folder1, filename));
	}


	@Test
	public void fileSystemActorMoveActionTestRootToFolder() throws Exception {
		fileSystemActorMoveActionTest(null,"folder");
	}
	
//	@Test
//	public void fileSystemSenderMoveActionTestFolderToRoot() throws Exception {
//		fileSystemSenderMoveActionTest("folder",null);
//	}
//	@Test
//	public void fileSystemSenderMoveActionTestFolderToFolder() throws Exception {
//		fileSystemSenderMoveActionTest("folder1","folder2");
//	}

	@Test
	public void fileSystemActorMkdirActionTest() throws Exception {
		String folder = "mkdir" + DIR1;
		
		if (_folderExists(folder)) {
			_deleteFolder(folder);
		}

		actor.setAction("mkdir");
		actor.configure(fileSystem,null,owner);
		actor.open();
		
		ParameterResolutionContext prc = new ParameterResolutionContext();
		prc.setSession(new PipeLineSessionBase());
		Message message = new Message(folder);
		ParameterValueList pvl= createParameterValueList(null, message, null);
		Object result = actor.doAction(message, pvl, session);
		waitForActionToFinish();

		// test
		
		boolean actual = _folderExists(folder);
		// test
		assertEquals("result of actor should be name of created folder",folder,result);
		assertTrue("Expected file[" + folder + "] to be present", actual);
	}

	@Test
	public void fileSystemActorRmdirActionTest() throws Exception {
		String folder = DIR1;
		
		if (!_folderExists(DIR1)) {
			_createFolder(folder);
		}

		actor.setAction("rmdir");
		actor.configure(fileSystem,null,owner);
		actor.open();
		
		ParameterResolutionContext prc = new ParameterResolutionContext();
		prc.setSession(new PipeLineSessionBase());
		Message message = new Message(folder);
		ParameterValueList pvl= createParameterValueList(null, message, null);
		Object result = actor.doAction(message, pvl, session);

		// test
		assertEquals("result of actor should be name of removed folder",folder,result);
		waitForActionToFinish();
		
		boolean actual = _folderExists(folder);
		// test
		assertFalse("Expected folder [" + folder + "] " + "not to be present", actual);
	}

	@Test
	public void fileSystemActorDeleteActionTest() throws Exception {
		String filename = "tobedeleted" + FILE1;
		
		if (!_fileExists(filename)) {
			createFile(null, filename, "is not empty");
		}

		actor.setAction("delete");
		actor.configure(fileSystem,null,owner);
		actor.open();
		
		ParameterResolutionContext prc = new ParameterResolutionContext();
		prc.setSession(new PipeLineSessionBase());
		Message message = new Message(filename);
		ParameterValueList pvl= createParameterValueList(null, message, null);
		Object result = actor.doAction(message, pvl, session);

		waitForActionToFinish();
		
		boolean actual = _fileExists(filename);
		// test
		assertEquals("result of sender should be name of deleted file",filename,result);
		assertFalse("Expected file [" + filename + "] " + "not to be present", actual);
	}

	@Test
	public void fileSystemActorRenameActionTest() throws Exception {
		String filename = "toberenamed" + FILE1;
		String dest = "renamed" + FILE1;
		
		if (!_fileExists(filename)) {
			createFile(null, filename, "is not empty");
		}

		ParameterList params = new ParameterList();
		Parameter p = new Parameter();
		p.setName("destination");
		p.setValue(dest);

		params.add(p);
		actor.setAction("rename");
		params.configure();
		actor.configure(fileSystem,params,owner);
		actor.open();

		deleteFile(null, dest);

		ParameterResolutionContext prc = new ParameterResolutionContext();
		prc.setSession(new PipeLineSessionBase());
		Message message = new Message(filename);
		ParameterValueList pvl= createParameterValueList(params, message, null);
		Object result = actor.doAction(message, pvl, session);

		// test
		assertEquals("result of actor should be name of new file",dest,result);

		boolean actual = _fileExists(filename);
		// test
		assertFalse("Expected file [" + filename + "] " + "not to be present", actual);

		actual = _fileExists(dest);
		// test
		assertTrue("Expected file [" + dest + "] " + "to be present", actual);
	}

	
	protected ParameterValueList createParameterValueList(ParameterList paramList, Message input, IPipeLineSession session) throws ParameterException {
		ParameterResolutionContext prc = new ParameterResolutionContext(input, session);
		ParameterValueList pvl = prc.getValues(paramList);
		return pvl;
	}
	
	
}<|MERGE_RESOLUTION|>--- conflicted
+++ resolved
@@ -294,7 +294,7 @@
 		
 		ParameterResolutionContext prc = new ParameterResolutionContext();
 		prc.setSession(new PipeLineSessionBase());
-		String message=fileViaAttribute?null:filename;
+		Message message= new Message(fileViaAttribute?null:filename);
 		ParameterValueList pvl= createParameterValueList(null, message, null);
 		String result = (String)actor.doAction(message, pvl, session);
 		assertThat(result,StringContains.containsString("<file name=\"senderfile1.txt\""));
@@ -331,11 +331,7 @@
 		
 		ParameterResolutionContext prc = new ParameterResolutionContext();
 		prc.setSession(new PipeLineSessionBase());
-<<<<<<< HEAD
-		Message message = new Message(filename);
-=======
-		String message=fileViaAttribute?null:filename;
->>>>>>> 7f451143
+		Message message= new Message(fileViaAttribute?null:filename);
 		ParameterValueList pvl= createParameterValueList(null, message, null);
 		Object result = actor.doAction(message, pvl, session);
 		assertThat(result, IsInstanceOf.instanceOf(InputStream.class));
