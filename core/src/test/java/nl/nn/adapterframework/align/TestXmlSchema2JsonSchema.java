--- conflicted
+++ resolved
@@ -35,12 +35,9 @@
  * @see: https://swagger.io/specification
  * @see: https://json-schema.org/understanding-json-schema/reference/
  */
-<<<<<<< HEAD
-/*
-public class TestXmlSchema2JsonSchema extends AlignTestBase{
-=======
+
 public class TestXmlSchema2JsonSchema extends AlignTestBase {
->>>>>>> bfba1bba
+
 
 	@Override
 	public void testFiles(String schemaFile, String namespace, String rootElement, String inputFile, boolean potentialCompactionProblems, String expectedFailureReason) throws Exception {
@@ -143,4 +140,4 @@
 		return sw.toString().trim();
 	}
 
-}*/+}