--- conflicted
+++ resolved
@@ -482,11 +482,7 @@
 						final TransactionStatus tx = txManager.getTransaction(TRANSACTION_DEFINITION);
 						reset(errorStorage, listener);
 						when(errorStorage.storeMessage(messageIdCaptor.capture(), correlationIdCaptor.capture(), any(), any(), any(), messageCaptor.capture()))
-<<<<<<< HEAD
-							.thenAnswer(invocation -> {
-=======
 								.thenAnswer(invocation -> {
->>>>>>> fbc0ba53
 								if (tx.isRollbackOnly()) {
 									txRollbackOnlyInErrorStorage.incrementAndGet();
 									throw new SQLException("TX is rollback-only. Getting out!");
@@ -531,11 +527,7 @@
 		assertAll(
 			() -> assertEquals("dummy-message-id", messageIdCaptor.getValue(), "Message ID does not match"),
 			() -> assertEquals("dummy-message-id", correlationIdCaptor.getValue(), "Correlation ID does not match"),
-<<<<<<< HEAD
-			() -> assertEquals("message", ((MessageWrapper<?>) messageCaptor.getValue()).getMessage().asString(), "Message contents do not match"),
-=======
 			() -> assertEquals("message", ((MessageWrapper<?>)messageCaptor.getValue()).getMessage().asString(), "Message contents do not match"),
->>>>>>> fbc0ba53
 			() -> assertEquals(0, rolledBackTXCounter.get(), "rolledBackTXCounter: Mismatch in nr of messages marked for rollback by TX manager"),
 			() -> assertEquals(NR_TIMES_MESSAGE_OFFERED, processedNoException.get(), "processedNoException: Mismatch in nr of messages processed without exception from receiver"),
 			() -> assertEquals(0, txRollbackOnlyInErrorStorage.get(), "txRollbackOnlyInErrorStorage: Mismatch in nr of transactions already marked rollback-only while moving to error storage."),
