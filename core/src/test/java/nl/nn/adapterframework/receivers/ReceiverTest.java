--- conflicted
+++ resolved
@@ -123,8 +123,6 @@
 			configuration.close();
 			configuration = null;
 		}
-<<<<<<< HEAD
-=======
 		if (TransactionManagerServices.isTransactionManagerRunning()) {
 			TransactionManagerServices.getTransactionManager().shutdown();
 		}
@@ -132,7 +130,6 @@
 			TestAppender.removeAppender(appender);
 			appender = null;
 		}
->>>>>>> cbabbdf1
 	}
 
 	public SlowListenerBase setupSlowStartPullingListener(int startupDelay) {
