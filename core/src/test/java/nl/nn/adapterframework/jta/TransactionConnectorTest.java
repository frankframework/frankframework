--- conflicted
+++ resolved
@@ -36,13 +36,8 @@
 	@Before
 	public void setup() throws Exception {
 		super.setup();
-<<<<<<< HEAD
-		runQuery("DELETE FROM "+JdbcTestBase.TEST_TABLE+" WHERE TKEY=999");
-		runQuery("INSERT INTO "+JdbcTestBase.TEST_TABLE+" (TKEY,TINT) VALUES (999, 1)");
-=======
 		runQuery("DELETE FROM "+TEST_TABLE+" WHERE TKEY=999");
 		runQuery("INSERT INTO "+TEST_TABLE+" (TKEY,TINT) VALUES (999, 1)");
->>>>>>> cceb6684
 	}
 
 	@Test
@@ -51,26 +46,15 @@
 		TransactionStatus txStatus = startTransaction();
 
 		try {
-<<<<<<< HEAD
-			runQuery("UPDATE "+JdbcTestBase.TEST_TABLE+" SET TINT=2 WHERE TKEY=999");
-=======
-			runQuery("UPDATE "+TEST_TABLE+" SET TINT=2 WHERE TKEY=999");
->>>>>>> cceb6684
+			runQuery("UPDATE "+TEST_TABLE+" SET TINT=2 WHERE TKEY=999");
 
 		} finally {
 			if (txStatus.isRollbackOnly()) {
 				txManager.rollback(txStatus);
-<<<<<<< HEAD
-				assertEquals(1,runSelectQuery("SELECT TINT FROM "+JdbcTestBase.TEST_TABLE+" WHERE TKEY=999"));
-			} else {
-				txManager.commit(txStatus);
-				assertEquals(2,runSelectQuery("SELECT TINT FROM "+JdbcTestBase.TEST_TABLE+" WHERE TKEY=999"));
-=======
 				assertEquals(1,runSelectQuery("SELECT TINT FROM "+TEST_TABLE+" WHERE TKEY=999"));
 			} else {
 				txManager.commit(txStatus);
 				assertEquals(2,runSelectQuery("SELECT TINT FROM "+TEST_TABLE+" WHERE TKEY=999"));
->>>>>>> cceb6684
 			}
 		}
 	}
@@ -80,19 +64,11 @@
 		TransactionStatus txStatus = startTransaction();
 
 		try {
-<<<<<<< HEAD
-			runQuery("UPDATE "+JdbcTestBase.TEST_TABLE+" SET TINT=2 WHERE TKEY=999");
-
-			TransactionStatus txStatus2 = startTransaction();
-			try {
-				runQuery("UPDATE "+JdbcTestBase.TEST_TABLE+" SET TINT=3 WHERE TKEY=999 AND TINT=2");
-=======
 			runQuery("UPDATE "+TEST_TABLE+" SET TINT=2 WHERE TKEY=999");
 
 			TransactionStatus txStatus2 = startTransaction();
 			try {
 				runQuery("UPDATE "+TEST_TABLE+" SET TINT=3 WHERE TKEY=999 AND TINT=2");
->>>>>>> cceb6684
 			} catch (Exception e) {
 				log.info("expected exception", e);
 			} finally {
@@ -107,11 +83,7 @@
 		} finally {
 			txManager.commit(txStatus);
 		}
-<<<<<<< HEAD
-		assertEquals(2,runSelectQuery("SELECT TINT FROM "+JdbcTestBase.TEST_TABLE+" WHERE TKEY=999"));
-=======
 		assertEquals(2,runSelectQuery("SELECT TINT FROM "+TEST_TABLE+" WHERE TKEY=999"));
->>>>>>> cceb6684
 	}
 
 	@Test
@@ -121,25 +93,14 @@
 		displayTransaction();
 
 		try {
-<<<<<<< HEAD
-			runQuery("UPDATE "+JdbcTestBase.TEST_TABLE+" SET TINT=2 WHERE TKEY=999");
+			runQuery("UPDATE "+TEST_TABLE+" SET TINT=2 WHERE TKEY=999");
 			displayTransaction();
 
-			runQuery("UPDATE "+JdbcTestBase.TEST_TABLE+" SET TINT=3 WHERE TKEY=999 AND TINT=2");
-		} finally {
-			txManager.commit(txStatus);
-		}
-		assertEquals(3,runSelectQuery("SELECT TINT FROM "+JdbcTestBase.TEST_TABLE+" WHERE TKEY=999"));
-=======
-			runQuery("UPDATE "+TEST_TABLE+" SET TINT=2 WHERE TKEY=999");
-			displayTransaction();
-
 			runQuery("UPDATE "+TEST_TABLE+" SET TINT=3 WHERE TKEY=999 AND TINT=2");
 		} finally {
 			txManager.commit(txStatus);
 		}
 		assertEquals(3,runSelectQuery("SELECT TINT FROM "+TEST_TABLE+" WHERE TKEY=999"));
->>>>>>> cceb6684
 	}
 
 	@Test
@@ -148,17 +109,10 @@
 
 		// do some action in main thread
 		try {
-<<<<<<< HEAD
-			runQuery("UPDATE "+JdbcTestBase.TEST_TABLE+" SET TINT=2 WHERE TKEY=999");
-
-			try {
-				runInConnectedChildThread("UPDATE "+JdbcTestBase.TEST_TABLE+" SET TINT=3 WHERE TKEY=999 AND TINT=2");
-=======
 			runQuery("UPDATE "+TEST_TABLE+" SET TINT=2 WHERE TKEY=999");
 
 			try {
 				runInConnectedChildThread("UPDATE "+TEST_TABLE+" SET TINT=3 WHERE TKEY=999 AND TINT=2");
->>>>>>> cceb6684
 			} catch (Throwable t) {
 				t.printStackTrace();
 				fail();
@@ -166,36 +120,21 @@
 		} finally {
 			txManager.commit(txStatus);
 		}
-<<<<<<< HEAD
-		assertEquals(3,runSelectQuery("SELECT TINT FROM "+JdbcTestBase.TEST_TABLE+" WHERE TKEY=999"));
-=======
-		assertEquals(3,runSelectQuery("SELECT TINT FROM "+TEST_TABLE+" WHERE TKEY=999"));
->>>>>>> cceb6684
+		assertEquals(3,runSelectQuery("SELECT TINT FROM "+TEST_TABLE+" WHERE TKEY=999"));
 	}
 
 	@Test
 	public void testNoOuterTransaction() throws Exception {
 		// do some action in main thread
-<<<<<<< HEAD
-		runQuery("UPDATE "+JdbcTestBase.TEST_TABLE+" SET TINT=2 WHERE TKEY=999");
-
-		try {
-			runInConnectedChildThread("UPDATE "+JdbcTestBase.TEST_TABLE+" SET TINT=3 WHERE TKEY=999 AND TINT=2");
-=======
 		runQuery("UPDATE "+TEST_TABLE+" SET TINT=2 WHERE TKEY=999");
 
 		try {
 			runInConnectedChildThread("UPDATE "+TEST_TABLE+" SET TINT=3 WHERE TKEY=999 AND TINT=2");
->>>>>>> cceb6684
 		} catch (Throwable t) {
 			t.printStackTrace();
 			fail();
 		}
-<<<<<<< HEAD
-		assertEquals(3,runSelectQuery("SELECT TINT FROM "+JdbcTestBase.TEST_TABLE+" WHERE TKEY=999"));
-=======
-		assertEquals(3,runSelectQuery("SELECT TINT FROM "+TEST_TABLE+" WHERE TKEY=999"));
->>>>>>> cceb6684
+		assertEquals(3,runSelectQuery("SELECT TINT FROM "+TEST_TABLE+" WHERE TKEY=999"));
 	}
 
 	@Test
@@ -204,17 +143,10 @@
 		TransactionStatus txStatus = startTransaction();
 		// do some action in main thread
 		try {
-<<<<<<< HEAD
-			runQuery("UPDATE "+JdbcTestBase.TEST_TABLE+" SET TINT=2 WHERE TKEY=999");
-
-			try {
-				runInConnectedChildThread("UPDATE "+JdbcTestBase.TEST_TABLE+" SET TINT=3 WHERE TKEY=999 AND TINT=2");
-=======
 			runQuery("UPDATE "+TEST_TABLE+" SET TINT=2 WHERE TKEY=999");
 
 			try {
 				runInConnectedChildThread("UPDATE "+TEST_TABLE+" SET TINT=3 WHERE TKEY=999 AND TINT=2");
->>>>>>> cceb6684
 			} catch (Throwable t) {
 				t.printStackTrace();
 				fail();
@@ -222,11 +154,7 @@
 		} finally {
 			txManager.commit(txStatus);
 		}
-<<<<<<< HEAD
-		assertEquals(3,runSelectQuery("SELECT TINT FROM "+JdbcTestBase.TEST_TABLE+" WHERE TKEY=999"));
-=======
-		assertEquals(3,runSelectQuery("SELECT TINT FROM "+TEST_TABLE+" WHERE TKEY=999"));
->>>>>>> cceb6684
+		assertEquals(3,runSelectQuery("SELECT TINT FROM "+TEST_TABLE+" WHERE TKEY=999"));
 	}
 
 	private TransactionStatus startTransaction() {
