/*
   Copyright 2018-2020 Nationale-Nederlanden

   Licensed under the Apache License, Version 2.0 (the "License");
   you may not use this file except in compliance with the License.
   You may obtain a copy of the License at

       http://www.apache.org/licenses/LICENSE-2.0

   Unless required by applicable law or agreed to in writing, software
   distributed under the License is distributed on an "AS IS" BASIS,
   WITHOUT WARRANTIES OR CONDITIONS OF ANY KIND, either express or implied.
   See the License for the specific language governing permissions and
   limitations under the License.
*/
package nl.nn.adapterframework.http;

<<<<<<< HEAD
import static org.junit.jupiter.api.Assertions.assertEquals;
import static org.junit.jupiter.api.Assertions.assertNull;
=======
import static org.junit.Assert.assertEquals;
>>>>>>> e7784314

import java.io.BufferedReader;
import java.io.ByteArrayInputStream;
import java.io.IOException;
import java.io.InputStream;
import java.io.InputStreamReader;
import java.net.URL;
import java.util.Map;

import org.apache.http.Header;
import org.apache.http.HttpEntity;
import org.apache.http.HttpHost;
import org.apache.http.StatusLine;
import org.apache.http.client.methods.CloseableHttpResponse;
import org.apache.http.client.methods.HttpRequestBase;
import org.apache.http.impl.client.CloseableHttpClient;
import org.apache.http.message.BasicHeader;
import org.apache.http.protocol.HttpContext;
import org.junit.jupiter.api.AfterEach;
import org.junit.jupiter.api.Test;
import org.mockito.Mockito;

import nl.nn.adapterframework.core.PipeLineSession;
import nl.nn.adapterframework.http.HttpSenderBase.HttpMethod;
import nl.nn.adapterframework.stream.Message;
import nl.nn.adapterframework.util.StreamUtil;

public class HttpSenderResultTest extends Mockito {

	private HttpSender sender = null;

	public HttpSender createHttpSender() throws IOException {
		InputStream dummyXmlString = new ByteArrayInputStream("<dummy result/>".getBytes());
		return createHttpSender(dummyXmlString, null);
	}

	public HttpSender createHttpSender(InputStream responseStream, String contentType) throws IOException {
		CloseableHttpClient httpClient = mock(CloseableHttpClient.class);
		CloseableHttpResponse httpResponse = mock(CloseableHttpResponse.class);
		StatusLine statusLine = mock(StatusLine.class);
		HttpEntity httpEntity = mock(HttpEntity.class);

		when(statusLine.getStatusCode()).thenReturn(200);
		when(httpResponse.getStatusLine()).thenReturn(statusLine);

		if (contentType != null) {
			Header contentTypeHeader = new BasicHeader("Content-Type", contentType);
			when(httpEntity.getContentType()).thenReturn(contentTypeHeader);
		}
		when(httpEntity.getContent()).thenReturn(responseStream);
		when(httpResponse.getEntity()).thenReturn(httpEntity);

		//Mock all requests
		when(httpClient.execute(any(HttpHost.class), any(HttpRequestBase.class), any(HttpContext.class))).thenReturn(httpResponse);

		HttpSender sender = spy(new HttpSender());
		when(sender.getHttpClient()).thenReturn(httpClient);

		//Some default settings, url will be mocked.
		sender.setUrl("http://127.0.0.1/");
		sender.setIgnoreRedirects(true);
		sender.setVerifyHostname(false);
		sender.setAllowSelfSignedCertificates(true);

		this.sender = sender;
		return sender;
	}

	public HttpSender createHttpSenderFromFile(String testFile) throws IOException {
		InputStream file = getFile(testFile);
		byte[] fileArray = StreamUtil.streamToBytes(file);
		String contentType = null;

		BufferedReader reader = new BufferedReader(new InputStreamReader(new ByteArrayInputStream(fileArray)));
		for (String line; null != (line = reader.readLine()); ) {
			if (line.startsWith("Content-Type")) {
				contentType = line.substring(line.indexOf(":") + 1).trim();
				break;
			}
		}
		reader.close();

		if (contentType != null) {
			System.out.println("found Content-Type [" + contentType + "]");
		}

		InputStream dummyXmlString = new ByteArrayInputStream(fileArray);
		return createHttpSender(dummyXmlString, contentType);
	}

	@AfterEach
	public void setDown() {
		if (sender != null) {
			sender.close();
			sender = null;
		}
	}

	private InputStream getFile(String file) throws IOException {
		String baseDir = "/nl/nn/adapterframework/http/";
		URL url = this.getClass().getResource(baseDir + file);
		if (url == null) {
			throw new IOException("file not found");
		}
		return url.openStream();
	}

	@Test
	void simpleMockedHttpGet() throws Exception {
		HttpSender sender = createHttpSender();

		PipeLineSession session = new PipeLineSession();

		sender.setMethodType(HttpMethod.GET);

		sender.configure();
		sender.open();

		//Use InputStream 'content' as result.
		String result = sender.sendMessageOrThrow(new Message(""), session).asString();
		assertEquals("<dummy result/>", result);
	}

	@Test
<<<<<<< HEAD
	void simpleByteArrayInSessionKeyMockedHttpGet() throws Exception {
		HttpSender sender = createHttpSender();
		String SESSIONKEY_KEY = "result";

		PipeLineSession pls = new PipeLineSession();

		sender.setMethodType(HttpMethod.GET);
		sender.setStoreResultAsByteArrayInSessionKey(SESSIONKEY_KEY);

		sender.configure();
		sender.open();

		//Use InputStream 'content' as result.
		String result = sender.sendMessageOrThrow(new Message("tralala"), pls).asString();
		assertNull(result);

		byte[] byteArray = (byte[]) pls.get(SESSIONKEY_KEY);
		assertEquals("<dummy result/>", new String(byteArray, StandardCharsets.UTF_8));
	}

	@Test
	void simpleByteArrayInSessionKeyMockedHttpPost() throws Exception {
		HttpSender sender = createHttpSender();
		String SESSIONKEY_KEY = "result";

		PipeLineSession pls = new PipeLineSession();

		sender.setMethodType(HttpMethod.POST);
		sender.setStoreResultAsByteArrayInSessionKey(SESSIONKEY_KEY);

		sender.configure();
		sender.open();

		//Use InputStream 'content' as result.
		String result = sender.sendMessageOrThrow(new Message("tralala"), pls).asString();
		assertNull(result);

		byte[] byteArray = (byte[]) pls.get(SESSIONKEY_KEY);
		assertEquals("<dummy result/>", new String(byteArray, StandardCharsets.UTF_8));
	}

	@Test
	void simpleResultAsStreamMockedHttpGet() throws Exception {
		HttpSender sender = createHttpSender();
		String SESSIONKEY_KEY = "result";

		PipeLineSession pls = new PipeLineSession();

		sender.setMethodType(HttpMethod.GET);
		sender.setStoreResultAsStreamInSessionKey(SESSIONKEY_KEY);

		sender.configure();
		sender.open();

		//Use InputStream 'content' as result.
		String result = sender.sendMessageOrThrow(new Message("tralala"), pls).asString();
		assertNull(result);

		InputStream stream = (InputStream) pls.get(SESSIONKEY_KEY);
		assertEquals("<dummy result/>", StreamUtil.streamToString(stream));
	}

	@Test
	void simpleResultAsStreamMockedHttpPost() throws Exception {
		HttpSender sender = createHttpSender();
		String SESSIONKEY_KEY = "result";

		PipeLineSession pls = new PipeLineSession();

		sender.setMethodType(HttpMethod.POST);
		sender.setStoreResultAsStreamInSessionKey(SESSIONKEY_KEY);

		sender.configure();
		sender.open();

		//Use InputStream 'content' as result.
		String result = sender.sendMessageOrThrow(new Message("tralala"), pls).asString();
		assertNull(result);

		InputStream stream = (InputStream) pls.get(SESSIONKEY_KEY);
		assertEquals("<dummy result/>", StreamUtil.streamToString(stream));
	}

	@Test
	void simpleMultiPartResponse() throws Exception {
=======
	public void simpleMultiPartResponse() throws Exception {
>>>>>>> e7784314
		HttpSender sender = createHttpSenderFromFile("multipart1.txt");

		PipeLineSession pls = new PipeLineSession();

		sender.setMethodType(HttpMethod.GET);
		sender.configure();
		sender.open();

		String result = sender.sendMessageOrThrow(new Message("tralala"), pls).asString();
		assertEquals("text default", result);

		int multipartAttachmentCount = 0;
		for (Map.Entry<String, Object> entry : pls.entrySet()) {
			System.out.println("found multipart [" + entry.getKey() + "]");
			multipartAttachmentCount++;
		}
		assertEquals(2, multipartAttachmentCount);

		assertEquals("Content of a txt file.", pls.getMessage("multipart1").asString().trim());
		assertEquals("<!DOCTYPE html><title>Content of a html file.</title>", pls.getMessage("multipart2").asString().trim());
	}

	@Test
	void simpleMtomResponse() throws Exception {
		HttpSender sender = createHttpSenderFromFile("mtom-multipart.txt");

		PipeLineSession pls = new PipeLineSession();

		sender.setMethodType(HttpMethod.GET);
		sender.configure();
		sender.open();

		String result = sender.sendMessageOrThrow(new Message("tralala"), pls).asString();
		assertEquals("<soap:Envelope/>", result.trim());

		int multipartAttachmentCount = 0;
		for (Map.Entry<String, Object> entry : pls.entrySet()) {
			System.out.println("found multipart key[" + entry.getKey() + "] type[" + (entry.getValue().getClass()) + "]");
			multipartAttachmentCount++;
		}
		assertEquals(1, multipartAttachmentCount);

		assertEquals("PDF-1.4 content", pls.getMessage("multipart1").asString().trim());
	}
}<|MERGE_RESOLUTION|>--- conflicted
+++ resolved
@@ -15,12 +15,8 @@
 */
 package nl.nn.adapterframework.http;
 
-<<<<<<< HEAD
 import static org.junit.jupiter.api.Assertions.assertEquals;
 import static org.junit.jupiter.api.Assertions.assertNull;
-=======
-import static org.junit.Assert.assertEquals;
->>>>>>> e7784314
 
 import java.io.BufferedReader;
 import java.io.ByteArrayInputStream;
@@ -145,95 +141,7 @@
 	}
 
 	@Test
-<<<<<<< HEAD
-	void simpleByteArrayInSessionKeyMockedHttpGet() throws Exception {
-		HttpSender sender = createHttpSender();
-		String SESSIONKEY_KEY = "result";
-
-		PipeLineSession pls = new PipeLineSession();
-
-		sender.setMethodType(HttpMethod.GET);
-		sender.setStoreResultAsByteArrayInSessionKey(SESSIONKEY_KEY);
-
-		sender.configure();
-		sender.open();
-
-		//Use InputStream 'content' as result.
-		String result = sender.sendMessageOrThrow(new Message("tralala"), pls).asString();
-		assertNull(result);
-
-		byte[] byteArray = (byte[]) pls.get(SESSIONKEY_KEY);
-		assertEquals("<dummy result/>", new String(byteArray, StandardCharsets.UTF_8));
-	}
-
-	@Test
-	void simpleByteArrayInSessionKeyMockedHttpPost() throws Exception {
-		HttpSender sender = createHttpSender();
-		String SESSIONKEY_KEY = "result";
-
-		PipeLineSession pls = new PipeLineSession();
-
-		sender.setMethodType(HttpMethod.POST);
-		sender.setStoreResultAsByteArrayInSessionKey(SESSIONKEY_KEY);
-
-		sender.configure();
-		sender.open();
-
-		//Use InputStream 'content' as result.
-		String result = sender.sendMessageOrThrow(new Message("tralala"), pls).asString();
-		assertNull(result);
-
-		byte[] byteArray = (byte[]) pls.get(SESSIONKEY_KEY);
-		assertEquals("<dummy result/>", new String(byteArray, StandardCharsets.UTF_8));
-	}
-
-	@Test
-	void simpleResultAsStreamMockedHttpGet() throws Exception {
-		HttpSender sender = createHttpSender();
-		String SESSIONKEY_KEY = "result";
-
-		PipeLineSession pls = new PipeLineSession();
-
-		sender.setMethodType(HttpMethod.GET);
-		sender.setStoreResultAsStreamInSessionKey(SESSIONKEY_KEY);
-
-		sender.configure();
-		sender.open();
-
-		//Use InputStream 'content' as result.
-		String result = sender.sendMessageOrThrow(new Message("tralala"), pls).asString();
-		assertNull(result);
-
-		InputStream stream = (InputStream) pls.get(SESSIONKEY_KEY);
-		assertEquals("<dummy result/>", StreamUtil.streamToString(stream));
-	}
-
-	@Test
-	void simpleResultAsStreamMockedHttpPost() throws Exception {
-		HttpSender sender = createHttpSender();
-		String SESSIONKEY_KEY = "result";
-
-		PipeLineSession pls = new PipeLineSession();
-
-		sender.setMethodType(HttpMethod.POST);
-		sender.setStoreResultAsStreamInSessionKey(SESSIONKEY_KEY);
-
-		sender.configure();
-		sender.open();
-
-		//Use InputStream 'content' as result.
-		String result = sender.sendMessageOrThrow(new Message("tralala"), pls).asString();
-		assertNull(result);
-
-		InputStream stream = (InputStream) pls.get(SESSIONKEY_KEY);
-		assertEquals("<dummy result/>", StreamUtil.streamToString(stream));
-	}
-
-	@Test
 	void simpleMultiPartResponse() throws Exception {
-=======
-	public void simpleMultiPartResponse() throws Exception {
->>>>>>> e7784314
 		HttpSender sender = createHttpSenderFromFile("multipart1.txt");
 
 		PipeLineSession pls = new PipeLineSession();
