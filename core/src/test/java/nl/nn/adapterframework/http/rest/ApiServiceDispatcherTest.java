package nl.nn.adapterframework.http.rest;

import static org.junit.Assert.assertEquals;
import static org.junit.Assert.assertNotNull;
import static org.junit.Assert.assertNull;

import java.util.ArrayList;
import java.util.List;

import org.junit.After;
import org.junit.Before;
import org.junit.Test;

import nl.nn.adapterframework.core.ListenerException;
import nl.nn.adapterframework.http.rest.ApiListener.HttpMethod;
import nl.nn.adapterframework.http.rest.ApiListenerServletTest.Methods;
import nl.nn.adapterframework.util.EnumUtils;

public class ApiServiceDispatcherTest {

	private ApiServiceDispatcher dispatcher = null;
	private int amount = 100;

	@Before
	public void setUp() {
		dispatcher = new ApiServiceDispatcher();
	}

	@After
	public void tearDown() {
		dispatcher = null;
	}

	@Test
<<<<<<< HEAD
	public void testAddManyConcurrentSimultaneousListeners() throws ListenerException, InterruptedException {
		List<Thread> list = new ArrayList<>();
=======
	public void testAddManyConcurrentSimultaneousListeners() throws InterruptedException {
		List<Thread> list = new ArrayList<Thread>();
>>>>>>> 5303eaf3

		// Spin up many simultaneous threads to 'bomb' the dispatcher with many concurrent requests
		for (int i = 0; i < amount; i++) {
			String name = "thread"+i;
			CreateListener target = new CreateListener(name);
			Thread t = new Thread(target);
			t.setName(name);
			t.start();
			list.add(t);
		}

		// Join all threads together
		for (Thread thread : list) {
			thread.join();
		}

		// Make sure the expected amount matches the clients registered in the dispatcher!
		assertEquals(amount, dispatcher.getPatternClients().size());
	}

	private class CreateListener implements Runnable {
		private String name = null;

		public CreateListener(String name) {
			this.name = name;
		}

		@Override
		public void run() {
			Double timeout = Math.ceil(Math.random()*3);
			try {
				Thread.sleep(timeout.longValue());
			} catch (InterruptedException e1) {
				//Failed to sleep? unsure why, but doesn't matter much
			}
			ApiListener listener = new ApiListener();
			listener.setName(name);
			listener.setMethod(HttpMethod.GET);
			listener.setUriPattern(name);
			
			try {
				dispatcher.registerServiceClient(listener);
			} catch (ListenerException e) {
				throw new RuntimeException(e);
			}
		}
	}

	private ApiListener createServiceClient(Methods method, String uri) {
		ApiListener listener = new ApiListener();
		listener.setName("Listener4Uri["+uri+"]");
		listener.setMethod(EnumUtils.parse(HttpMethod.class, method.name()));
		listener.setUriPattern(uri);
		return listener;
	}

	@Test
	public void testMultipleMethodsSameEndpoint() throws Exception {
		String uri = "testEndpoint1";
		dispatcher.registerServiceClient(createServiceClient(Methods.GET, uri));
		dispatcher.registerServiceClient(createServiceClient(Methods.POST, uri));
		ApiDispatchConfig config = dispatcher.findConfigForUri("/"+uri);
		assertNotNull(config);
		assertEquals("[GET, POST]", config.getMethods().toString());

		//Test what happens after we remove 1 ServiceClient
		dispatcher.unregisterServiceClient(createServiceClient(Methods.POST, uri));
		ApiDispatchConfig config2 = dispatcher.findConfigForUri("/"+uri);
		assertNotNull(config2);
		assertEquals("[GET]", config2.getMethods().toString());

		//Test what happens after we remove both ServiceClient in the same DispatchConfig
		dispatcher.unregisterServiceClient(createServiceClient(Methods.GET, uri));
		ApiDispatchConfig config3 = dispatcher.findConfigForUri("/"+uri);
		assertNull(config3);
	}
}<|MERGE_RESOLUTION|>--- conflicted
+++ resolved
@@ -32,13 +32,8 @@
 	}
 
 	@Test
-<<<<<<< HEAD
-	public void testAddManyConcurrentSimultaneousListeners() throws ListenerException, InterruptedException {
+	public void testAddManyConcurrentSimultaneousListeners() throws InterruptedException {
 		List<Thread> list = new ArrayList<>();
-=======
-	public void testAddManyConcurrentSimultaneousListeners() throws InterruptedException {
-		List<Thread> list = new ArrayList<Thread>();
->>>>>>> 5303eaf3
 
 		// Spin up many simultaneous threads to 'bomb' the dispatcher with many concurrent requests
 		for (int i = 0; i < amount; i++) {
@@ -78,7 +73,7 @@
 			listener.setName(name);
 			listener.setMethod(HttpMethod.GET);
 			listener.setUriPattern(name);
-			
+
 			try {
 				dispatcher.registerServiceClient(listener);
 			} catch (ListenerException e) {
