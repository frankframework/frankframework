/*
   Copyright 2018 Nationale-Nederlanden

   Licensed under the Apache License, Version 2.0 (the "License");
   you may not use this file except in compliance with the License.
   You may obtain a copy of the License at

       http://www.apache.org/licenses/LICENSE-2.0

   Unless required by applicable law or agreed to in writing, software
   distributed under the License is distributed on an "AS IS" BASIS,
   WITHOUT WARRANTIES OR CONDITIONS OF ANY KIND, either express or implied.
   See the License for the specific language governing permissions and
   limitations under the License.
*/
package nl.nn.adapterframework.http.cxf;

import static org.hamcrest.CoreMatchers.equalTo;
import static org.hamcrest.CoreMatchers.not;
import static org.junit.Assert.assertEquals;
import static org.junit.Assert.assertNotNull;
import static org.junit.Assert.assertNull;
import static org.junit.Assert.assertTrue;
import static org.junit.Assume.assumeThat;

import java.io.ByteArrayInputStream;
import java.io.IOException;
import java.io.InputStream;
import java.net.URL;
import java.util.Iterator;
import java.util.Properties;

import javax.activation.DataHandler;
import javax.xml.soap.AttachmentPart;
import javax.xml.soap.MessageFactory;
import javax.xml.soap.MimeHeader;
import javax.xml.soap.SOAPConstants;
import javax.xml.soap.SOAPException;
import javax.xml.soap.SOAPMessage;
import javax.xml.transform.stream.StreamSource;
import javax.xml.ws.WebServiceContext;

import org.apache.soap.util.mime.ByteArrayDataSource;
import org.junit.BeforeClass;
import org.junit.Test;
import org.junit.runner.RunWith;
import org.mockito.InjectMocks;
import org.mockito.Spy;
import org.mockito.junit.MockitoJUnitRunner;
import org.w3c.dom.Element;

import nl.nn.adapterframework.core.PipeLineSession;
import nl.nn.adapterframework.util.DomBuilderException;
import nl.nn.adapterframework.util.Misc;
import nl.nn.adapterframework.util.XmlUtils;
import nl.nn.adapterframework.stream.Message;

@RunWith(MockitoJUnitRunner.class)
public class SoapProviderTest {

	@BeforeClass
	public static void setUp() {
		Properties prop = System.getProperties();
		String vendor = prop.getProperty("java.vendor");
		System.out.println("JVM Vendor : " + vendor);
		assumeThat(vendor, not(equalTo("IBM Corporation")));
		
	/*
	 * The above exclusion of IBM JDK to work around the below error, seen when executing these tests with an IBM JDK:
	 * 
		java.lang.VerifyError: JVMVRFY012 stack shape inconsistent; class=com/sun/xml/messaging/saaj/soap/SOAPDocumentImpl, method=createDocumentFragment()Lorg/w3c/dom/DocumentFragment;, pc=5; Type Mismatch, argument 0 in signature com/sun/xml/messaging/saaj/soap/SOAPDocumentFragment.<init>:(Lcom/sun/org/apache/xerces/internal/dom/CoreDocumentImpl;)V does not match
		Exception Details:
		  Location:
		    com/sun/xml/messaging/saaj/soap/SOAPDocumentImpl.createDocumentFragment()Lorg/w3c/dom/DocumentFragment; @5: JBinvokespecial
		  Reason:
		    Type 'com/sun/xml/messaging/saaj/soap/SOAPDocumentImpl' (current frame, stack[2]) is not assignable to 'com/sun/org/apache/xerces/internal/dom/CoreDocumentImpl'
		  Current Frame:
		    bci: @5
		    flags: { }
		    locals: { 'com/sun/xml/messaging/saaj/soap/SOAPDocumentImpl' }
		    stack: { 'uninitialized', 'uninitialized', 'com/sun/xml/messaging/saaj/soap/SOAPDocumentImpl' }
			at com.sun.xml.messaging.saaj.soap.SOAPPartImpl.<init>(SOAPPartImpl.java:106)
			at com.sun.xml.messaging.saaj.soap.ver1_1.SOAPPart1_1Impl.<init>(SOAPPart1_1Impl.java:70)
			at com.sun.xml.messaging.saaj.soap.ver1_1.Message1_1Impl.getSOAPPart(Message1_1Impl.java:90)
			at nl.nn.adapterframework.extensions.cxf.SoapProviderTest.createMessage(SoapProviderTest.java:109)
			at nl.nn.adapterframework.extensions.cxf.SoapProviderTest.createMessage(SoapProviderTest.java:98)
			at nl.nn.adapterframework.extensions.cxf.SoapProviderTest.createMessage(SoapProviderTest.java:94)
			at nl.nn.adapterframework.extensions.cxf.SoapProviderTest.sendMessageWithInputStreamAttachmentsTest(SoapProviderTest.java:228)
	*/	

	}
	
	@Spy
	WebServiceContext webServiceContext = new WebServiceContextStub();

	@InjectMocks
	private SoapProviderStub SOAPProvider = new SoapProviderStub();

	private final String ATTACHMENT_CONTENT = "<dummy/>";
	private final String ATTACHMENT_MIMETYPE = "plain/text";

	private final String ATTACHMENT2_CONTENT = "<I'm a pdf file/>";
	private final String ATTACHMENT2_NAME = "document.pdf";
	private final String ATTACHMENT2_MIMETYPE = "application/pdf";
	private final String MULTIPART_XML = "<parts><part type=\"file\" name=\""+ATTACHMENT2_NAME+"\" "
			+ "sessionKey=\"part_file\" size=\"72833\" "
			+ "mimeType=\""+ATTACHMENT2_MIMETYPE+"\"/></parts>";

	private final String BASEDIR = "/Soap/";
	protected InputStream getFile(String file) throws IOException {
		URL url = this.getClass().getResource(BASEDIR+file);
		if (url == null) {
			throw new IOException("file not found");
		}
		return url.openStream();
	}

	private SOAPMessage createMessage(String filename) throws IOException, SOAPException {
		return createMessage(filename, false, false);
	}

	private SOAPMessage createMessage(String filename, boolean addAttachment, boolean isSoap1_1) throws IOException, SOAPException {
		MessageFactory factory = MessageFactory.newInstance(isSoap1_1 ? SOAPConstants.SOAP_1_1_PROTOCOL : SOAPConstants.SOAP_1_2_PROTOCOL);
		SOAPMessage soapMessage = factory.createMessage();
		StreamSource streamSource = new StreamSource(getFile(filename));
		soapMessage.getSOAPPart().setContent(streamSource);

		if(addAttachment) {
			InputStream fis = new ByteArrayInputStream(ATTACHMENT_CONTENT.getBytes());
			DataHandler dataHander = new DataHandler(new ByteArrayDataSource(fis, ATTACHMENT_MIMETYPE));
	
			AttachmentPart part = soapMessage.createAttachmentPart(dataHander);
			soapMessage.addAttachmentPart(part);
		}
		return soapMessage;
	}

	private void assertAttachmentInSession(PipeLineSession session) throws DomBuilderException, IOException {
		assertNotNull(session.get("mimeHeaders"));

		assertNotNull(session.get("attachments"));
		Element xml = XmlUtils.buildElement((String) session.get("attachments"));
		Element attachment = XmlUtils.getFirstChildTag(xml, "attachment");
		assertNotNull(attachment);

		//Retrieve sessionkey the attachment was stored in
		String sessionKey = XmlUtils.getChildTagAsString(attachment, "sessionKey");
		assertNotNull(sessionKey);
<<<<<<< HEAD
		InputStream attachmentStream = (InputStream) session.get(sessionKey);
		assertNotNull(attachmentStream);
=======
		Message attachmentMessage = (Message) session.get(sessionKey);
>>>>>>> 31f235cd

		//Verify that the attachment sent, was received properly
		assertEquals(ATTACHMENT_CONTENT, Misc.streamToString(attachmentMessage.asInputStream()));

		//Verify the content type
		Element mimeTypes = XmlUtils.getFirstChildTag(attachment, "mimeHeaders");
		mimeTypes.getElementsByTagName("mimeHeader");
		//TODO check what happens when multiple attachments are returned...
		String mimeType = XmlUtils.getChildTagAsString(mimeTypes, "mimeHeader");
		assertEquals(ATTACHMENT_MIMETYPE, mimeType);
	}

	private void assertAttachmentInReceivedMessage(SOAPMessage message) throws SOAPException, IOException {
		assertEquals(1, message.countAttachments());

		Iterator<?> attachmentParts = message.getAttachments();
		while (attachmentParts.hasNext()) {
			AttachmentPart soapAttachmentPart = (AttachmentPart)attachmentParts.next();
			String attachment = Misc.streamToString(soapAttachmentPart.getRawContent());
			//ContentID should be equal to the filename
			assertEquals(ATTACHMENT2_NAME, soapAttachmentPart.getContentId());

			//Validate the attachment's content
			assertEquals(ATTACHMENT2_CONTENT, attachment);

			//Make sure at least the content-type header has been set
			Iterator<?> headers = soapAttachmentPart.getAllMimeHeaders();
			String contentType = null;
			while (headers.hasNext()) {
				MimeHeader header = (MimeHeader) headers.next();
				if("Content-Type".equalsIgnoreCase(header.getName()))
					contentType = header.getValue();
			}
			assertEquals(ATTACHMENT2_MIMETYPE, contentType);
		}
	}

	@Test
	/**
	 * Receive SOAP message without attachment
	 * Reply SOAP message without attachment
	 * @throws Throwable
	 */
	public void simpleMessageTest() throws Throwable {
		SOAPMessage request = createMessage("correct-soapmsg.xml");

		SOAPMessage message = SOAPProvider.invoke(request);
		String result = XmlUtils.nodeToString(message.getSOAPPart());
		String expected = Misc.streamToString(getFile("correct-soapmsg.xml"));
		assertEquals(expected.replaceAll("\r", ""), result.replaceAll("\r", ""));

		PipeLineSession session = SOAPProvider.getSession();
		assertNotNull(session.get("mimeHeaders"));

		assertNotNull(session.get("attachments"));
		assertEquals("<attachments />", session.get("attachments").toString().trim());
	}

	@Test
	/**
	 * Receive faulty message without attachment
	 * @throws Throwable
	 */
	public void errorMessageTest() throws Throwable {
		SOAPMessage message = SOAPProvider.invoke(null);
		String result = XmlUtils.nodeToString(message.getSOAPPart());
		assertTrue(result.indexOf("SOAPMessage is null") > 0);
	}

	@Test
	/**
	 * Receive SOAP message with MTOM attachment
	 * Reply SOAP message without attachment
	 * @throws Throwable
	 */
	public void receiveMessageWithAttachmentsTest() throws Throwable {
		SOAPMessage request = createMessage("correct-soapmsg.xml", true, false);

		SOAPMessage message = SOAPProvider.invoke(request);
		String result = XmlUtils.nodeToString(message.getSOAPPart());
		String expected = Misc.streamToString(getFile("correct-soapmsg.xml"));
		assertEquals(expected.replaceAll("\r", ""), result.replaceAll("\r", ""));

		PipeLineSession session = SOAPProvider.getSession();
		assertAttachmentInSession(session);
	}

	@Test
	/**
	 * Receive SOAP message without attachment
	 * Reply SOAP message with (InputStream) attachment
	 * @throws Throwable
	 */
	public void sendMessageWithInputStreamAttachmentsTest() throws Throwable {
		SOAPMessage request = createMessage("correct-soapmsg.xml");
		PipeLineSession session = new PipeLineSession();

		session.put("attachmentXmlSessionKey", MULTIPART_XML);
		session.put("part_file", new ByteArrayInputStream(ATTACHMENT2_CONTENT.getBytes()));

		SOAPProvider.setAttachmentXmlSessionKey("attachmentXmlSessionKey");
		SOAPProvider.setSession(session);

		SOAPMessage message = SOAPProvider.invoke(request);

		String result = XmlUtils.nodeToString(message.getSOAPPart());
		String expected = Misc.streamToString(getFile("correct-soapmsg.xml"));
		assertEquals(expected.replaceAll("\r", ""), result.replaceAll("\r", ""));

		assertAttachmentInReceivedMessage(message);
	}

	@Test
	/**
	 * Receive SOAP message without attachment
	 * Reply SOAP message with (String) attachment
	 * @throws Throwable
	 */
	public void sendMessageWithStringAttachmentsTest() throws Throwable {
		SOAPMessage request = createMessage("correct-soapmsg.xml");
		PipeLineSession session = new PipeLineSession();

		session.put("attachmentXmlSessionKey", MULTIPART_XML);
		session.put("part_file", ATTACHMENT2_CONTENT);

		SOAPProvider.setAttachmentXmlSessionKey("attachmentXmlSessionKey");
		SOAPProvider.setSession(session);

		SOAPMessage message = SOAPProvider.invoke(request);

		String result = XmlUtils.nodeToString(message.getSOAPPart());
		String expected = Misc.streamToString(getFile("correct-soapmsg.xml"));
		assertEquals(expected.replaceAll("\r", ""), result.replaceAll("\r", ""));

		assertAttachmentInReceivedMessage(message);
	}

	@Test
	/**
	 * Receive SOAP message with attachment
	 * Reply SOAP message with attachment
	 * @throws Throwable
	 */
	public void receiveAndSendMessageWithAttachmentsTest() throws Throwable {
		SOAPMessage request = createMessage("correct-soapmsg.xml", true, false);
		PipeLineSession session = new PipeLineSession();

		session.put("attachmentXmlSessionKey", MULTIPART_XML);
		session.put("part_file", ATTACHMENT2_CONTENT);

		SOAPProvider.setAttachmentXmlSessionKey("attachmentXmlSessionKey");
		SOAPProvider.setSession(session);

		SOAPMessage message = SOAPProvider.invoke(request);

		String result = XmlUtils.nodeToString(message.getSOAPPart());
		String expected = Misc.streamToString(getFile("correct-soapmsg.xml"));
		assertEquals(expected.replaceAll("\r", ""), result.replaceAll("\r", ""));

		//Validate an attachment was sent to the listener
		assertAttachmentInSession(SOAPProvider.getSession());

		//Validate the listener returned an attachment back
		assertAttachmentInReceivedMessage(message);
	}

	@Test
	public void soapActionInSessionKeySOAP1_1() throws Throwable {
		// Soap protocol 1.1 
		SOAPMessage request = createMessage("soapmsg1_1.xml", false, true);
		String value = "1.1-SoapAction";
		webServiceContext.getMessageContext().put("SOAPAction", value);
		SOAPProvider.invoke(request);
		webServiceContext.getMessageContext().clear();
		assertEquals(value, SOAPProvider.getSession().get("SOAPAction"));
	}

	@Test
	public void noSoapActionInSessionKeySOAP1_1() throws Throwable {
		// Soap protocol 1.1 
		SOAPMessage request = createMessage("soapmsg1_1.xml", false, true);
		SOAPProvider.invoke(request);
		assertNull(SOAPProvider.getSession().get("SOAPAction"));
	}

	@Test
	public void soap1_1MessageWithActionInContentTypeHeader() throws Throwable {
		// Soap protocol 1.1 
		SOAPMessage request = createMessage("soapmsg1_1.xml", false, true);
		String value = "ActionInContentTypeHeader";
		webServiceContext.getMessageContext().put("Content-Type", "application/soap+xml; action="+value);
		SOAPProvider.invoke(request);
		webServiceContext.getMessageContext().clear();
		assertNull(SOAPProvider.getSession().get("SOAPAction"));
	}

	@Test
	public void soapActionInSessionKeySOAP1_2ActionIsTheLastItem() throws Throwable {
		SOAPMessage request = createMessage("soapmsg1_2.xml");
		String value = "SOAP1_2ActionIsTheLastItem";
		webServiceContext.getMessageContext().put("Content-Type", "application/soap+xml; action="+value);
		SOAPProvider.invoke(request);
		webServiceContext.getMessageContext().clear();
		assertEquals(value, SOAPProvider.getSession().get("SOAPAction"));
	}

	@Test
	public void soapActionInSessionKeySOAP1_2ActionIsInMiddle() throws Throwable {
		SOAPMessage request = createMessage("soapmsg1_2.xml");
		String value = "SOAP1_2ActionIsInMiddle";
		webServiceContext.getMessageContext().put("Content-Type", "application/soap+xml; action="+value+";somethingelse");
		SOAPProvider.invoke(request);
		webServiceContext.getMessageContext().clear();
		assertEquals(value, SOAPProvider.getSession().get("SOAPAction"));
	}

	@Test
	public void soapActionInSessionKeySOAP1_2ActionIsAtTheBeginning() throws Throwable {
		SOAPMessage request = createMessage("soapmsg1_2.xml");
		String value = "SOAP1_2ActionIsAtTheBeginning";
		webServiceContext.getMessageContext().put("Content-Type", "action="+value+";application/soap+xml; somethingelse");
		SOAPProvider.invoke(request);
		webServiceContext.getMessageContext().clear();
		assertEquals(value, SOAPProvider.getSession().get("SOAPAction"));
	}

	@Test
	public void noSoapActionInSessionKey1_2() throws Throwable {
		SOAPMessage request = createMessage("soapmsg1_2.xml");
		webServiceContext.getMessageContext().put("Content-Type", "application/soap+xml; somethingelse");
		SOAPProvider.invoke(request);
		webServiceContext.getMessageContext().clear();
		assertNull(SOAPProvider.getSession().get("SOAPAction"));
	}
	
	@Test
	public void emptySoapActionInSessionKey1_2() throws Throwable {
		SOAPMessage request = createMessage("soapmsg1_2.xml");
		webServiceContext.getMessageContext().put("Content-Type", "application/soap+xml; action=; somethingelse");
		SOAPProvider.invoke(request);
		webServiceContext.getMessageContext().clear();
		assertNull(SOAPProvider.getSession().get("SOAPAction"));
	}

	@Test
	public void soap1_2MessageWithSOAPActionHeader() throws Throwable {
		SOAPMessage request = createMessage("soapmsg1_2.xml");
		webServiceContext.getMessageContext().put("SOAPAction", "action");
		SOAPProvider.invoke(request);
		webServiceContext.getMessageContext().clear();
		assertNull(SOAPProvider.getSession().get("SOAPAction"));
	}
}<|MERGE_RESOLUTION|>--- conflicted
+++ resolved
@@ -146,12 +146,7 @@
 		//Retrieve sessionkey the attachment was stored in
 		String sessionKey = XmlUtils.getChildTagAsString(attachment, "sessionKey");
 		assertNotNull(sessionKey);
-<<<<<<< HEAD
-		InputStream attachmentStream = (InputStream) session.get(sessionKey);
-		assertNotNull(attachmentStream);
-=======
-		Message attachmentMessage = (Message) session.get(sessionKey);
->>>>>>> 31f235cd
+		Message attachmentMessage = session.getMessage(sessionKey);
 
 		//Verify that the attachment sent, was received properly
 		assertEquals(ATTACHMENT_CONTENT, Misc.streamToString(attachmentMessage.asInputStream()));
