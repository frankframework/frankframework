package nl.nn.adapterframework.senders;

<<<<<<< HEAD
import nl.nn.adapterframework.filesystem.FileSystemSenderTest;
import nl.nn.adapterframework.filesystem.IFileSystemTestHelper;
=======
import java.io.IOException;
import java.io.InputStream;
import java.io.OutputStream;
import java.security.PrivilegedExceptionAction;
import java.util.Arrays;
import java.util.EnumSet;
import java.util.HashMap;
import java.util.HashSet;
import java.util.Set;

import javax.security.auth.Subject;
import javax.security.auth.kerberos.KerberosPrincipal;
import javax.security.auth.login.LoginContext;

import org.apache.commons.lang.StringUtils;
import org.ietf.jgss.GSSCredential;
import org.ietf.jgss.GSSException;
import org.ietf.jgss.GSSManager;
import org.ietf.jgss.GSSName;
import org.ietf.jgss.Oid;
import org.junit.After;
import org.junit.Before;
import org.junit.Test;

import com.hierynomus.msdtyp.AccessMask;
import com.hierynomus.mserref.NtStatus;
import com.hierynomus.mssmb2.SMB2CreateDisposition;
import com.hierynomus.mssmb2.SMB2CreateOptions;
import com.hierynomus.mssmb2.SMB2ShareAccess;
import com.hierynomus.mssmb2.SMBApiException;
import com.hierynomus.smbj.SMBClient;
import com.hierynomus.smbj.auth.AuthenticationContext;
import com.hierynomus.smbj.auth.GSSAuthenticationContext;
import com.hierynomus.smbj.connection.Connection;
import com.hierynomus.smbj.session.Session;
import com.hierynomus.smbj.share.Directory;
import com.hierynomus.smbj.share.DiskShare;
import com.hierynomus.smbj.share.File;

import nl.nn.adapterframework.configuration.ConfigurationException;
import nl.nn.adapterframework.filesystem.KerberosLoginConfiguration;
import nl.nn.adapterframework.filesystem.FileSystemException;
import nl.nn.adapterframework.filesystem.FileSystemSenderTest;
import nl.nn.adapterframework.filesystem.UsernameAndPasswordCallbackHandler;
>>>>>>> 599f3fee
import nl.nn.adapterframework.filesystem.Samba2FileSystem;
/**
 * This test class is created to test both Samba2FileSystem and Samba2FileSystemSender classes.
 * 
 * @author alisihab
 *
 */
public class Samba2FileSystemSenderTest extends FileSystemSenderTest<String, Samba2FileSystem> {

	private String authType = "SPNEGO";
	private String realm = "";
	private String kdc = "";
	private String shareName = "Share";
	private String username = "";
	private String password = "";
	private String domain = "";
	
<<<<<<< HEAD
	
=======

	private DiskShare client = null;
	private Session session = null;
	private Connection connection = null;
	private SMBClient smbClient = null;

	private int waitMillis = 0;

	{
		setWaitMillis(waitMillis);
	};

	@Before
	@Override
	public void setUp() throws IOException, ConfigurationException, FileSystemException {
		super.setUp();
		AuthenticationContext auth = authenticate();
		open(auth);
	}

	private AuthenticationContext authenticate() throws FileSystemException {
		if(StringUtils.equalsIgnoreCase(authType, "NTLM")) {
			return new AuthenticationContext(username, password.toCharArray(), domain);
		}else if(StringUtils.equalsIgnoreCase(authType, "SPNEGO")) {
			if(!StringUtils.isEmpty(kdc) && !StringUtils.isEmpty(realm)) {
				System.setProperty("java.security.krb5.kdc", kdc);
				System.setProperty("java.security.krb5.realm", realm);
			}
			HashMap<String, String> loginParams = new HashMap<String, String>();
			loginParams.put("principal", username);
			LoginContext lc;
			try {
				lc = new LoginContext(username, null, 
						new UsernameAndPasswordCallbackHandler(username, password),
						new KerberosLoginConfiguration(loginParams));
				lc.login();
				
				Subject subject = lc.getSubject();
				KerberosPrincipal krbPrincipal = subject.getPrincipals(KerberosPrincipal.class).iterator().next();

				Oid spnego = new Oid("1.3.6.1.5.5.2");
				Oid kerberos5 = new Oid("1.2.840.113554.1.2.2");

				final GSSManager manager = GSSManager.getInstance();

				final GSSName name = manager.createName(krbPrincipal.toString(), GSSName.NT_USER_NAME);
				Set<Oid> mechs = new HashSet<Oid>(Arrays.asList(manager.getMechsForName(name.getStringNameType())));
				final Oid mech;

				if (mechs.contains(kerberos5)) {
					mech = kerberos5;
				} else if (mechs.contains(spnego)) {
					mech = spnego;
				} else {
					throw new IllegalArgumentException("No mechanism found");
				}

				GSSCredential creds = Subject.doAs(subject, new PrivilegedExceptionAction<GSSCredential>() {
					@Override
					public GSSCredential run() throws GSSException {
						return manager.createCredential(name, GSSCredential.DEFAULT_LIFETIME, mech, GSSCredential.INITIATE_ONLY);
					}
				});

				GSSAuthenticationContext auth = new GSSAuthenticationContext(krbPrincipal.getName(), krbPrincipal.getRealm(), subject, creds);
				return auth;

			} catch (Exception e) {
				throw new FileSystemException(e);
			}
		}
		return null;
	}

	@Override
	@After
	public void tearDown() throws Exception {
		if (client != null) {
			client.close();
		}
		if (session != null) {
			session.close();
		}
		if (connection != null) {
			connection.close();
		}
		super.tearDown();
	}

	public void open(AuthenticationContext auth) throws FileSystemException {
		if (smbClient == null) {
			smbClient = new SMBClient();
		}
		try {
			if (connection == null) {
				connection = smbClient.connect(domain);
			}
			if (session == null) {
				session = connection.authenticate(auth);
			}
			if (client == null) {
				client = (DiskShare) session.connectShare(shareName);
			}
		} catch (IOException e) {
			throw new FileSystemException("Cannot connect to samba server", e);
		}
	}
>>>>>>> 599f3fee

	@Override
	protected Samba2FileSystem getFileSystem() {
		Samba2FileSystem fileSystem = new Samba2FileSystem();
		fileSystem.setDomain(domain);
		fileSystem.setPassword(password);
		fileSystem.setUsername(username);
		fileSystem.setShare(shareName);
		fileSystem.setAuthType(authType);
		fileSystem.setKdc(kdc);
		fileSystem.setRealm(realm);
		
		return fileSystem;
	}

	@Override
<<<<<<< HEAD
	protected IFileSystemTestHelper getFileSystemTestHelper() {
		return new Samba2FileSystemTestHelper(shareName,username,password,domain);
	}


=======
	protected boolean _fileExists(String folder, String filename) throws Exception {
		String path=folder==null?filename:folder+"/"+filename;
		try {
			return client.fileExists(path);
		} catch (SMBApiException e) {
			if (e.getStatus().equals(NtStatus.STATUS_DELETE_PENDING))
				return false;
			throw e;
		}
	}

	@Override
	protected void _deleteFile(String folder, String filename) throws Exception {
		client.rm(filename);

	}

	@Override
	protected OutputStream _createFile(String folder, String filename) throws Exception {
		Set<SMB2CreateOptions> createOptions = new HashSet<SMB2CreateOptions>();
		createOptions.add(SMB2CreateOptions.FILE_NON_DIRECTORY_FILE);
		Set<AccessMask> accessMask = new HashSet<AccessMask>(EnumSet.of(AccessMask.GENERIC_ALL));

		final File file = client.openFile(filename, accessMask, null, SMB2ShareAccess.ALL,
				SMB2CreateDisposition.FILE_OVERWRITE_IF, createOptions);

		return file.getOutputStream();
	}

	@Override
	protected InputStream _readFile(String folder, String filename) throws Exception {
		Set<AccessMask> accessMask = new HashSet<AccessMask>();
		accessMask.add(AccessMask.GENERIC_READ);
		Set<SMB2ShareAccess> shareAccess = new HashSet<SMB2ShareAccess>();
		shareAccess.addAll(SMB2ShareAccess.ALL);
		final File file;
		file = client.openFile(filename, accessMask, null, shareAccess, SMB2CreateDisposition.FILE_OPEN, null);

		return file.getInputStream();
	}

	@Override
	public void _createFolder(String filename) throws Exception {
		Set<AccessMask> accessMask = new HashSet<AccessMask>();
		accessMask.add(AccessMask.FILE_ADD_FILE);
		Set<SMB2ShareAccess> shareAccess = new HashSet<SMB2ShareAccess>();
		shareAccess.addAll(SMB2ShareAccess.ALL);
		Directory dir = client.openDirectory(filename, accessMask, null, shareAccess,
				SMB2CreateDisposition.FILE_OPEN_IF, null);
		dir.close();
	}

	@Override
	protected boolean _folderExists(String folderName) throws Exception {
		try {
			return client.folderExists(folderName);
		} catch (SMBApiException e) {
			if (e.getStatus().equals(NtStatus.STATUS_DELETE_PENDING))
				return false;
			throw e;
		}
	}

	@Override
	protected void _deleteFolder(String folderName) throws Exception {
		client.rmdir(folderName, true);
	}

>>>>>>> 599f3fee
//	@Test
//	@Override
//	public void fileSystemTestAppendFile() throws Exception {
//		// ("Smbj library does not support append at the moment: 3/8/2019")
//		super.fileSystemTestAppendFile();
//	}
}<|MERGE_RESOLUTION|>--- conflicted
+++ resolved
@@ -1,9 +1,5 @@
 package nl.nn.adapterframework.senders;
 
-<<<<<<< HEAD
-import nl.nn.adapterframework.filesystem.FileSystemSenderTest;
-import nl.nn.adapterframework.filesystem.IFileSystemTestHelper;
-=======
 import java.io.IOException;
 import java.io.InputStream;
 import java.io.OutputStream;
@@ -48,7 +44,6 @@
 import nl.nn.adapterframework.filesystem.FileSystemException;
 import nl.nn.adapterframework.filesystem.FileSystemSenderTest;
 import nl.nn.adapterframework.filesystem.UsernameAndPasswordCallbackHandler;
->>>>>>> 599f3fee
 import nl.nn.adapterframework.filesystem.Samba2FileSystem;
 /**
  * This test class is created to test both Samba2FileSystem and Samba2FileSystemSender classes.
@@ -66,9 +61,6 @@
 	private String password = "";
 	private String domain = "";
 	
-<<<<<<< HEAD
-	
-=======
 
 	private DiskShare client = null;
 	private Session session = null;
@@ -176,10 +168,9 @@
 			throw new FileSystemException("Cannot connect to samba server", e);
 		}
 	}
->>>>>>> 599f3fee
-
-	@Override
-	protected Samba2FileSystem getFileSystem() {
+
+	@Override
+	protected Samba2FileSystem getFileSystem() throws ConfigurationException {
 		Samba2FileSystem fileSystem = new Samba2FileSystem();
 		fileSystem.setDomain(domain);
 		fileSystem.setPassword(password);
@@ -193,13 +184,6 @@
 	}
 
 	@Override
-<<<<<<< HEAD
-	protected IFileSystemTestHelper getFileSystemTestHelper() {
-		return new Samba2FileSystemTestHelper(shareName,username,password,domain);
-	}
-
-
-=======
 	protected boolean _fileExists(String folder, String filename) throws Exception {
 		String path=folder==null?filename:folder+"/"+filename;
 		try {
@@ -268,7 +252,6 @@
 		client.rmdir(folderName, true);
 	}
 
->>>>>>> 599f3fee
 //	@Test
 //	@Override
 //	public void fileSystemTestAppendFile() throws Exception {
