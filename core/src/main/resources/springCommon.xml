<?xml version="1.0" encoding="UTF-8"?>
<beans
    xmlns="http://www.springframework.org/schema/beans"
    xmlns:xsi="http://www.w3.org/2001/XMLSchema-instance"
    default-autowire="byName"
    xsi:schemaLocation=
<<<<<<< HEAD
        "
        http://www.springframework.org/schema/beans xml/xsd/spring-beans-2.5.xsd
		    http://www.springframework.org/schema/util xml/xsd/spring-util-2.5.xsd
		 "
=======
        "http://www.springframework.org/schema/beans xml/xsd/spring-beans-2.5.xsd
		http://www.springframework.org/schema/util xml/xsd/spring-util-2.5.xsd"
>>>>>>> 564425bc
    >

  <bean
      name="appConstantsPropertyPlaceholderConfigurer"
      class="nl.nn.adapterframework.configuration.AppConstantsPropertyPlaceholderConfigurer"
      autowire="byName"
      />

  <bean
      name="lowerCasePropertyPlaceholderConfigurer"
      class="nl.nn.adapterframework.configuration.LowerCasePropertyPlaceholderConfigurer"
      autowire="byName"
      />

  <bean
      name="jndiContextPrefixPropertyPlaceholderConfigurer"
      class="nl.nn.adapterframework.configuration.OverwritePropertyPlaceholderConfigurer"
      autowire="byName"
      >
    <property name="propertyName" value="jndiContextPrefix"/>
    <property name="propertyValue" value=""/>
  </bean>

  <bean
      name="fxfPropertyPlaceholderConfigurer"
      class="nl.nn.adapterframework.extensions.fxf.FxfPropertyPlaceholderConfigurer"
      autowire="byName"
      />


  <!-- IBIS Beans -->
  <bean id="adapterService" class="nl.nn.adapterframework.configuration.BasicAdapterServiceImpl"
      >
  </bean>
  <bean name="configuration" class="nl.nn.adapterframework.configuration.Configuration"
        autowire="byName"
        init-method="init">
    <constructor-arg ref="adapterService"/>
  </bean>

  <bean name="configurationDigester" class="nl.nn.adapterframework.configuration.ConfigurationDigester"
        autowire="byName">
    <lookup-method name="createDigester" bean="digester"/>
  </bean>

  <bean name="digester" class="org.apache.commons.digester.Digester"
        autowire="byName" scope="prototype">
    <property name="substitutor">
      <bean class="org.apache.commons.digester.substitution.VariableSubstitutor">
        <constructor-arg ref="variableExpander"/>
      </bean>
    </property>
    <property name="useContextClassLoader" value="true"/>
    <property name="entityResolver">
      <bean class="nl.nn.adapterframework.util.ClassPathEntityResolver"/>
    </property>
  </bean>

  <bean name="variableExpander" class="nl.nn.adapterframework.configuration.IbisMultiSourceExpander">
    <property name="environmentFallback" value="false"/>
    <property name="sources">
      <list>
        <bean class="java.lang.System" factory-method="getProperties"/>
        <ref bean="appConstants"/>
      </list>
    </property>
  </bean>

  <bean name="appConstants" class="nl.nn.adapterframework.util.AppConstants"
        autowire="byName"
        factory-method="getInstance">
  </bean>

  <bean name="jmsRealmsFactory" class="nl.nn.adapterframework.jms.JmsRealmFactory"
        autowire="byName"
        factory-method="getInstance">
  </bean>

  <bean name="proto-jmsRealm" class="nl.nn.adapterframework.jms.JmsRealm"
        autowire="byName" scope="prototype">
    <property name="jndiContextPrefix" value="${jndiContextPrefix}"/>
  </bean>

  <bean name="listenerContainer" class="nl.nn.adapterframework.receivers.PullingListenerContainer"
        autowire="byName" scope="prototype">
  </bean>

  <bean id="schedulerHelper" class="nl.nn.adapterframework.scheduler.SchedulerHelper"
        autowire="byName" lazy-init="true">
  </bean>

  <bean id="txManagerProxy" class="nl.nn.adapterframework.util.SpringTxManagerProxy">
    <property name="realTxManagerBeanName">
      <idref bean="txManagerReal"/>
    </property>
  </bean>

  <alias name="txManagerProxy" alias="txManager"/>

  <bean name="isolatedServiceCaller" class="nl.nn.adapterframework.pipes.IsolatedServiceCaller"
        autowire="byName" scope="singleton">
  </bean>

  <bean
      name="pipeLineProcessor"
      class="nl.nn.adapterframework.processors.InputOutputPipeLineProcessor"
      autowire="byName"
      scope="prototype"
      >
    <property name="pipeLineProcessor">
      <bean
          class="nl.nn.adapterframework.processors.CachePipeLineProcessor"
          autowire="byName"
          scope="prototype"
          >
        <property name="pipeLineProcessor">
          <bean
              class="nl.nn.adapterframework.processors.TransactionAttributePipeLineProcessor"
              autowire="byName"
              scope="prototype"
              >
            <property name="pipeLineProcessor">
              <bean
                  class="nl.nn.adapterframework.processors.LockerPipeLineProcessor"
                  autowire="byName"
                  scope="prototype"
                  >
                <property name="pipeLineProcessor">
                  <bean
                      class="nl.nn.adapterframework.processors.CorePipeLineProcessor"
                      autowire="byName"
                      scope="prototype"
                      />
                </property>
              </bean>
            </property>
          </bean>
        </property>
      </bean>
    </property>
  </bean>

  <bean
      name="pipeProcessor,inputValidatorProcessor,outputValidatorProcessor,inputWrapperProcessor,outputWrapperProcessor"
      class="nl.nn.adapterframework.processors.TracingEventsPipeProcessor"
      autowire="byName"
      scope="prototype"
      >
    <property name="pipeProcessor">
      <bean
          class="nl.nn.adapterframework.processors.InputOutputPipeProcessor"
          autowire="byName"
          scope="prototype"
          >
        <property name="pipeProcessor">
          <bean
              class="nl.nn.adapterframework.processors.CheckSemaphorePipeProcessor"
              autowire="byName"
              scope="prototype"
              >
            <property name="pipeProcessor">
              <bean
                  class="nl.nn.adapterframework.processors.TransactionAttributePipeProcessor"
                  autowire="byName"
                  scope="prototype"
                  >
                <property name="pipeProcessor">
                  <bean
                      class="nl.nn.adapterframework.processors.LockerPipeProcessor"
                      autowire="byName"
                      scope="prototype"
                      >
                    <property name="pipeProcessor">
                      <bean
                          class="nl.nn.adapterframework.processors.CheckMessageSizePipeProcessor"
                          autowire="byName"
                          scope="prototype"
                          >
                        <property name="pipeProcessor">
                          <bean
                              class="nl.nn.adapterframework.processors.CorePipeProcessor"
                              autowire="byName"
                              scope="prototype"
                              />
                        </property>
                      </bean>
                    </property>
                  </bean>
                </property>
              </bean>
            </property>
          </bean>
        </property>
      </bean>
    </property>
  </bean>

  <bean
      name="senderWrapperProcessor"
      class="nl.nn.adapterframework.processors.InputOutputSenderWrapperProcessor"
      autowire="byName"
      scope="prototype"
      >
    <property name="senderWrapperProcessor">
      <bean
          class="nl.nn.adapterframework.processors.CacheSenderWrapperProcessor"
          autowire="byName"
          scope="prototype"
          >
        <property name="senderWrapperProcessor">
          <bean
              class="nl.nn.adapterframework.processors.CoreSenderWrapperProcessor"
              autowire="byName"
              scope="prototype"
              >
          </bean>
        </property>
      </bean>
    </property>
  </bean>

  <bean
      name="listenerProcessor"
      class="nl.nn.adapterframework.processors.CoreListenerProcessor"
      autowire="byName"
      scope="prototype"
      />

  <!-- Beans created from Configuration.xml, but prototyped here for
extra dependencies which cannot be created otherwise.
Bean names are prefixed with 'proto-' so that autowiring by
name doesn't create unnessecary instances. -->
  <bean name="proto-adapter" class="nl.nn.adapterframework.core.Adapter"
        autowire="byName" scope="prototype">
  </bean>

  <bean name="proto-pipeline" class="nl.nn.adapterframework.core.PipeLine"
        autowire="byName" scope="prototype">
  </bean>

  <bean name="proto-param" class="nl.nn.adapterframework.parameters.Parameter"
        autowire="byName" scope="prototype">
  </bean>

  <bean name="proto-receiver" class="nl.nn.adapterframework.receivers.GenericReceiver"
        autowire="byName" scope="prototype">
  </bean>

  <!-- Default pipe is a message-sending pipe -->
  <bean name="proto-pipe" class="nl.nn.adapterframework.pipes.GenericMessageSendingPipe"
        autowire="byName" scope="prototype">
  </bean>

  <bean name="proto-sender" class="nl.nn.adapterframework.core.ISender"
        autowire="byName" scope="prototype">
  </bean>

  <bean name="proto-RecordHandlingFlow" class="nl.nn.adapterframework.batch.RecordHandlingFlow"
        autowire="byName" scope="prototype">
  </bean>

  <bean name="proto-monitor" class="nl.nn.adapterframework.monitoring.Monitor"
        autowire="byName" scope="prototype">
  </bean>
  <bean name="proto-trigger" class="nl.nn.adapterframework.monitoring.Trigger"
        autowire="byName" scope="prototype">
  </bean>
  <bean name="proto-alarm" class="nl.nn.adapterframework.monitoring.Trigger"
        autowire="byName" scope="prototype">
  </bean>
  <bean name="proto-clearing" class="nl.nn.adapterframework.monitoring.Trigger"
        autowire="byName" scope="prototype">
  </bean>

  <bean name="proto-job" class="nl.nn.adapterframework.scheduler.JobDef"
        autowire="byName" scope="prototype">
  </bean>

  <bean name="proto-statisticsHandlers"
        class="nl.nn.adapterframework.statistics.StatisticsKeeperIterationHandlerCollection"
        autowire="byName" scope="prototype">
  </bean>

  <bean name="proto-statisticsHandler" class="nl.nn.adapterframework.statistics.StatisticsKeeperIterationHandler"
        autowire="byName" scope="prototype">
  </bean>

  <bean name="proto-cache" class="nl.nn.adapterframework.cache.EhCache"
        autowire="byName" scope="prototype">
  </bean>

  <bean name="taskExecutor" class="org.springframework.core.task.SimpleAsyncTaskExecutor"
        scope="singleton">
  </bean>

  <bean name="messageListenerClassName" class="java.lang.String">
    <constructor-arg value="org.springframework.jms.listener.DefaultMessageListenerContainer"/>
  </bean>

  <bean id="dbmsSupportFactoryDefault" class="nl.nn.adapterframework.jdbc.dbms.DbmsSupportFactory"
      >
    <property name="dbmsSupportMap">
      <props>
        <prop key="Oracle">nl.nn.adapterframework.jdbc.dbms.OracleDbmsSupport</prop>
        <prop key="Microsoft SQL Server">nl.nn.adapterframework.jdbc.dbms.MsSqlServerDbmsSupport</prop>
        <prop key="DB2/NT">nl.nn.adapterframework.jdbc.dbms.Db2DbmsSupport</prop>
        <prop key="DB2/LINUXX8664">nl.nn.adapterframework.jdbc.dbms.Db2DbmsSupport</prop>
      </props>
    </property>
  </bean>

</beans><|MERGE_RESOLUTION|>--- conflicted
+++ resolved
@@ -4,15 +4,10 @@
     xmlns:xsi="http://www.w3.org/2001/XMLSchema-instance"
     default-autowire="byName"
     xsi:schemaLocation=
-<<<<<<< HEAD
         "
         http://www.springframework.org/schema/beans xml/xsd/spring-beans-2.5.xsd
 		    http://www.springframework.org/schema/util xml/xsd/spring-util-2.5.xsd
 		 "
-=======
-        "http://www.springframework.org/schema/beans xml/xsd/spring-beans-2.5.xsd
-		http://www.springframework.org/schema/util xml/xsd/spring-util-2.5.xsd"
->>>>>>> 564425bc
     >
 
   <bean
