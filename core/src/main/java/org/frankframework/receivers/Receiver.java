--- conflicted
+++ resolved
@@ -1153,14 +1153,8 @@
 				// then the management of the errorStorage is left to the listener.
 				IbisTransaction itx = new IbisTransaction(txManager, getTxDef(), "receiver [" + getName() + "]");
 				try {
-<<<<<<< HEAD
-					RawMessageWrapper<?> msg = errorStorageBrowser.browseMessage(storageKey);
-					//noinspection unchecked
-					processRawMessage((RawMessageWrapper<M>) msg, session, true, false, null);
-=======
 					RawMessageWrapper<M> msg = getMessageToRetryFromErrorBrowser(storageKey);
-					processRawMessage(msg, session, true, false);
->>>>>>> cbe1ed54
+					processRawMessage(msg, session, true, false, null);
 				} catch (ListenerException e) {
 					itx.setRollbackOnly();
 					throw e;
