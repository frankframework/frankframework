--- conflicted
+++ resolved
@@ -984,15 +984,7 @@
 				message = getListener().extractMessage(rawMessageWrapper, session);
 			}
 			throwEvent(RCV_MESSAGE_TO_ERRORSTORE_EVENT, message);
-<<<<<<< HEAD
-
-=======
-			if (errorSender != null) {
-				try(PipeLineSession senderSession = new PipeLineSession(); Message senderResult = errorSender.sendMessageOrThrow(message, senderSession)) {
-					log.debug("error-sender result [{}]", senderResult);
-				}
-			}
->>>>>>> 76662aa1
+
 			if (errorStorage!=null) {
 				Serializable sobj = serializeMessageObject(rawMessageWrapper, message);
 				errorStorage.storeMessage(originalMessageId, correlationId, new Date(receivedDate.toEpochMilli()), comments, null, sobj);
