--- conflicted
+++ resolved
@@ -22,16 +22,6 @@
 import javax.annotation.Nullable;
 
 import org.apache.commons.lang3.StringUtils;
-<<<<<<< HEAD
-=======
-import org.frankframework.util.EnumUtils;
-import org.springframework.util.MimeType;
-
-import com.nimbusds.jose.proc.SecurityContext;
-
-import lombok.Getter;
-import lombok.Setter;
->>>>>>> 2844695d
 import org.frankframework.configuration.ConfigurationException;
 import org.frankframework.core.HasPhysicalDestination;
 import org.frankframework.core.ListenerException;
@@ -46,6 +36,7 @@
 import org.frankframework.receivers.ReceiverAware;
 import org.frankframework.stream.Message;
 import org.frankframework.util.AppConstants;
+import org.frankframework.util.EnumUtils;
 import org.frankframework.util.StringUtil;
 import org.springframework.util.MimeType;
 
@@ -123,9 +114,9 @@
 			throw new ConfigurationException("uriPattern cannot be empty");
 
 		if(getConsumes() != MediaTypes.ANY) {
-			if(hasMethod(HttpMethod.GET))
+			if (hasMethod(HttpMethod.GET))
 				throw new ConfigurationException("cannot set consumes attribute when using method [GET]");
-			if(hasMethod(HttpMethod.DELETE))
+			if (hasMethod(HttpMethod.DELETE))
 				throw new ConfigurationException("cannot set consumes attribute when using method [DELETE]");
 		}
 
@@ -152,7 +143,7 @@
 
 			if(!invalidClaims.isEmpty()){
 				String partialMessage = invalidClaims.size() == 1 ? "is not a valid key/value pair" : "are not valid key/value pairs";
-				throw new ConfigurationException("[" + String.join(",", invalidClaims) + "] "+partialMessage+" for [" + claimAttributeName + "].");
+				throw new ConfigurationException("[" + String.join(",", invalidClaims) + "] " + partialMessage + " for [" + claimAttributeName + "].");
 			}
 		}
 	}
@@ -215,7 +206,7 @@
 		this.physicalDestinationName = builder.toString();
 	}
 
-	private boolean hasMethod(HttpMethod method){
+	private boolean hasMethod(HttpMethod method) {
 		return this.methods.contains(method);
 	}
 
@@ -248,7 +239,8 @@
 	/**
 	 * @deprecated The 'method' attribute has been renamed to 'methods'
 	 */
-	public void setMethod(String method){
+	@Deprecated
+	public void setMethod(String method) {
 		setMethods(method);
 	}
 
@@ -261,18 +253,18 @@
 				.map(s -> EnumUtils.parse(HttpMethod.class, s))
 				.collect(Collectors.toList());
 
-		if(hasMethod(HttpMethod.OPTIONS)) {
+		if (hasMethod(HttpMethod.OPTIONS)) {
 			throw new IllegalArgumentException("method OPTIONS should not be added manually");
 		}
 	}
 
-	public String getMethods(){
+	public String getMethods() {
 		return methods.stream()
 				.map(HttpMethod::name)
 				.collect(Collectors.joining(","));
 	}
 
-	public List<HttpMethod> getAllMethods(){
+	public List<HttpMethod> getAllMethods() {
 		return methods;
 	}
 
