--- conflicted
+++ resolved
@@ -86,7 +86,7 @@
  *
  * @ff.info When used as MTOM sender and MTOM receiver doesn't support Content-Transfer-Encoding "base64", messages without line feeds will give an error.
  * This can be fixed by setting the Content-Transfer-Encoding in the MTOM sender.
- * @ff.info The use of `multi-value` parameters can be achieved by adding multiple {@link Parameter parameters} with the same name.
+ * @ff.info The use of `multi-value` parameters can be achieved by adding multiple {@link IParameter parameters} with the same name.
  * @ff.parameters Any parameters present are appended to the request (when method is <code>GET</code> as request-parameters, when method <code>POST</code>
  * as body part) except the <code>headersParams</code> list, which are added as HTTP headers, and the <code>urlParam</code> header
  *
@@ -468,11 +468,7 @@
 			if (transformerPool != null && !xhtml.isEmpty()) {
 				log.debug("transforming result [{}]", xhtml);
 				try {
-<<<<<<< HEAD
-					xhtml = transformerPool.transform(xhtml, null);
-=======
-					xhtml = transformerPool.transformToString(xhtml);
->>>>>>> 468cdbb9
+					xhtml = transformerPool.transform(xhtml);
 				} catch (Exception e) {
 					throw new SenderException("Exception on transforming input", e);
 				}
