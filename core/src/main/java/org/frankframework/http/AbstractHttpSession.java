/*
   Copyright 2017-2023 WeAreFrank!

   Licensed under the Apache License, Version 2.0 (the "License");
   you may not use this file except in compliance with the License.
   You may obtain a copy of the License at

       http://www.apache.org/licenses/LICENSE-2.0

   Unless required by applicable law or agreed to in writing, software
   distributed under the License is distributed on an "AS IS" BASIS,
   WITHOUT WARRANTIES OR CONDITIONS OF ANY KIND, either express or implied.
   See the License for the specific language governing permissions and
   limitations under the License.
*/
package org.frankframework.http;

import java.io.IOException;
import java.net.URI;
import java.net.URISyntaxException;
import java.security.NoSuchAlgorithmException;
import java.util.Arrays;
import java.util.Collections;
import java.util.List;
import java.util.concurrent.TimeUnit;
import java.util.stream.Collectors;
import java.util.stream.Stream;

import javax.net.ssl.HostnameVerifier;
import javax.net.ssl.SSLContext;
import javax.net.ssl.SSLParameters;

import jakarta.annotation.Nonnull;

import jakarta.annotation.Nullable;

import org.apache.commons.lang3.StringUtils;
import org.apache.http.HttpHost;
import org.apache.http.HttpResponse;
import org.apache.http.auth.AuthProtocolState;
import org.apache.http.auth.AuthScope;
import org.apache.http.auth.AuthState;
import org.apache.http.auth.Credentials;
import org.apache.http.auth.UsernamePasswordCredentials;
import org.apache.http.client.AuthCache;
import org.apache.http.client.CredentialsProvider;
import org.apache.http.client.config.AuthSchemes;
import org.apache.http.client.config.RequestConfig;
import org.apache.http.client.methods.HttpDelete;
import org.apache.http.client.methods.HttpGet;
import org.apache.http.client.methods.HttpHead;
import org.apache.http.client.methods.HttpRequestBase;
import org.apache.http.client.protocol.HttpClientContext;
import org.apache.http.client.utils.URIBuilder;
import org.apache.http.config.Registry;
import org.apache.http.config.RegistryBuilder;
import org.apache.http.conn.routing.HttpRoute;
import org.apache.http.conn.socket.ConnectionSocketFactory;
import org.apache.http.conn.socket.PlainConnectionSocketFactory;
import org.apache.http.conn.ssl.DefaultHostnameVerifier;
import org.apache.http.conn.ssl.NoopHostnameVerifier;
import org.apache.http.conn.ssl.SSLConnectionSocketFactory;
import org.apache.http.impl.auth.BasicScheme;
import org.apache.http.impl.client.BasicAuthCache;
import org.apache.http.impl.client.BasicCookieStore;
import org.apache.http.impl.client.BasicCredentialsProvider;
import org.apache.http.impl.client.CloseableHttpClient;
import org.apache.http.impl.client.DefaultRedirectStrategy;
import org.apache.http.impl.client.HttpClientBuilder;
import org.apache.http.impl.conn.PoolingHttpClientConnectionManager;
import org.apache.http.pool.ConnPoolControl;
import org.apache.http.protocol.BasicHttpContext;
import org.apache.logging.log4j.Logger;

import org.frankframework.configuration.ConfigurationWarnings;
import org.frankframework.http.authentication.ClientCredentialsBasicAuth;

import org.frankframework.http.authentication.ClientCredentialsQueryParameters;
import org.frankframework.http.authentication.IOauthAuthenticator;
import org.frankframework.http.authentication.OAuthPreferringAuthenticationStrategy;

import org.frankframework.http.authentication.ResourceOwnerPasswordCredentialsBasicAuth;

import org.frankframework.http.authentication.ResourceOwnerPasswordCredentialsQueryParameters;

import org.frankframework.http.authentication.SamlAssertionOauth;

import org.springframework.context.ApplicationContext;
import org.springframework.util.Assert;

import lombok.Getter;
import lombok.Setter;

import org.frankframework.configuration.ConfigurationException;
import org.frankframework.configuration.ConfigurationWarning;
import org.frankframework.core.Adapter;
import org.frankframework.core.AdapterAware;
import org.frankframework.core.IConfigurationAware;
import org.frankframework.core.PipeLineSession;
import org.frankframework.doc.Unsafe;
import org.frankframework.encryption.AuthSSLContextFactory;
import org.frankframework.encryption.HasKeystore;
import org.frankframework.encryption.HasTruststore;
import org.frankframework.encryption.KeystoreType;
import org.frankframework.http.authentication.AuthenticationScheme;
import org.frankframework.http.authentication.HttpAuthenticationException;
import org.frankframework.lifecycle.ConfigurableLifecycle;
import org.frankframework.statistics.FrankMeterType;
import org.frankframework.statistics.HasStatistics;
import org.frankframework.statistics.MetricsInitializer;
import org.frankframework.util.ClassUtils;
import org.frankframework.util.CredentialFactory;
import org.frankframework.util.LogUtil;
import org.frankframework.util.StringUtil;

/**
 * <p>
 * Note 1:
 * Some certificates require the &lt;java_home&gt;/jre/lib/security/xxx_policy.jar files to be upgraded to unlimited strength. Typically, in such a case, an error message like
 * <code>Error in loading the keystore: Private key decryption error: (java.lang.SecurityException: Unsupported keysize or algorithm parameters</code> is observed.
 * For IBM JDKs these files can be downloaded from http://www.ibm.com/developerworks/java/jdk/security/50/ (scroll down to 'IBM SDK Policy files')
 * </p>
 * Replace in the directory java\jre\lib\security the following files:
 * <ul>
 * <li>local_policy.jar</li>
 * <li>US_export_policy.jar</li>
 * </ul>
 * <p>
 * Note 2:
 * To debug ssl-related problems, set the following system property:
 * <ul>
 * <li><code>-Djavax.net.debug=all</code></li>
 * </ul>
 * </p>
 * <p>
 * Note 3:
 * In case <code>javax.net.ssl.SSLHandshakeException: unknown certificate</code> exceptions are thrown,
 * probably the certificate of the other party is not trusted. Try to use one of the certificates in the path as your truststore by doing the following:
 * <ul>
 *   <li>open the URL you are trying to reach in InternetExplorer</li>
 *   <li>click on the yellow padlock on the right in the bottom-bar. This opens the certificate information window</li>
 *   <li>click on tab 'Certificeringspad'</li>
 *   <li>double click on root certificate in the tree displayed. This opens the certificate information window for the root certificate</li>
 *   <li>click on tab 'Details'</li>
 *   <li>click on 'Kopieren naar bestand'</li>
 *   <li>click 'next', choose 'DER Encoded Binary X.509 (.CER)'</li>
 *   <li>click 'next', choose a filename</li>
 *   <li>click 'next' and 'finish'</li>
 * 	 <li>Start IBM key management tool ikeyman.bat, located in Program Files/IBM/WebSphere Studio/Application Developer/v5.1.2/runtimes/base_v51/bin (or similar)</li>
 *   <li>create a new key-database (Sleuteldatabase -> Nieuw...), or open the default key.jks (default password="changeit")</li>
 *   <li>add the generated certificate (Toevoegen...)</li>
 *   <li>store the key-database in JKS format</li>
 *   <li>if you didn't use the standard keydatabase, then reference the file in the truststore-attribute in Configuration.xml (include the file as a resource)</li>
 *   <li>use jks for the truststoreType-attribute</li>
 *   <li>restart your application</li>
 *   <li>instead of IBM ikeyman you can use the standard java tool <code>keytool</code> as follows:
 *      <code>keytool -import -alias <i>yourAlias</i> -file <i>pathToSavedCertificate</i></code></li>
 * </ul>
 * <p>
 * Note 4:
 * In case <code>cannot create or initialize SocketFactory: (IOException) Unable to verify MAC</code> exceptions are thrown,
 * please check password or authAlias configuration of the corresponding certificate.
 * </p>
 *
 * @author Niels Meijer
 * @since 7.0
 */
public abstract class AbstractHttpSession implements ConfigurableLifecycle, HasKeystore, HasTruststore, HasStatistics, AdapterAware {
	protected final Logger log = LogUtil.getLogger(this);

	public static final String AUTHENTICATION_METHOD_KEY = "OauthAuthentication";

	private final @Getter ClassLoader configurationClassLoader = Thread.currentThread().getContextClassLoader();
	private @Getter @Setter String name;
	private @Getter @Setter ApplicationContext applicationContext;
	private @Setter MetricsInitializer configurationMetrics;
	private @Getter @Setter Adapter adapter;

	/* CONNECTION POOL */
	private @Getter int timeout = 10_000;
	private @Getter int maxConnections = 10;
	private @Getter int maxExecuteRetries = 1;
	private @Getter boolean staleChecking=true;
	private @Getter int staleTimeout = 5_000; // [ms]
	private @Getter int connectionTimeToLive = 900; // [s]
	private @Getter int connectionIdleTimeout = 10; // [s]
	private final HttpClientBuilder httpClientBuilder = HttpClientBuilder.create();
	private @Getter HttpClientContext defaultHttpClientContext;
	private HttpClientContext httpClientContext;
	private @Getter CloseableHttpClient httpClient;

	/* SECURITY */
	private @Getter String authAlias;
	private @Getter String username;
	private @Getter String password;
	private @Getter String authDomain;
	private @Getter String tokenEndpoint;
	private @Getter int tokenExpiry=-1;
	private @Getter String clientAuthAlias;
	private @Getter String clientId;
	private @Getter String clientSecret;
	private @Getter String scope;

<<<<<<< HEAD
	private @Getter String privateKey;
	private @Getter String certificate;
	private @Getter String nameId;
	private @Getter String issuer;
	private @Getter String audience;
	private @Getter int assertionExpiry; // [s]

	private @Getter AuthenticationMethod authenticationMethod;
	private @Getter IAuthenticator authenticator;
=======
	private @Getter OauthAuthenticationMethod oauthAuthenticationMethod;
	private @Getter IOauthAuthenticator authenticator;
>>>>>>> dcc34998

	public enum OauthAuthenticationMethod {
		/**
		 * Requires {@literal tokenEndpoint}, {@literal clientId} and {@literal clientSecret} to be set.
		 * Implements <a href="https://datatracker.ietf.org/doc/html/rfc6749#section-4.4">rfc6749</a>. The {@literal clientId} and {@literal clientSecret} are sent as basic authorization
		 * to the authorization server. The {@literal accessToken} is then used in the Authorization header to authenticate against the resource server.
		 */
		CLIENT_CREDENTIALS_BASIC_AUTH,

		/**
		 * Requires {@literal tokenEndpoint}, {@literal clientId} and {@literal clientSecret} to be set.
		 * Implements <a href="https://datatracker.ietf.org/doc/html/rfc6749#section-4.4">rfc6749</a>. The {@literal clientId} and {@literal clientSecret} are sent in the form body
		 * to the authorization server. The {@literal accessToken} is then used in the Authorization header to authenticate against the resource server.
		 */
		CLIENT_CREDENTIALS_QUERY_PARAMETERS,

		/**
		 * Requires {@literal tokenEndpoint}, {@literal clientId}, {@literal clientSecret}, {@literal username} and {@literal password} to be set.
		 * Implements <a href="https://datatracker.ietf.org/doc/html/rfc6749#section-4.3">rfc6749</a>. The {@literal clientId} and {@literal clientSecret} are sent as basic authorization
		 * to the authorization server. The {@literal username} and {@literal password} are sent in the form body to the authorization server.
		 * The {@literal accessToken} is then used in the Authorization header to authenticate against the resource server.
		 */
		RESOURCE_OWNER_PASSWORD_CREDENTIALS_BASIC_AUTH,

		/**
		 * Requires {@literal tokenEndpoint}, {@literal clientId}, {@literal clientSecret}, {@literal username} and {@literal password} to be set.
		 * Implements <a href="https://datatracker.ietf.org/doc/html/rfc6749#section-4.3">rfc6749</a>. The {@literal clientId}, {@literal clientSecret}, {@literal username}
		 * and {@literal password} are sent in the form body to the authorization server.
		 * The {@literal accessToken} is then used in the Authorization header to authenticate against the resource server.
		 */
		RESOURCE_OWNER_PASSWORD_CREDENTIALS_QUERY_PARAMETERS,

		SAML_ASSERTION;

		public IOauthAuthenticator newAuthenticator(AbstractHttpSession session) throws HttpAuthenticationException {
			return switch (this) {
				case CLIENT_CREDENTIALS_BASIC_AUTH -> new ClientCredentialsBasicAuth(session);
				case CLIENT_CREDENTIALS_QUERY_PARAMETERS -> new ClientCredentialsQueryParameters(session);
				case RESOURCE_OWNER_PASSWORD_CREDENTIALS_BASIC_AUTH -> new ResourceOwnerPasswordCredentialsBasicAuth(session);
				case RESOURCE_OWNER_PASSWORD_CREDENTIALS_QUERY_PARAMETERS -> new ResourceOwnerPasswordCredentialsQueryParameters(session);
				case SAML_ASSERTION -> new SamlAssertionOauth(session);
			};
		}

		@Nullable
		public static OauthAuthenticationMethod determineOauthAuthenticationMethod(AbstractHttpSession session) {
			if (session.getTokenEndpoint() == null) {
				return null;
			}

			if (session.isAuthenticatedTokenRequest()) {
				if (StringUtils.isNotEmpty(session.getAuthAlias()) || StringUtils.isNotEmpty(session.getUsername())) {
					return RESOURCE_OWNER_PASSWORD_CREDENTIALS_BASIC_AUTH;
				} else {
					return CLIENT_CREDENTIALS_BASIC_AUTH;
				}
			} else {
				if (StringUtils.isNotEmpty(session.getAuthAlias()) || StringUtils.isNotEmpty(session.getUsername())) {
					return RESOURCE_OWNER_PASSWORD_CREDENTIALS_QUERY_PARAMETERS;
				} else {
					return CLIENT_CREDENTIALS_QUERY_PARAMETERS;
				}
			}
		}
	}

	private @Getter boolean authenticatedTokenRequest;

	/* PROXY */
	private @Getter String proxyHost;
	private @Getter int proxyPort = 80;
	private @Getter String proxyAuthAlias;
	private @Getter String proxyUsername;
	private @Getter String proxyPassword;
	private @Getter String proxyRealm=null;
	private @Getter boolean prefillProxyAuthCache;

	/* SSL */
	private @Getter String keystore;
	private @Getter String keystoreAuthAlias;
	private @Getter String keystorePassword;
	private @Getter KeystoreType keystoreType=KeystoreType.PKCS12;
	private @Getter String keystoreAlias;
	private @Getter String keystoreAliasAuthAlias;
	private @Getter String keystoreAliasPassword;
	private @Getter String keyManagerAlgorithm=null;

	private @Getter String truststore=null;
	private @Getter String truststoreAuthAlias;
	private @Getter String truststorePassword=null;
	private @Getter KeystoreType truststoreType=KeystoreType.JKS;
	private @Getter String trustManagerAlgorithm=null;
	private @Getter boolean allowSelfSignedCertificates = false;
	private @Getter boolean verifyHostname=true;
	private @Getter boolean ignoreCertificateExpiredException=false;

	private @Getter boolean followRedirects=true;
	private @Getter boolean ignoreRedirects=false;

	private String protocol;
	private String supportedCipherSuites = null;
	private SSLConnectionSocketFactory sslSocketFactory;

	private boolean disableCookies = false;

	private CredentialFactory credentials;

	/**
	 * Makes sure only http(s) requests can be performed.
	 */
	protected URI getURI(@Nonnull String url) throws URISyntaxException {
		if(StringUtils.isBlank(url)) {
			throw new URISyntaxException("<null>", "no url provided");
		}
		URIBuilder uri = new URIBuilder(url);

		if(uri.getScheme() == null) {
			throw new URISyntaxException("", "must use an absolute url starting with http(s)://");
		}
		if (!uri.getScheme().matches("(?i)https?")) {
			throw new IllegalArgumentException(ClassUtils.nameOf(this) + " only supports web based schemes. (http or https)");
		}

		if (uri.getPath()==null) {
			uri.setPath("/");
		}

		log.info("created uri: scheme=[{}] host=[{}] path=[{}]", uri.getScheme(), uri.getHost(), uri.getPath());
		return uri.build();
	}

	@Override
	public void configure() throws ConfigurationException {
		// TODO find out if this really breaks proxy authentication or not.
		defaultHttpClientContext = HttpClientContext.create(); //Only create a new HttpContext when configure is called (which doesn't happen when using a SharedResource)
//		httpClientBuilder.disableAuthCaching();

		if (getMaxConnections() <= 0) {
			throw new ConfigurationException("maxConnections is set to ["+getMaxConnections()+"], which is not enough for adequate operation");
		}

		if (oauthAuthenticationMethod == null) {
			if (getTokenEndpoint() != null) {
				ConfigurationWarnings.add(this, log, "Use authenticationMethod to explicitly set the Oauth2 method to be used. This is currently automatically determined, but will be removed in the future.");
			}
			oauthAuthenticationMethod = OauthAuthenticationMethod.determineOauthAuthenticationMethod(this);
		}

		if (oauthAuthenticationMethod != null) {
			try {
				authenticator = oauthAuthenticationMethod.newAuthenticator(this);
				authenticator.configure();
			} catch (HttpAuthenticationException e) {
				throw new ConfigurationException(e);
			}
		}

		validateProtocolsAndCiphers();

		AuthSSLContextFactory.verifyKeystoreConfiguration(this, this);

		if (StringUtils.isNotEmpty(getTokenEndpoint()) && StringUtils.isEmpty(getClientAuthAlias()) && StringUtils.isEmpty(getClientId())) {
			throw new ConfigurationException("To obtain accessToken at tokenEndpoint ["+getTokenEndpoint()+"] a clientAuthAlias or ClientId and ClientSecret must be specified");
		}

		credentials = getCredentialFactory();

		RequestConfig.Builder requestConfigBuilder = RequestConfig.custom();
		requestConfigBuilder.setConnectTimeout(getTimeout());
		requestConfigBuilder.setConnectionRequestTimeout(getTimeout());
		requestConfigBuilder.setSocketTimeout(getTimeout());

		HttpHost proxy = null;
		CredentialFactory pcf = null;
		if (StringUtils.isNotEmpty(getProxyHost())) {
			proxy = new HttpHost(getProxyHost(), getProxyPort());
			pcf = new CredentialFactory(getProxyAuthAlias(), getProxyUsername(), getProxyPassword());
			requestConfigBuilder.setProxy(proxy);
			httpClientBuilder.setProxy(proxy);
		}

		try {
			setupAuthentication(pcf, proxy, requestConfigBuilder);
		} catch (HttpAuthenticationException e) {
			throw new ConfigurationException("exception configuring authentication", e);
		}

		httpClientBuilder.setDefaultRequestConfig(requestConfigBuilder.build());

		httpClientBuilder.setRetryHandler(new HttpRequestRetryHandler(getMaxExecuteRetries()));

		if(areCookiesDisabled()) {
			httpClientBuilder.disableCookieManagement();
		}
		httpClientBuilder.evictIdleConnections(getConnectionIdleTimeout(), TimeUnit.SECONDS);

		sslSocketFactory = getSSLConnectionSocketFactory(); //Configure it here, so we can handle exceptions

		preAuthenticate();
		configureRedirectStrategy();

		httpClientContext = defaultHttpClientContext; //Ensure a local instance is used when no SharedResource is present.
	}

	private void validateProtocolsAndCiphers() throws ConfigurationException {
		SSLParameters sslParams = null;
		try {
			sslParams = SSLContext.getDefault().getSupportedSSLParameters();
		} catch (NoSuchAlgorithmException e) {
			log.warn("no default SSLContext available", e);
		}

		if(StringUtils.isNotEmpty(protocol)) {
			try {
				SSLContext.getInstance(protocol);
			} catch (NoSuchAlgorithmException e) {
				String errorMessage = "unknown protocol ["+protocol+"]";
				if(sslParams != null) {
					errorMessage += ", must be one of ["+Stream.of(sslParams.getProtocols()).collect(Collectors.joining(", "))+"]";
				}
				throw new ConfigurationException(errorMessage, e);
			}
		}

		if(sslParams != null && StringUtils.isNotEmpty(supportedCipherSuites)) {
			List<String> allowedCipherSuites = Arrays.asList(sslParams.getCipherSuites());
			if(Collections.indexOfSubList(allowedCipherSuites, StringUtil.split(supportedCipherSuites)) == -1) {
				throw new ConfigurationException("Unsupported CipherSuite(s), must be one (or more) of "+allowedCipherSuites);
			}
		}
	}

	private CredentialFactory getCredentialFactory() {
		if (StringUtils.isNotEmpty(getAuthAlias()) || StringUtils.isNotEmpty(getUsername())) {
			return new CredentialFactory(getAuthAlias(), getUsername(), getPassword());
		}

		return new CredentialFactory(getClientAuthAlias(), getClientId(), getClientSecret());
	}

	/** The redirect strategy used to only redirect GET, DELETE and HEAD. */
	private void configureRedirectStrategy() {
		if(isFollowRedirects()) {
			httpClientBuilder.setRedirectStrategy(new DefaultRedirectStrategy(new String[] { HttpGet.METHOD_NAME, HttpHead.METHOD_NAME, HttpDelete.METHOD_NAME }));
		} else {
			httpClientBuilder.disableRedirectHandling();
		}
	}

	/**
	 * In order to support multiThreading and connectionPooling.
	 * The connectionManager has to be initialized with a sslSocketFactory.
	 * The pool must be re-created once closed.
	 *
	 */
	private PoolingHttpClientConnectionManager configureAndGetConnectionManager() {
		int timeToLive = getConnectionTimeToLive();
		if (timeToLive <= 0) {
			timeToLive = -1;
		}

		Registry<ConnectionSocketFactory> socketFactoryRegistry = RegistryBuilder.<ConnectionSocketFactory>create()
				.register("http", PlainConnectionSocketFactory.getSocketFactory())
				.register("https", sslSocketFactory)
				.build();

		PoolingHttpClientConnectionManager connectionManager = new PoolingHttpClientConnectionManager(socketFactoryRegistry, null, null, null, timeToLive, TimeUnit.SECONDS);
		log.debug("created PoolingHttpClientConnectionManager with custom SSLConnectionSocketFactory");

		connectionManager.setMaxTotal(getMaxConnections());
		connectionManager.setDefaultMaxPerRoute(getMaxConnections());

		if (isStaleChecking()) {
			log.info("set up connectionManager, setting stale checking [true]");
			connectionManager.setValidateAfterInactivity(getStaleTimeout());
		}

		return connectionManager;
	}

	@Override
	public void start() {
		buildHttpClient();
	}

	private void buildHttpClient() {
		PoolingHttpClientConnectionManager connectionManager = configureAndGetConnectionManager();
		httpClientBuilder.setConnectionManager(connectionManager);

		if (getApplicationContext() == null) {
			// If there's no applicationContext, this is probably a sender created in Larva, we're missing the spring context here
			// and we can't construct the interceptor. Besides that, it's probably not worth instrumenting either.
			httpClient = httpClientBuilder.build();
		} else {
			// Adapter is not always available, use this instead. Also see `org.frankframework.statistics.MetricsInitializer.getElementType`
			IConfigurationAware element = (adapter != null) ? adapter : this;

			registerConnectionMetrics(element, connectionManager);

			MicrometerHttpClientInterceptor interceptor = new MicrometerHttpClientInterceptor(configurationMetrics, element,
					request -> request.getRequestLine().getUri(),
					true
			);

			httpClient = httpClientBuilder
					.addInterceptorFirst(interceptor.getRequestInterceptor())
					.addInterceptorLast(interceptor.getResponseInterceptor())
					.build();
		}
	}

	/**
	 * Registers the gauges for httpClient connection metrics.
	 * @param frankElement
	 * @param connPoolControl
	 */
	private void registerConnectionMetrics(IConfigurationAware frankElement, ConnPoolControl<HttpRoute> connPoolControl) {
		configurationMetrics.createGauge(frankElement, FrankMeterType.SENDER_HTTP_POOL_MAX, () -> connPoolControl.getTotalStats().getMax());
		configurationMetrics.createGauge(frankElement, FrankMeterType.SENDER_HTTP_POOL_AVAILABLE, () -> connPoolControl.getTotalStats().getAvailable());
		configurationMetrics.createGauge(frankElement, FrankMeterType.SENDER_HTTP_POOL_LEASED, () -> connPoolControl.getTotalStats().getLeased());
		configurationMetrics.createGauge(frankElement, FrankMeterType.SENDER_HTTP_POOL_PENDING, () -> connPoolControl.getTotalStats().getPending());
	}

	protected void setHttpClient(CloseableHttpClient httpClient) {
		this.httpClient = httpClient;
	}

	protected void setHttpContext(HttpClientContext httpContext) {
		this.defaultHttpClientContext = httpContext;
	}

	@Override
	public boolean isRunning() {
		return getHttpClient() != null;
	}

	@Override
	public void stop() {
		//Close the HttpClient and ConnectionManager to release resources and potential open connections
		if(httpClient != null) {
			try {
				httpClient.close();
			} catch (IOException e) {
				log.warn("unable to close HttpClient", e);
			}
		}
	}

	private void setupAuthentication(CredentialFactory proxyCredentials, HttpHost proxy, RequestConfig.Builder requestConfigBuilder) throws HttpAuthenticationException {
		Assert.notNull(defaultHttpClientContext, "no HttpClientContext created during configure"); //This should be set in #configure()

		CredentialsProvider credentialsProvider = new BasicCredentialsProvider();
		if (StringUtils.isNotEmpty(credentials.getUsername()) || StringUtils.isNotEmpty(getTokenEndpoint())) {

			credentialsProvider.setCredentials(new AuthScope(AuthScope.ANY_HOST, AuthScope.ANY_PORT), getCredentials());

			AuthenticationScheme preferredAuthenticationScheme = getPreferredAuthenticationScheme();
			requestConfigBuilder.setTargetPreferredAuthSchemes(Collections.singletonList(preferredAuthenticationScheme.getSchemeName()));
			requestConfigBuilder.setAuthenticationEnabled(true);

			if (preferredAuthenticationScheme == AuthenticationScheme.OAUTH) {
				defaultHttpClientContext.setAttribute(AUTHENTICATION_METHOD_KEY, authenticator);
				httpClientBuilder.setTargetAuthenticationStrategy(new OAuthPreferringAuthenticationStrategy());
			}
		}
		if (proxy!=null) {
			AuthScope authScope = new AuthScope(proxy, proxyRealm, AuthScope.ANY_SCHEME);
			if (StringUtils.isNotEmpty(proxyCredentials.getUsername())) {
				Credentials httpCredentials = new UsernamePasswordCredentials(proxyCredentials.getUsername(), proxyCredentials.getPassword());
				credentialsProvider.setCredentials(authScope, httpCredentials);
			}
			log.trace("setting credentialProvider [{}]", credentialsProvider);

			if(isPrefillProxyAuthCache()) {
				requestConfigBuilder.setProxyPreferredAuthSchemes(List.of(AuthSchemes.BASIC));

				AuthCache authCache = defaultHttpClientContext.getAuthCache();
				if(authCache == null)
					authCache = new BasicAuthCache();

				authCache.put(proxy, new BasicScheme());
				defaultHttpClientContext.setAuthCache(authCache);
			}

		}

		httpClientBuilder.setDefaultCredentialsProvider(credentialsProvider);
	}

	private void preAuthenticate() {
		if (credentials != null && !StringUtils.isEmpty(credentials.getUsername())) {
			AuthState authState = defaultHttpClientContext.getTargetAuthState();
			if (authState==null) {
				authState = new AuthState();
				defaultHttpClientContext.setAttribute(HttpClientContext.TARGET_AUTH_STATE, authState);
			}
			authState.setState(AuthProtocolState.CHALLENGED);
			authState.update(getPreferredAuthenticationScheme().createScheme(), getCredentials());
		}
	}

	public Credentials getCredentials() {
		String uname;
		if (StringUtils.isNotEmpty(getAuthDomain())) {
			uname = getAuthDomain() + "\\" + credentials.getUsername();
		} else {
			uname = credentials.getUsername();
		}

		return new UsernamePasswordCredentials(uname, credentials.getPassword());
	}

	private AuthenticationScheme getPreferredAuthenticationScheme() {
		return StringUtils.isNotEmpty(getTokenEndpoint()) ? AuthenticationScheme.OAUTH : AuthenticationScheme.BASIC;
	}

	@Nonnull
	protected SSLConnectionSocketFactory getSSLConnectionSocketFactory() throws ConfigurationException {
		SSLConnectionSocketFactory sslConnectionSocketFactory;
		HostnameVerifier hostnameVerifier = verifyHostname ? new DefaultHostnameVerifier() : new NoopHostnameVerifier();

		final String[] supportedProtocols = StringUtils.isBlank(protocol) ? null : new String[] { protocol };
		final String[] cipherSuites;
		if(StringUtils.isNotBlank(supportedCipherSuites)) {
			cipherSuites = StringUtil.splitToStream(supportedCipherSuites).toArray(String[]::new);
		} else {
			cipherSuites = null;
		}

		try {
			javax.net.ssl.SSLSocketFactory socketFactory = AuthSSLContextFactory.createSSLSocketFactory(this, this, protocol);
			sslConnectionSocketFactory = new SSLConnectionSocketFactory(socketFactory, supportedProtocols, cipherSuites, hostnameVerifier);
		} catch (Exception e) {
			throw new ConfigurationException("cannot create or initialize SocketFactory", e);
		}

		// This method will be overwritten by the connectionManager when connectionPooling is enabled!
		// Can still be null when no default or an invalid system sslSocketFactory has been defined
		httpClientBuilder.setSSLSocketFactory(sslConnectionSocketFactory);

		return sslConnectionSocketFactory;
	}

	protected HttpResponse execute(URI targetUri, HttpRequestBase httpRequestBase, PipeLineSession session) throws IOException {
		HttpHost targetHost = new HttpHost(targetUri.getHost(), targetUri.getPort(), targetUri.getScheme());

		CloseableHttpClient client = getHttpClient();
		HttpClientContext context = httpClientContext != null ? httpClientContext : getOrCreateHttpClientContext(client, session);
		log.trace("executing request using HttpClient [{}] and HttpContext [{}]", client::hashCode, () -> context);
		return client.execute(targetHost, httpRequestBase, context);
	}

	private synchronized HttpClientContext getOrCreateHttpClientContext(CloseableHttpClient client, PipeLineSession session) {
		return (HttpClientContext) session.computeIfAbsent(PipeLineSession.SYSTEM_MANAGED_RESOURCE_PREFIX + "HttpContext" + client.hashCode(), key -> {
			HttpClientContext context = HttpClientContext.adapt(new BasicHttpContext(defaultHttpClientContext));
			context.setCookieStore(new BasicCookieStore());
			return context;
		});
	}

	/**
	 * Timeout in ms of obtaining a connection/result.
	 * @ff.default 10000
	 */
	public void setTimeout(int i) {
		timeout = i;
	}

	/**
	 * The maximum number of concurrent connections
	 * @ff.default 10
	 */
	public void setMaxConnections(int i) {
		maxConnections = i;
	}

	/**
	 * The maximum number of times the execution is retried
	 * @ff.default 1 (for repeatable messages) else 0
	 */
	public void setMaxExecuteRetries(int i) {
		maxExecuteRetries = i;
	}

	/** Authentication alias used for authentication to the host */
	public void setAuthAlias(String string) {
		authAlias = string;
	}

	/** Username used for authentication to the host */
	public void setUsername(String username) {
		this.username = username;
	}

	/**
	 * Corporate domain name. Should only be used in combination with sAMAccountName, never with an UPN.<br/>
	 * <br/>
	 * Assuming the following user:<br/>
	 * UPN: john.doe@CorpDomain.biz<br/>
	 * sAMAccountName: CORPDOMAIN\john.doe<br/>
	 * <br/>
	 * The username attribute may be set to <code>john.doe</code><br/>
	 * The AuthDomain attribute may be set to <code>CORPDOMAIN</code><br/>
	 */
	@Deprecated
	@ConfigurationWarning("Please use the UPN or the full sAM-AccountName instead")
	public void setAuthDomain(String string) {
		authDomain = string;
	}

	/** Password used for authentication to the host */
	public void setPassword(String string) {
		password = string;
	}

	/**
	 * Endpoint to obtain OAuth accessToken. If <code>authAlias</code> or <code>username</code>( and <code>password</code>) are specified,
	 * then a PasswordGrant is used, otherwise a ClientCredentials grant. The obtained accessToken will be added to the regular requests
	 * in an HTTP Header 'Authorization' with a 'Bearer' prefix.
	 */
	public void setTokenEndpoint(String string) {
		tokenEndpoint = string;
	}
	/**
	 * If set to a non-negative value, then determines the time (in seconds) after which the token will be refreshed. Otherwise the token
	 * will be refreshed when it is half way its lifetime as defined by the <code>expires_in</code> clause of the token response,
	 * or when the regular server returns a 401 status with a challenge.
	 * If not specified, and the accessTokens lifetime is not found in the token response, the accessToken will not be refreshed preemptively.
	 * @ff.default -1
	 */
	public void setTokenExpiry(int value) {
		tokenExpiry = value;
	}
	/** Alias used to obtain client_id and client_secret for authentication to <code>tokenEndpoint</code> */
	public void setClientAlias(String clientAuthAlias) {
		this.clientAuthAlias = clientAuthAlias;
	}
	/** Client_id used in authentication to <code>tokenEndpoint</code> */
	public void setClientId(String clientId) {
		this.clientId = clientId;
	}

	/** Client_secret used in authentication to <code>tokenEndpoint</code> */
	public void setClientSecret(String clientSecret) {
		this.clientSecret = clientSecret;
	}
	/** Space or comma separated list of scope items requested for accessToken, e.g. <code>read write</code>. Only used when <code>tokenEndpoint</code> is specified */
	public void setScope(String string) {
		scope = string;
	}

	/** if set true, clientId and clientSecret will be added as Basic Authentication header to the tokenRequest, instead of as request parameters */
	@Deprecated(forRemoval = true, since = "9.0")
	@ConfigurationWarning("Use authenticationMethod to set this behaviour")
	public void setAuthenticatedTokenRequest(boolean authenticatedTokenRequest) {
		this.authenticatedTokenRequest = authenticatedTokenRequest;
	}

	/**
	 * Only used when {@literal tokenEndpoint} has been configured. Sets the OAuth authentication method and controls which authentication flow should be used.
	 */
	public void setOauthAuthenticationMethod(OauthAuthenticationMethod oauthAuthenticationMethod) {
		this.oauthAuthenticationMethod = oauthAuthenticationMethod;
	}

	// TODO: move this to a keyStore.
	public void setPrivateKey(String privateKey) {
		this.privateKey = privateKey;
	}

	public void setCertificate2(String certificate) {
		this.certificate = certificate;
	}



	/**
	 * The nameId to be added during the creation of the SAML assertion.
	 */
	public void setNameId(String nameId) {
		this.nameId = nameId;
	}

	/**
	 * The issuer to be added during the creation of the SAML assertion.
	 */
	public void setIssuer(String issuer) {
		this.issuer = issuer;
	}

	/**
	 * The audience to be added during the creation of the SAML assertion.
	 */
	public void setAudience(String audience) {
		this.audience = audience;
	}

	/**
	 * The time (in seconds) until the generated SAML assertion should be valid. A new assertion will be generated when the previous assertion is no longer valid.
	 */
	public void setAssertionExpiry(int expiry) {
		this.assertionExpiry = expiry;
	}

	/** Proxy host */
	public void setProxyHost(String string) {
		proxyHost = string;
	}

	/**
	 * Proxy port
	 * @ff.default 80
	 */
	public void setProxyPort(int i) {
		proxyPort = i;
	}

	/** Alias used to obtain credentials for authentication to proxy */
	public void setProxyAuthAlias(String string) {
		proxyAuthAlias = string;
	}

	/**
	 * Proxy username
	 * @ff.default
	 */
	public void setProxyUsername(String string) {
		proxyUsername = string;
	}

	/**
	 * Proxy password
	 * @ff.default
	 */
	public void setProxyPassword(String string) {
		proxyPassword = string;
	}

	/**
	 * Proxy realm
	 * @ff.default
	 */
	public void setProxyRealm(String string) {
		proxyRealm = StringUtils.isNotEmpty(string) ? string : null;
	}

	/**
	 * Create a pre-emptive login context for the proxy connection(s).
	 */
	public void setPrefillProxyAuthCache(boolean b) {
		this.prefillProxyAuthCache = b;
	}

	/**
	 * Disables the use of cookies, making the sender completely stateless
	 * @ff.default false
	 */
	public void setDisableCookies(boolean disableCookies) {
		this.disableCookies = disableCookies;
	}
	public boolean areCookiesDisabled() {
		return disableCookies;
	}


	/** resource URL to keystore or certificate to be used for authentication. If none specified, the JVMs default keystore will be used. */
	@Override
	public void setKeystore(String string) {
		keystore = string;
	}

	@Override
	public void setKeystoreType(KeystoreType value) {
		keystoreType = value;
	}

	@Override
	public void setKeystoreAuthAlias(String string) {
		keystoreAuthAlias = string;
	}

	@Override
	public void setKeystorePassword(String string) {
		keystorePassword = string;
	}

	@Override
	public void setKeyManagerAlgorithm(String keyManagerAlgorithm) {
		this.keyManagerAlgorithm = keyManagerAlgorithm;
	}

	@Override
	public void setKeystoreAlias(String string) {
		keystoreAlias = string;
	}
	@Override
	public void setKeystoreAliasAuthAlias(String string) {
		keystoreAliasAuthAlias = string;
	}
	@Override
	public void setKeystoreAliasPassword(String string) {
		keystoreAliasPassword = string;
	}

	/** Resource URL to truststore to be used for authenticating peer. If none specified, the JVMs default truststore will be used. */
	@Override
	public void setTruststore(String string) {
		truststore = string;
	}

	@Override
	public void setTruststoreAuthAlias(String string) {
		truststoreAuthAlias = string;
	}

	@Override
	public void setTruststorePassword(String string) {
		truststorePassword = string;
	}

	@Override
	public void setTruststoreType(KeystoreType value) {
		truststoreType = value;
	}

	@Override
	public void setTrustManagerAlgorithm(String trustManagerAlgorithm) {
		this.trustManagerAlgorithm = trustManagerAlgorithm;
	}

	@Override
	@Unsafe
	public void setVerifyHostname(boolean b) {
		verifyHostname = b;
	}

	@Unsafe
	@Override
	public void setAllowSelfSignedCertificates(boolean allowSelfSignedCertificates) {
		this.allowSelfSignedCertificates = allowSelfSignedCertificates;
	}

	@Override
	@Unsafe
	public void setIgnoreCertificateExpiredException(boolean b) {
		ignoreCertificateExpiredException = b;
	}

	/**
	 * If <code>true</code>, a redirect request will be honoured, e.g. to switch to HTTPS
	 * @ff.default true
	 */
	public void setFollowRedirects(boolean b) {
		followRedirects = b;
	}

	/**
	 * If true, besides http status code 200 (OK) also the code 301 (MOVED_PERMANENTLY), 302 (MOVED_TEMPORARILY) and 307 (TEMPORARY_REDIRECT) are considered successful
	 * @ff.default false
	 */
	public void setIgnoreRedirects(boolean b) {
		ignoreRedirects = b;
	}


	/**
	 * Controls whether connections checked to be stale, i.e. appear open, but are not.
	 * @ff.default true
	 */
	public void setStaleChecking(boolean b) {
		staleChecking = b;
	}

	/**
	 * Used when <code>staleChecking</code> is <code>true</code>. Timeout after which an idle connection will be validated before being used.
	 * @ff.default 5000 ms
	 */
	public void setStaleTimeout(int timeout) {
		staleTimeout = timeout;
	}

	/**
	 * Maximum Time to Live for connections in the pool. No connection will be re-used past its timeToLive value.
	 * @ff.default 900 s
	 */
	public void setConnectionTimeToLive(int timeToLive) {
		connectionTimeToLive = timeToLive;
	}

	/**
	 * Maximum Time for connection to stay idle in the pool. Connections that are idle longer will periodically be evicted from the pool
	 * @ff.default 10 s
	 */
	public void setConnectionIdleTimeout(int idleTimeout) {
		connectionIdleTimeout = idleTimeout;
	}

	/**
	 * Secure socket protocol (such as 'TLSv1.2') to use when a SSLContext object is generated.
	 * @see <a href="https://docs.oracle.com/en/java/javase/11/docs/specs/security/standard-names.html">Supported Protocols</a>.
	 * @ff.default TLSv1.2
	 */
	public void setProtocol(String protocol) {
		this.protocol = protocol;
	}

	/**
	 * Allows you to choose which CipherSuites are used when connecting to an endpoint. Works in tandem with {@code protocol} as the provided Suite may not be valid for the provided Protocol
	 * See the Java Security Standard Algorithm Names Specification for all available options. Note that these may differ depending on the JRE you're using.
	 *
	 * @see <a href="https://docs.oracle.com/en/java/javase/11/docs/specs/security/standard-names.html">Java Security Standard Algorithm Names Specification</a>
	 */
	public void setSupportedCipherSuites(String supportedCipherSuites) {
		this.supportedCipherSuites = supportedCipherSuites;
	}
}<|MERGE_RESOLUTION|>--- conflicted
+++ resolved
@@ -201,7 +201,6 @@
 	private @Getter String clientSecret;
 	private @Getter String scope;
 
-<<<<<<< HEAD
 	private @Getter String privateKey;
 	private @Getter String certificate;
 	private @Getter String nameId;
@@ -209,12 +208,8 @@
 	private @Getter String audience;
 	private @Getter int assertionExpiry; // [s]
 
-	private @Getter AuthenticationMethod authenticationMethod;
-	private @Getter IAuthenticator authenticator;
-=======
 	private @Getter OauthAuthenticationMethod oauthAuthenticationMethod;
 	private @Getter IOauthAuthenticator authenticator;
->>>>>>> dcc34998
 
 	public enum OauthAuthenticationMethod {
 		/**
