/*
   Copyright 2017-2023 WeAreFrank!

   Licensed under the Apache License, Version 2.0 (the "License");
   you may not use this file except in compliance with the License.
   You may obtain a copy of the License at

       http://www.apache.org/licenses/LICENSE-2.0

   Unless required by applicable law or agreed to in writing, software
   distributed under the License is distributed on an "AS IS" BASIS,
   WITHOUT WARRANTIES OR CONDITIONS OF ANY KIND, either express or implied.
   See the License for the specific language governing permissions and
   limitations under the License.
*/
package org.frankframework.http;

import java.io.IOException;
import java.net.URI;
import java.net.URISyntaxException;
import java.security.NoSuchAlgorithmException;
import java.util.Arrays;
import java.util.Collections;
import java.util.List;
import java.util.concurrent.TimeUnit;

import javax.net.ssl.HostnameVerifier;
import javax.net.ssl.SSLContext;
import javax.net.ssl.SSLParameters;

import jakarta.annotation.Nonnull;
import jakarta.annotation.Nullable;

import org.apache.commons.lang3.StringUtils;
import org.apache.http.HttpHost;
import org.apache.http.HttpResponse;
import org.apache.http.auth.AuthProtocolState;
import org.apache.http.auth.AuthScope;
import org.apache.http.auth.AuthState;
import org.apache.http.auth.Credentials;
import org.apache.http.auth.UsernamePasswordCredentials;
import org.apache.http.client.AuthCache;
import org.apache.http.client.CredentialsProvider;
import org.apache.http.client.config.AuthSchemes;
import org.apache.http.client.config.RequestConfig;
import org.apache.http.client.methods.HttpDelete;
import org.apache.http.client.methods.HttpGet;
import org.apache.http.client.methods.HttpHead;
import org.apache.http.client.methods.HttpRequestBase;
import org.apache.http.client.protocol.HttpClientContext;
import org.apache.http.client.utils.URIBuilder;
import org.apache.http.config.Registry;
import org.apache.http.config.RegistryBuilder;
import org.apache.http.conn.routing.HttpRoute;
import org.apache.http.conn.socket.ConnectionSocketFactory;
import org.apache.http.conn.socket.PlainConnectionSocketFactory;
import org.apache.http.conn.ssl.DefaultHostnameVerifier;
import org.apache.http.conn.ssl.NoopHostnameVerifier;
import org.apache.http.conn.ssl.SSLConnectionSocketFactory;
import org.apache.http.impl.auth.BasicScheme;
import org.apache.http.impl.client.BasicAuthCache;
import org.apache.http.impl.client.BasicCookieStore;
import org.apache.http.impl.client.BasicCredentialsProvider;
import org.apache.http.impl.client.CloseableHttpClient;
import org.apache.http.impl.client.DefaultRedirectStrategy;
import org.apache.http.impl.client.HttpClientBuilder;
import org.apache.http.impl.conn.PoolingHttpClientConnectionManager;
import org.apache.http.pool.ConnPoolControl;
import org.apache.http.protocol.BasicHttpContext;
import org.apache.logging.log4j.Logger;
import org.springframework.context.ApplicationContext;
import org.springframework.util.Assert;

import lombok.Getter;
import lombok.Setter;

import org.frankframework.configuration.ConfigurationException;
import org.frankframework.configuration.ConfigurationWarning;
import org.frankframework.configuration.ConfigurationWarnings;
import org.frankframework.core.Adapter;
import org.frankframework.core.AdapterAware;
import org.frankframework.core.IConfigurationAware;
import org.frankframework.core.PipeLineSession;
import org.frankframework.doc.Unsafe;
import org.frankframework.encryption.AuthSSLContextFactory;
import org.frankframework.encryption.HasKeystore;
import org.frankframework.encryption.HasTruststore;
import org.frankframework.encryption.KeystoreType;
import org.frankframework.http.authentication.AuthenticationScheme;
import org.frankframework.http.authentication.ClientCredentialsBasicAuth;
import org.frankframework.http.authentication.ClientCredentialsQueryParameters;
import org.frankframework.http.authentication.HttpAuthenticationException;
import org.frankframework.http.authentication.IOauthAuthenticator;
import org.frankframework.http.authentication.OAuthPreferringAuthenticationStrategy;
import org.frankframework.http.authentication.ResourceOwnerPasswordCredentialsBasicAuth;
import org.frankframework.http.authentication.ResourceOwnerPasswordCredentialsQueryParameters;
<<<<<<< HEAD
import org.frankframework.http.authentication.SamlAssertionOauth;
=======
>>>>>>> 98784684
import org.frankframework.lifecycle.ConfigurableLifecycle;
import org.frankframework.statistics.FrankMeterType;
import org.frankframework.statistics.HasStatistics;
import org.frankframework.statistics.MetricsInitializer;
import org.frankframework.util.ClassUtils;
import org.frankframework.util.CredentialFactory;
import org.frankframework.util.LogUtil;
import org.frankframework.util.StringUtil;

/**
 * <p>
 * Note 1:
 * Some certificates require the &lt;java_home&gt;/jre/lib/security/xxx_policy.jar files to be upgraded to unlimited strength. Typically, in such a case, an error message like
 * <code>Error in loading the keystore: Private key decryption error: (java.lang.SecurityException: Unsupported keysize or algorithm parameters</code> is observed.
 * For IBM JDKs these files can be downloaded from http://www.ibm.com/developerworks/java/jdk/security/50/ (scroll down to 'IBM SDK Policy files')
 * </p>
 * Replace in the directory java\jre\lib\security the following files:
 * <ul>
 * <li>local_policy.jar</li>
 * <li>US_export_policy.jar</li>
 * </ul>
 * <p>
 * Note 2:
 * To debug ssl-related problems, set the following system property:
 * <ul>
 * <li><code>-Djavax.net.debug=all</code></li>
 * </ul>
 * </p>
 * <p>
 * Note 3:
 * In case <code>javax.net.ssl.SSLHandshakeException: unknown certificate</code> exceptions are thrown,
 * probably the certificate of the other party is not trusted. Try to use one of the certificates in the path as your truststore by doing the following:
 * <ul>
 *   <li>open the URL you are trying to reach in InternetExplorer</li>
 *   <li>click on the yellow padlock on the right in the bottom-bar. This opens the certificate information window</li>
 *   <li>click on tab 'Certificeringspad'</li>
 *   <li>double click on root certificate in the tree displayed. This opens the certificate information window for the root certificate</li>
 *   <li>click on tab 'Details'</li>
 *   <li>click on 'Kopieren naar bestand'</li>
 *   <li>click 'next', choose 'DER Encoded Binary X.509 (.CER)'</li>
 *   <li>click 'next', choose a filename</li>
 *   <li>click 'next' and 'finish'</li>
 * 	 <li>Start IBM key management tool ikeyman.bat, located in Program Files/IBM/WebSphere Studio/Application Developer/v5.1.2/runtimes/base_v51/bin (or similar)</li>
 *   <li>create a new key-database (Sleuteldatabase -> Nieuw...), or open the default key.jks (default password="changeit")</li>
 *   <li>add the generated certificate (Toevoegen...)</li>
 *   <li>store the key-database in JKS format</li>
 *   <li>if you didn't use the standard keydatabase, then reference the file in the truststore-attribute in Configuration.xml (include the file as a resource)</li>
 *   <li>use jks for the truststoreType-attribute</li>
 *   <li>restart your application</li>
 *   <li>instead of IBM ikeyman you can use the standard java tool <code>keytool</code> as follows:
 *      <code>keytool -import -alias <i>yourAlias</i> -file <i>pathToSavedCertificate</i></code></li>
 * </ul>
 * <p>
 * Note 4:
 * In case <code>cannot create or initialize SocketFactory: (IOException) Unable to verify MAC</code> exceptions are thrown,
 * please check password or authAlias configuration of the corresponding certificate.
 * </p>
 *
 * @author Niels Meijer
 * @since 7.0
 */
public abstract class AbstractHttpSession implements ConfigurableLifecycle, HasKeystore, HasTruststore, HasStatistics, AdapterAware {
	protected final Logger log = LogUtil.getLogger(this);

	public static final String AUTHENTICATION_METHOD_KEY = "OauthAuthentication";

	private final @Getter ClassLoader configurationClassLoader = Thread.currentThread().getContextClassLoader();
	private @Getter @Setter String name;
	private @Getter @Setter ApplicationContext applicationContext;
	private @Setter MetricsInitializer configurationMetrics;
	private @Getter @Setter Adapter adapter;

	/* CONNECTION POOL */
	private @Getter int timeout = 10_000;
	private @Getter int maxConnections = 10;
	private @Getter int maxExecuteRetries = 1;
	private @Getter boolean staleChecking=true;
	private @Getter int staleTimeout = 5_000; // [ms]
	private @Getter int connectionTimeToLive = 900; // [seconds]
	private @Getter int connectionIdleTimeout = 10; // [seconds]
	private final HttpClientBuilder httpClientBuilder = HttpClientBuilder.create();
	private @Getter HttpClientContext defaultHttpClientContext;
	private HttpClientContext httpClientContext;
	private @Getter CloseableHttpClient httpClient;

	/* SECURITY */
	private @Getter String authAlias;
	private @Getter String username;
	private @Getter String password;
	private @Getter String authDomain;
	private @Getter String tokenEndpoint;
	private @Getter int tokenExpiry=-1;
	private @Getter String clientAuthAlias;
	private @Getter String clientId;
	private @Getter String clientSecret;
	private @Getter String scope;

<<<<<<< HEAD
	private @Getter String samlNameId;
	private @Getter String samlIssuer;
	private @Getter String samlAudience;
	private @Getter int samlAssertionExpiry; // [seconds]

=======
>>>>>>> 98784684
	private @Getter OauthAuthenticationMethod oauthAuthenticationMethod;
	private @Getter IOauthAuthenticator authenticator;

	public enum OauthAuthenticationMethod {
		/**
		 * Requires {@literal tokenEndpoint}, {@literal clientId} and {@literal clientSecret} to be set.
		 * Implements <a href="https://datatracker.ietf.org/doc/html/rfc6749#section-4.4">rfc6749</a>. The {@literal clientId} and {@literal clientSecret} are sent as basic authorization
		 * to the authorization server. The {@literal accessToken} is then used in the Authorization header to authenticate against the resource server.
		 */
		CLIENT_CREDENTIALS_BASIC_AUTH,

		/**
		 * Requires {@literal tokenEndpoint}, {@literal clientId} and {@literal clientSecret} to be set.
		 * Implements <a href="https://datatracker.ietf.org/doc/html/rfc6749#section-4.4">rfc6749</a>. The {@literal clientId} and {@literal clientSecret} are sent in the form body
		 * to the authorization server. The {@literal accessToken} is then used in the Authorization header to authenticate against the resource server.
		 */
		CLIENT_CREDENTIALS_QUERY_PARAMETERS,

		/**
		 * Requires {@literal tokenEndpoint}, {@literal clientId}, {@literal clientSecret}, {@literal username} and {@literal password} to be set.
		 * Implements <a href="https://datatracker.ietf.org/doc/html/rfc6749#section-4.3">rfc6749</a>. The {@literal clientId} and {@literal clientSecret} are sent as basic authorization
		 * to the authorization server. The {@literal username} and {@literal password} are sent in the form body to the authorization server.
		 * The {@literal accessToken} is then used in the Authorization header to authenticate against the resource server.
		 */
		RESOURCE_OWNER_PASSWORD_CREDENTIALS_BASIC_AUTH,

		/**
		 * Requires {@literal tokenEndpoint}, {@literal clientId}, {@literal clientSecret}, {@literal username} and {@literal password} to be set.
		 * Implements <a href="https://datatracker.ietf.org/doc/html/rfc6749#section-4.3">rfc6749</a>. The {@literal clientId}, {@literal clientSecret}, {@literal username}
		 * and {@literal password} are sent in the form body to the authorization server.
		 * The {@literal accessToken} is then used in the Authorization header to authenticate against the resource server.
		 */
<<<<<<< HEAD
		RESOURCE_OWNER_PASSWORD_CREDENTIALS_QUERY_PARAMETERS,

		SAML_ASSERTION;
=======
		RESOURCE_OWNER_PASSWORD_CREDENTIALS_QUERY_PARAMETERS;
>>>>>>> 98784684

		public IOauthAuthenticator newAuthenticator(AbstractHttpSession session) throws HttpAuthenticationException {
			return switch (this) {
				case CLIENT_CREDENTIALS_BASIC_AUTH -> new ClientCredentialsBasicAuth(session);
				case CLIENT_CREDENTIALS_QUERY_PARAMETERS -> new ClientCredentialsQueryParameters(session);
				case RESOURCE_OWNER_PASSWORD_CREDENTIALS_BASIC_AUTH -> new ResourceOwnerPasswordCredentialsBasicAuth(session);
				case RESOURCE_OWNER_PASSWORD_CREDENTIALS_QUERY_PARAMETERS -> new ResourceOwnerPasswordCredentialsQueryParameters(session);
<<<<<<< HEAD
				case SAML_ASSERTION -> new SamlAssertionOauth(session);
=======
>>>>>>> 98784684
			};
		}

		@Nullable
		public static OauthAuthenticationMethod determineOauthAuthenticationMethod(AbstractHttpSession session) {
			if (session.getTokenEndpoint() == null) {
				return null;
			}

			if (session.isAuthenticatedTokenRequest()) {
				if (StringUtils.isNotEmpty(session.getAuthAlias()) || StringUtils.isNotEmpty(session.getUsername())) {
					return RESOURCE_OWNER_PASSWORD_CREDENTIALS_BASIC_AUTH;
				} else {
					return CLIENT_CREDENTIALS_BASIC_AUTH;
				}
			} else {
				if (StringUtils.isNotEmpty(session.getAuthAlias()) || StringUtils.isNotEmpty(session.getUsername())) {
					return RESOURCE_OWNER_PASSWORD_CREDENTIALS_QUERY_PARAMETERS;
				} else {
					return CLIENT_CREDENTIALS_QUERY_PARAMETERS;
				}
			}
		}
	}

	private @Getter boolean authenticatedTokenRequest;

	/* PROXY */
	private @Getter String proxyHost;
	private @Getter int proxyPort = 80;
	private @Getter String proxyAuthAlias;
	private @Getter String proxyUsername;
	private @Getter String proxyPassword;
	private @Getter String proxyRealm=null;
	private @Getter boolean prefillProxyAuthCache;

	/* SSL */
	private @Getter String keystore;
	private @Getter String keystoreAuthAlias;
	private @Getter String keystorePassword;
	private @Getter KeystoreType keystoreType=KeystoreType.PKCS12;
	private @Getter String keystoreAlias;
	private @Getter String keystoreAliasAuthAlias;
	private @Getter String keystoreAliasPassword;
	private @Getter String keyManagerAlgorithm=null;

	private @Getter String truststore=null;
	private @Getter String truststoreAuthAlias;
	private @Getter String truststorePassword=null;
	private @Getter KeystoreType truststoreType=KeystoreType.JKS;
	private @Getter String trustManagerAlgorithm=null;
	private @Getter boolean allowSelfSignedCertificates = false;
	private @Getter boolean verifyHostname=true;
	private @Getter boolean ignoreCertificateExpiredException=false;

	private @Getter boolean followRedirects=true;
	private @Getter boolean ignoreRedirects=false;

	private String protocol;
	private String supportedCipherSuites = null;
	private SSLConnectionSocketFactory sslSocketFactory;

	private boolean disableCookies = false;

	private CredentialFactory credentials;

	/**
	 * Makes sure only http(s) requests can be performed.
	 */
	protected URI getURI(@Nonnull String url) throws URISyntaxException {
		if(StringUtils.isBlank(url)) {
			throw new URISyntaxException("<null>", "no url provided");
		}
		URIBuilder uri = new URIBuilder(url);

		if(uri.getScheme() == null) {
			throw new URISyntaxException("", "must use an absolute url starting with http(s)://");
		}
		if (!uri.getScheme().matches("(?i)https?")) {
			throw new IllegalArgumentException(ClassUtils.nameOf(this) + " only supports web based schemes. (http or https)");
		}

		if (uri.getPath()==null) {
			uri.setPath("/");
		}

		log.info("created uri: scheme=[{}] host=[{}] path=[{}]", uri.getScheme(), uri.getHost(), uri.getPath());
		return uri.build();
	}

	@Override
	public void configure() throws ConfigurationException {
		// TODO find out if this really breaks proxy authentication or not.
		defaultHttpClientContext = HttpClientContext.create(); //Only create a new HttpContext when configure is called (which doesn't happen when using a SharedResource)
//		httpClientBuilder.disableAuthCaching();

		if (getMaxConnections() <= 0) {
			throw new ConfigurationException("maxConnections is set to ["+getMaxConnections()+"], which is not enough for adequate operation");
		}

		if (oauthAuthenticationMethod == null) {
			if (getTokenEndpoint() != null) {
				ConfigurationWarnings.add(this, log, "Use oauthAuthenticationMethod to explicitly set the Oauth2 method to be used. This is currently automatically determined, but will be removed in the future.");
			}
			oauthAuthenticationMethod = OauthAuthenticationMethod.determineOauthAuthenticationMethod(this);
		}

		if (oauthAuthenticationMethod != null) {
			try {
				authenticator = oauthAuthenticationMethod.newAuthenticator(this);
				authenticator.configure();
			} catch (HttpAuthenticationException e) {
				throw new ConfigurationException(e);
			}
		}

		validateProtocolsAndCiphers();

		AuthSSLContextFactory.verifyKeystoreConfiguration(this, this);

		if (StringUtils.isNotEmpty(getTokenEndpoint()) && StringUtils.isEmpty(getClientAuthAlias()) && StringUtils.isEmpty(getClientId())) {
			throw new ConfigurationException("To obtain accessToken at tokenEndpoint ["+getTokenEndpoint()+"] a clientAuthAlias or ClientId and ClientSecret must be specified");
		}

		credentials = getCredentialFactory();

		RequestConfig.Builder requestConfigBuilder = RequestConfig.custom();
		requestConfigBuilder.setConnectTimeout(getTimeout());
		requestConfigBuilder.setConnectionRequestTimeout(getTimeout());
		requestConfigBuilder.setSocketTimeout(getTimeout());

		HttpHost proxy = null;
		CredentialFactory pcf = null;
		if (StringUtils.isNotEmpty(getProxyHost())) {
			proxy = new HttpHost(getProxyHost(), getProxyPort());
			pcf = new CredentialFactory(getProxyAuthAlias(), getProxyUsername(), getProxyPassword());
			requestConfigBuilder.setProxy(proxy);
			httpClientBuilder.setProxy(proxy);
		}

		try {
			setupAuthentication(pcf, proxy, requestConfigBuilder);
		} catch (HttpAuthenticationException e) {
			throw new ConfigurationException("exception configuring authentication", e);
		}

		httpClientBuilder.setDefaultRequestConfig(requestConfigBuilder.build());

		httpClientBuilder.setRetryHandler(new HttpRequestRetryHandler(getMaxExecuteRetries()));

		if(areCookiesDisabled()) {
			httpClientBuilder.disableCookieManagement();
		}
		httpClientBuilder.evictIdleConnections(getConnectionIdleTimeout(), TimeUnit.SECONDS);

		sslSocketFactory = getSSLConnectionSocketFactory(); //Configure it here, so we can handle exceptions

		preAuthenticate();
		configureRedirectStrategy();

		httpClientContext = defaultHttpClientContext; //Ensure a local instance is used when no SharedResource is present.
	}

	private void validateProtocolsAndCiphers() throws ConfigurationException {
		SSLParameters sslParams = null;
		try {
			sslParams = SSLContext.getDefault().getSupportedSSLParameters();
		} catch (NoSuchAlgorithmException e) {
			log.warn("no default SSLContext available", e);
		}

		if(StringUtils.isNotEmpty(protocol)) {
			try {
				SSLContext.getInstance(protocol);
			} catch (NoSuchAlgorithmException e) {
				String errorMessage = "unknown protocol ["+protocol+"]";
				if(sslParams != null) {
					errorMessage += ", must be one of ["+ String.join(", ", sslParams.getProtocols()) +"]";
				}
				throw new ConfigurationException(errorMessage, e);
			}
		}

		if(sslParams != null && StringUtils.isNotEmpty(supportedCipherSuites)) {
			List<String> allowedCipherSuites = Arrays.asList(sslParams.getCipherSuites());
			if(Collections.indexOfSubList(allowedCipherSuites, StringUtil.split(supportedCipherSuites)) == -1) {
				throw new ConfigurationException("Unsupported CipherSuite(s), must be one (or more) of "+allowedCipherSuites);
			}
		}
	}

	private CredentialFactory getCredentialFactory() {
		if (StringUtils.isNotEmpty(getAuthAlias()) || StringUtils.isNotEmpty(getUsername())) {
			return new CredentialFactory(getAuthAlias(), getUsername(), getPassword());
		}

		return new CredentialFactory(getClientAuthAlias(), getClientId(), getClientSecret());
	}

	/** The redirect strategy used to only redirect GET, DELETE and HEAD. */
	private void configureRedirectStrategy() {
		if(isFollowRedirects()) {
			httpClientBuilder.setRedirectStrategy(new DefaultRedirectStrategy(new String[] { HttpGet.METHOD_NAME, HttpHead.METHOD_NAME, HttpDelete.METHOD_NAME }));
		} else {
			httpClientBuilder.disableRedirectHandling();
		}
	}

	/**
	 * In order to support multiThreading and connectionPooling.
	 * The connectionManager has to be initialized with a sslSocketFactory.
	 * The pool must be re-created once closed.
	 *
	 */
	private PoolingHttpClientConnectionManager configureAndGetConnectionManager() {
		int timeToLive = getConnectionTimeToLive();
		if (timeToLive <= 0) {
			timeToLive = -1;
		}

		Registry<ConnectionSocketFactory> socketFactoryRegistry = RegistryBuilder.<ConnectionSocketFactory>create()
				.register("http", PlainConnectionSocketFactory.getSocketFactory())
				.register("https", sslSocketFactory)
				.build();

		PoolingHttpClientConnectionManager connectionManager = new PoolingHttpClientConnectionManager(socketFactoryRegistry, null, null, null, timeToLive, TimeUnit.SECONDS);
		log.debug("created PoolingHttpClientConnectionManager with custom SSLConnectionSocketFactory");

		connectionManager.setMaxTotal(getMaxConnections());
		connectionManager.setDefaultMaxPerRoute(getMaxConnections());

		if (isStaleChecking()) {
			log.info("set up connectionManager, setting stale checking [true]");
			connectionManager.setValidateAfterInactivity(getStaleTimeout());
		}

		return connectionManager;
	}

	@Override
	public void start() {
		buildHttpClient();
	}

	private void buildHttpClient() {
		PoolingHttpClientConnectionManager connectionManager = configureAndGetConnectionManager();
		httpClientBuilder.setConnectionManager(connectionManager);

		if (getApplicationContext() == null) {
			// If there's no applicationContext, this is probably a sender created in Larva, we're missing the spring context here
			// and we can't construct the interceptor. Besides that, it's probably not worth instrumenting either.
			httpClient = httpClientBuilder.build();
		} else {
			// Adapter is not always available, use this instead. Also see `org.frankframework.statistics.MetricsInitializer.getElementType`
			IConfigurationAware element = (adapter != null) ? adapter : this;

			registerConnectionMetrics(element, connectionManager);

			MicrometerHttpClientInterceptor interceptor = new MicrometerHttpClientInterceptor(configurationMetrics, element,
					request -> request.getRequestLine().getUri(),
					true
			);

			httpClient = httpClientBuilder
					.addInterceptorFirst(interceptor.getRequestInterceptor())
					.addInterceptorLast(interceptor.getResponseInterceptor())
					.build();
		}
	}

	/**
	 * Registers the gauges for httpClient connection metrics.
	 * @param frankElement
	 * @param connPoolControl
	 */
	private void registerConnectionMetrics(IConfigurationAware frankElement, ConnPoolControl<HttpRoute> connPoolControl) {
		configurationMetrics.createGauge(frankElement, FrankMeterType.SENDER_HTTP_POOL_MAX, () -> connPoolControl.getTotalStats().getMax());
		configurationMetrics.createGauge(frankElement, FrankMeterType.SENDER_HTTP_POOL_AVAILABLE, () -> connPoolControl.getTotalStats().getAvailable());
		configurationMetrics.createGauge(frankElement, FrankMeterType.SENDER_HTTP_POOL_LEASED, () -> connPoolControl.getTotalStats().getLeased());
		configurationMetrics.createGauge(frankElement, FrankMeterType.SENDER_HTTP_POOL_PENDING, () -> connPoolControl.getTotalStats().getPending());
	}

	protected void setHttpClient(CloseableHttpClient httpClient) {
		this.httpClient = httpClient;
	}

	protected void setHttpContext(HttpClientContext httpContext) {
		this.defaultHttpClientContext = httpContext;
	}

	@Override
	public boolean isRunning() {
		return getHttpClient() != null;
	}

	@Override
	public void stop() {
		//Close the HttpClient and ConnectionManager to release resources and potential open connections
		if(httpClient != null) {
			try {
				httpClient.close();
			} catch (IOException e) {
				log.warn("unable to close HttpClient", e);
			}
		}
	}

	private void setupAuthentication(CredentialFactory proxyCredentials, HttpHost proxy, RequestConfig.Builder requestConfigBuilder) throws HttpAuthenticationException {
		Assert.notNull(defaultHttpClientContext, "no HttpClientContext created during configure"); //This should be set in #configure()

		CredentialsProvider credentialsProvider = new BasicCredentialsProvider();
		if (StringUtils.isNotEmpty(credentials.getUsername()) || StringUtils.isNotEmpty(getTokenEndpoint())) {

			credentialsProvider.setCredentials(new AuthScope(AuthScope.ANY_HOST, AuthScope.ANY_PORT), getCredentials());

			AuthenticationScheme preferredAuthenticationScheme = getPreferredAuthenticationScheme();
			requestConfigBuilder.setTargetPreferredAuthSchemes(Collections.singletonList(preferredAuthenticationScheme.getSchemeName()));
			requestConfigBuilder.setAuthenticationEnabled(true);

			if (preferredAuthenticationScheme == AuthenticationScheme.OAUTH) {
				defaultHttpClientContext.setAttribute(AUTHENTICATION_METHOD_KEY, authenticator);
				httpClientBuilder.setTargetAuthenticationStrategy(new OAuthPreferringAuthenticationStrategy());
			}
		}
		if (proxy!=null) {
			AuthScope authScope = new AuthScope(proxy, proxyRealm, AuthScope.ANY_SCHEME);
			if (StringUtils.isNotEmpty(proxyCredentials.getUsername())) {
				Credentials httpCredentials = new UsernamePasswordCredentials(proxyCredentials.getUsername(), proxyCredentials.getPassword());
				credentialsProvider.setCredentials(authScope, httpCredentials);
			}
			log.trace("setting credentialProvider [{}]", credentialsProvider);

			if(isPrefillProxyAuthCache()) {
				requestConfigBuilder.setProxyPreferredAuthSchemes(List.of(AuthSchemes.BASIC));

				AuthCache authCache = defaultHttpClientContext.getAuthCache();
				if(authCache == null)
					authCache = new BasicAuthCache();

				authCache.put(proxy, new BasicScheme());
				defaultHttpClientContext.setAuthCache(authCache);
			}

		}

		httpClientBuilder.setDefaultCredentialsProvider(credentialsProvider);
	}

	private void preAuthenticate() {
		if (credentials != null && !StringUtils.isEmpty(credentials.getUsername())) {
			AuthState authState = defaultHttpClientContext.getTargetAuthState();
			if (authState==null) {
				authState = new AuthState();
				defaultHttpClientContext.setAttribute(HttpClientContext.TARGET_AUTH_STATE, authState);
			}
			authState.setState(AuthProtocolState.CHALLENGED);
			authState.update(getPreferredAuthenticationScheme().createScheme(), getCredentials());
		}
	}

	public Credentials getCredentials() {
		String uname;
		if (StringUtils.isNotEmpty(getAuthDomain())) {
			uname = getAuthDomain() + "\\" + credentials.getUsername();
		} else {
			uname = credentials.getUsername();
		}

		return new UsernamePasswordCredentials(uname, credentials.getPassword());
	}

	private AuthenticationScheme getPreferredAuthenticationScheme() {
		return StringUtils.isNotEmpty(getTokenEndpoint()) ? AuthenticationScheme.OAUTH : AuthenticationScheme.BASIC;
	}

	@Nonnull
	protected SSLConnectionSocketFactory getSSLConnectionSocketFactory() throws ConfigurationException {
		SSLConnectionSocketFactory sslConnectionSocketFactory;
		HostnameVerifier hostnameVerifier = verifyHostname ? new DefaultHostnameVerifier() : new NoopHostnameVerifier();

		final String[] supportedProtocols = StringUtils.isBlank(protocol) ? null : new String[] { protocol };
		final String[] cipherSuites;
		if(StringUtils.isNotBlank(supportedCipherSuites)) {
			cipherSuites = StringUtil.splitToStream(supportedCipherSuites).toArray(String[]::new);
		} else {
			cipherSuites = null;
		}

		try {
			javax.net.ssl.SSLSocketFactory socketFactory = AuthSSLContextFactory.createSSLSocketFactory(this, this, protocol);
			sslConnectionSocketFactory = new SSLConnectionSocketFactory(socketFactory, supportedProtocols, cipherSuites, hostnameVerifier);
		} catch (Exception e) {
			throw new ConfigurationException("cannot create or initialize SocketFactory", e);
		}

		// This method will be overwritten by the connectionManager when connectionPooling is enabled!
		// Can still be null when no default or an invalid system sslSocketFactory has been defined
		httpClientBuilder.setSSLSocketFactory(sslConnectionSocketFactory);

		return sslConnectionSocketFactory;
	}

	protected HttpResponse execute(URI targetUri, HttpRequestBase httpRequestBase, PipeLineSession session) throws IOException {
		HttpHost targetHost = new HttpHost(targetUri.getHost(), targetUri.getPort(), targetUri.getScheme());

		CloseableHttpClient client = getHttpClient();
		HttpClientContext context = httpClientContext != null ? httpClientContext : getOrCreateHttpClientContext(client, session);
		log.trace("executing request using HttpClient [{}] and HttpContext [{}]", client::hashCode, () -> context);
		return client.execute(targetHost, httpRequestBase, context);
	}

	private synchronized HttpClientContext getOrCreateHttpClientContext(CloseableHttpClient client, PipeLineSession session) {
		return (HttpClientContext) session.computeIfAbsent(PipeLineSession.SYSTEM_MANAGED_RESOURCE_PREFIX + "HttpContext" + client.hashCode(), key -> {
			HttpClientContext context = HttpClientContext.adapt(new BasicHttpContext(defaultHttpClientContext));
			context.setCookieStore(new BasicCookieStore());
			return context;
		});
	}

	/**
	 * Timeout in ms of obtaining a connection/result.
	 * @ff.default 10000
	 */
	public void setTimeout(int i) {
		timeout = i;
	}

	/**
	 * The maximum number of concurrent connections
	 * @ff.default 10
	 */
	public void setMaxConnections(int i) {
		maxConnections = i;
	}

	/**
	 * The maximum number of times the execution is retried
	 * @ff.default 1 (for repeatable messages) else 0
	 */
	public void setMaxExecuteRetries(int i) {
		maxExecuteRetries = i;
	}

	/** Authentication alias used for authentication to the host */
	public void setAuthAlias(String string) {
		authAlias = string;
	}

	/** Username used for authentication to the host */
	public void setUsername(String username) {
		this.username = username;
	}

	/**
	 * Corporate domain name. Should only be used in combination with sAMAccountName, never with an UPN.<br/>
	 * <br/>
	 * Assuming the following user:<br/>
	 * UPN: john.doe@CorpDomain.biz<br/>
	 * sAMAccountName: CORPDOMAIN\john.doe<br/>
	 * <br/>
	 * The username attribute may be set to <code>john.doe</code><br/>
	 * The AuthDomain attribute may be set to <code>CORPDOMAIN</code><br/>
	 */
	@Deprecated
	@ConfigurationWarning("Please use the UPN or the full sAM-AccountName instead")
	public void setAuthDomain(String string) {
		authDomain = string;
	}

	/** Password used for authentication to the host */
	public void setPassword(String string) {
		password = string;
	}

	/**
	 * Endpoint to obtain OAuth accessToken. If <code>authAlias</code> or <code>username</code>( and <code>password</code>) are specified,
	 * then a PasswordGrant is used, otherwise a ClientCredentials grant. The obtained accessToken will be added to the regular requests
	 * in an HTTP Header 'Authorization' with a 'Bearer' prefix.
	 */
	public void setTokenEndpoint(String string) {
		tokenEndpoint = string;
	}
	/**
	 * If set to a non-negative value, then determines the time (in seconds) after which the token will be refreshed. Otherwise the token
	 * will be refreshed when it is half way its lifetime as defined by the <code>expires_in</code> clause of the token response,
	 * or when the regular server returns a 401 status with a challenge.
	 * If not specified, and the accessTokens lifetime is not found in the token response, the accessToken will not be refreshed preemptively.
	 * @ff.default -1
	 */
	public void setTokenExpiry(int value) {
		tokenExpiry = value;
	}
	/** Alias used to obtain client_id and client_secret for authentication to <code>tokenEndpoint</code> */
	public void setClientAlias(String clientAuthAlias) {
		this.clientAuthAlias = clientAuthAlias;
	}
	/** Client_id used in authentication to <code>tokenEndpoint</code> */
	public void setClientId(String clientId) {
		this.clientId = clientId;
	}

	/** Client_secret used in authentication to <code>tokenEndpoint</code> */
	public void setClientSecret(String clientSecret) {
		this.clientSecret = clientSecret;
	}
	/** Space or comma separated list of scope items requested for accessToken, e.g. <code>read write</code>. Only used when <code>tokenEndpoint</code> is specified */
	public void setScope(String string) {
		scope = string;
	}

	/** if set true, clientId and clientSecret will be added as Basic Authentication header to the tokenRequest, instead of as request parameters */
	@Deprecated(forRemoval = true, since = "9.0")
	@ConfigurationWarning("Use oauthAuthenticationMethod to set this behaviour")
	public void setAuthenticatedTokenRequest(boolean authenticatedTokenRequest) {
		this.authenticatedTokenRequest = authenticatedTokenRequest;
	}

	/**
	 * Only used when {@literal tokenEndpoint} has been configured. Sets the OAuth authentication method and controls which authentication flow should be used.
	 */
	public void setOauthAuthenticationMethod(OauthAuthenticationMethod oauthAuthenticationMethod) {
		this.oauthAuthenticationMethod = oauthAuthenticationMethod;
	}
<<<<<<< HEAD

	/**
	 * The nameId to be added during the creation of the SAML assertion.
	 */
	public void setSamlNameId(String samlNameId) {
		this.samlNameId = samlNameId;
	}

	/**
	 * The issuer to be added during the creation of the SAML assertion.
	 */
	public void setSamlIssuer(String samlIssuer) {
		this.samlIssuer = samlIssuer;
	}

	/**
	 * The audience to be added during the creation of the SAML assertion.
	 */
	public void setSamlAudience(String samlAudience) {
		this.samlAudience = samlAudience;
	}

	/**
	 * The time (in seconds) until the generated SAML assertion should be valid. A new assertion will be generated when the previous assertion is no longer valid.
	 */
	public void setSamlAssertionExpiry(int expiry) {
		this.samlAssertionExpiry = expiry;
	}
=======
>>>>>>> 98784684

	/** Proxy host */
	public void setProxyHost(String string) {
		proxyHost = string;
	}

	/**
	 * Proxy port
	 * @ff.default 80
	 */
	public void setProxyPort(int i) {
		proxyPort = i;
	}

	/** Alias used to obtain credentials for authentication to proxy */
	public void setProxyAuthAlias(String string) {
		proxyAuthAlias = string;
	}

	/**
	 * Proxy username
	 * @ff.default
	 */
	public void setProxyUsername(String string) {
		proxyUsername = string;
	}

	/**
	 * Proxy password
	 * @ff.default
	 */
	public void setProxyPassword(String string) {
		proxyPassword = string;
	}

	/**
	 * Proxy realm
	 * @ff.default
	 */
	public void setProxyRealm(String string) {
		proxyRealm = StringUtils.isNotEmpty(string) ? string : null;
	}

	/**
	 * Create a pre-emptive login context for the proxy connection(s).
	 */
	public void setPrefillProxyAuthCache(boolean b) {
		this.prefillProxyAuthCache = b;
	}

	/**
	 * Disables the use of cookies, making the sender completely stateless
	 * @ff.default false
	 */
	public void setDisableCookies(boolean disableCookies) {
		this.disableCookies = disableCookies;
	}
	public boolean areCookiesDisabled() {
		return disableCookies;
	}


	/** resource URL to keystore or certificate to be used for authentication. If none specified, the JVMs default keystore will be used. */
	@Override
	public void setKeystore(String string) {
		keystore = string;
	}

	@Override
	public void setKeystoreType(KeystoreType value) {
		keystoreType = value;
	}

	@Override
	public void setKeystoreAuthAlias(String string) {
		keystoreAuthAlias = string;
	}

	@Override
	public void setKeystorePassword(String string) {
		keystorePassword = string;
	}

	@Override
	public void setKeyManagerAlgorithm(String keyManagerAlgorithm) {
		this.keyManagerAlgorithm = keyManagerAlgorithm;
	}

	@Override
	public void setKeystoreAlias(String string) {
		keystoreAlias = string;
	}
	@Override
	public void setKeystoreAliasAuthAlias(String string) {
		keystoreAliasAuthAlias = string;
	}
	@Override
	public void setKeystoreAliasPassword(String string) {
		keystoreAliasPassword = string;
	}

	/** Resource URL to truststore to be used for authenticating peer. If none specified, the JVMs default truststore will be used. */
	@Override
	public void setTruststore(String string) {
		truststore = string;
	}

	@Override
	public void setTruststoreAuthAlias(String string) {
		truststoreAuthAlias = string;
	}

	@Override
	public void setTruststorePassword(String string) {
		truststorePassword = string;
	}

	@Override
	public void setTruststoreType(KeystoreType value) {
		truststoreType = value;
	}

	@Override
	public void setTrustManagerAlgorithm(String trustManagerAlgorithm) {
		this.trustManagerAlgorithm = trustManagerAlgorithm;
	}

	@Override
	@Unsafe
	public void setVerifyHostname(boolean b) {
		verifyHostname = b;
	}

	@Unsafe
	@Override
	public void setAllowSelfSignedCertificates(boolean allowSelfSignedCertificates) {
		this.allowSelfSignedCertificates = allowSelfSignedCertificates;
	}

	@Override
	@Unsafe
	public void setIgnoreCertificateExpiredException(boolean b) {
		ignoreCertificateExpiredException = b;
	}

	/**
	 * If <code>true</code>, a redirect request will be honoured, e.g. to switch to HTTPS
	 * @ff.default true
	 */
	public void setFollowRedirects(boolean b) {
		followRedirects = b;
	}

	/**
	 * If true, besides http status code 200 (OK) also the code 301 (MOVED_PERMANENTLY), 302 (MOVED_TEMPORARILY) and 307 (TEMPORARY_REDIRECT) are considered successful
	 * @ff.default false
	 */
	public void setIgnoreRedirects(boolean b) {
		ignoreRedirects = b;
	}


	/**
	 * Controls whether connections checked to be stale, i.e. appear open, but are not.
	 * @ff.default true
	 */
	public void setStaleChecking(boolean b) {
		staleChecking = b;
	}

	/**
	 * Used when <code>staleChecking</code> is <code>true</code>. Timeout after which an idle connection will be validated before being used.
	 * @ff.default 5000 ms
	 */
	public void setStaleTimeout(int timeout) {
		staleTimeout = timeout;
	}

	/**
	 * Maximum Time to Live for connections in the pool. No connection will be re-used past its timeToLive value.
	 * @ff.default 900 s
	 */
	public void setConnectionTimeToLive(int timeToLive) {
		connectionTimeToLive = timeToLive;
	}

	/**
	 * Maximum Time for connection to stay idle in the pool. Connections that are idle longer will periodically be evicted from the pool
	 * @ff.default 10 s
	 */
	public void setConnectionIdleTimeout(int idleTimeout) {
		connectionIdleTimeout = idleTimeout;
	}

	/**
	 * Secure socket protocol (such as 'TLSv1.2') to use when a SSLContext object is generated.
	 * @see <a href="https://docs.oracle.com/en/java/javase/11/docs/specs/security/standard-names.html">Supported Protocols</a>.
	 * @ff.default TLSv1.2
	 */
	public void setProtocol(String protocol) {
		this.protocol = protocol;
	}

	/**
	 * Allows you to choose which CipherSuites are used when connecting to an endpoint. Works in tandem with {@code protocol} as the provided Suite may not be valid for the provided Protocol
	 * See the Java Security Standard Algorithm Names Specification for all available options. Note that these may differ depending on the JRE you're using.
	 *
	 * @see <a href="https://docs.oracle.com/en/java/javase/11/docs/specs/security/standard-names.html">Java Security Standard Algorithm Names Specification</a>
	 */
	public void setSupportedCipherSuites(String supportedCipherSuites) {
		this.supportedCipherSuites = supportedCipherSuites;
	}
}<|MERGE_RESOLUTION|>--- conflicted
+++ resolved
@@ -68,6 +68,9 @@
 import org.apache.http.pool.ConnPoolControl;
 import org.apache.http.protocol.BasicHttpContext;
 import org.apache.logging.log4j.Logger;
+
+import org.frankframework.http.authentication.IOauthAuthenticator;
+
 import org.springframework.context.ApplicationContext;
 import org.springframework.util.Assert;
 
@@ -94,10 +97,7 @@
 import org.frankframework.http.authentication.OAuthPreferringAuthenticationStrategy;
 import org.frankframework.http.authentication.ResourceOwnerPasswordCredentialsBasicAuth;
 import org.frankframework.http.authentication.ResourceOwnerPasswordCredentialsQueryParameters;
-<<<<<<< HEAD
 import org.frankframework.http.authentication.SamlAssertionOauth;
-=======
->>>>>>> 98784684
 import org.frankframework.lifecycle.ConfigurableLifecycle;
 import org.frankframework.statistics.FrankMeterType;
 import org.frankframework.statistics.HasStatistics;
@@ -195,14 +195,11 @@
 	private @Getter String clientSecret;
 	private @Getter String scope;
 
-<<<<<<< HEAD
 	private @Getter String samlNameId;
 	private @Getter String samlIssuer;
 	private @Getter String samlAudience;
 	private @Getter int samlAssertionExpiry; // [seconds]
 
-=======
->>>>>>> 98784684
 	private @Getter OauthAuthenticationMethod oauthAuthenticationMethod;
 	private @Getter IOauthAuthenticator authenticator;
 
@@ -235,13 +232,9 @@
 		 * and {@literal password} are sent in the form body to the authorization server.
 		 * The {@literal accessToken} is then used in the Authorization header to authenticate against the resource server.
 		 */
-<<<<<<< HEAD
 		RESOURCE_OWNER_PASSWORD_CREDENTIALS_QUERY_PARAMETERS,
 
 		SAML_ASSERTION;
-=======
-		RESOURCE_OWNER_PASSWORD_CREDENTIALS_QUERY_PARAMETERS;
->>>>>>> 98784684
 
 		public IOauthAuthenticator newAuthenticator(AbstractHttpSession session) throws HttpAuthenticationException {
 			return switch (this) {
@@ -249,10 +242,7 @@
 				case CLIENT_CREDENTIALS_QUERY_PARAMETERS -> new ClientCredentialsQueryParameters(session);
 				case RESOURCE_OWNER_PASSWORD_CREDENTIALS_BASIC_AUTH -> new ResourceOwnerPasswordCredentialsBasicAuth(session);
 				case RESOURCE_OWNER_PASSWORD_CREDENTIALS_QUERY_PARAMETERS -> new ResourceOwnerPasswordCredentialsQueryParameters(session);
-<<<<<<< HEAD
 				case SAML_ASSERTION -> new SamlAssertionOauth(session);
-=======
->>>>>>> 98784684
 			};
 		}
 
@@ -776,7 +766,6 @@
 	public void setOauthAuthenticationMethod(OauthAuthenticationMethod oauthAuthenticationMethod) {
 		this.oauthAuthenticationMethod = oauthAuthenticationMethod;
 	}
-<<<<<<< HEAD
 
 	/**
 	 * The nameId to be added during the creation of the SAML assertion.
@@ -805,8 +794,6 @@
 	public void setSamlAssertionExpiry(int expiry) {
 		this.samlAssertionExpiry = expiry;
 	}
-=======
->>>>>>> 98784684
 
 	/** Proxy host */
 	public void setProxyHost(String string) {
