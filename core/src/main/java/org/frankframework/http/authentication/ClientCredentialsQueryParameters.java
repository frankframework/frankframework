/*
   Copyright 2024 WeAreFrank!

   Licensed under the Apache License, Version 2.0 (the "License");
   you may not use this file except in compliance with the License.
   You may obtain a copy of the License at

       http://www.apache.org/licenses/LICENSE-2.0

   Unless required by applicable law or agreed to in writing, software
   distributed under the License is distributed on an "AS IS" BASIS,
   WITHOUT WARRANTIES OR CONDITIONS OF ANY KIND, either express or implied.
   See the License for the specific language governing permissions and
   limitations under the License.
*/
package org.frankframework.http.authentication;

import org.apache.http.NameValuePair;
import org.apache.http.auth.Credentials;
import org.apache.http.client.methods.HttpEntityEnclosingRequestBase;

import org.apache.http.message.BasicNameValuePair;

import org.frankframework.http.AbstractHttpSession;

import java.util.List;

public class ClientCredentialsQueryParameters extends AbstractClientCredentials {

	public ClientCredentialsQueryParameters(AbstractHttpSession session) throws HttpAuthenticationException {
		super(session);
	}

	@Override
<<<<<<< HEAD
	public void configure() throws ConfigurationException {
		if (session.getClientId() == null) {
			throw new ConfigurationException("clientId is required");
		}

		if (session.getClientSecret() == null) {
			throw new ConfigurationException("clientSecret is required");
		}

		if (session.getUsername() != null) {
			ConfigurationWarnings.add(session, log, "Username should not be set");
		}

		if (session.getPassword() != null) {
			ConfigurationWarnings.add(session, log, "Password should not be set");
		}
	}

	@Override
	protected HttpEntityEnclosingRequestBase createRequest(Credentials credentials) throws HttpAuthenticationException {
		List<NameValuePair> parameters = new ArrayList<>();
		parameters.add(new BasicNameValuePair("grant_type", "client_credentials"));

		if (session.getScope() != null) {
			parameters.add(getScopeHeader());
		}

=======
	protected HttpEntityEnclosingRequestBase createRequest(Credentials credentials, List<NameValuePair> parameters) throws HttpAuthenticationException {
>>>>>>> dcc34998
		parameters.add(new BasicNameValuePair("client_secret", session.getClientSecret()));
		parameters.add(new BasicNameValuePair("client_id", session.getClientId()));

		return super.createRequest(credentials, parameters);
	}
}<|MERGE_RESOLUTION|>--- conflicted
+++ resolved
@@ -32,37 +32,7 @@
 	}
 
 	@Override
-<<<<<<< HEAD
-	public void configure() throws ConfigurationException {
-		if (session.getClientId() == null) {
-			throw new ConfigurationException("clientId is required");
-		}
-
-		if (session.getClientSecret() == null) {
-			throw new ConfigurationException("clientSecret is required");
-		}
-
-		if (session.getUsername() != null) {
-			ConfigurationWarnings.add(session, log, "Username should not be set");
-		}
-
-		if (session.getPassword() != null) {
-			ConfigurationWarnings.add(session, log, "Password should not be set");
-		}
-	}
-
-	@Override
-	protected HttpEntityEnclosingRequestBase createRequest(Credentials credentials) throws HttpAuthenticationException {
-		List<NameValuePair> parameters = new ArrayList<>();
-		parameters.add(new BasicNameValuePair("grant_type", "client_credentials"));
-
-		if (session.getScope() != null) {
-			parameters.add(getScopeHeader());
-		}
-
-=======
 	protected HttpEntityEnclosingRequestBase createRequest(Credentials credentials, List<NameValuePair> parameters) throws HttpAuthenticationException {
->>>>>>> dcc34998
 		parameters.add(new BasicNameValuePair("client_secret", session.getClientSecret()));
 		parameters.add(new BasicNameValuePair("client_id", session.getClientId()));
 
