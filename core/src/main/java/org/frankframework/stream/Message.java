--- conflicted
+++ resolved
@@ -420,12 +420,8 @@
 
 	/**
 	 * Return a {@link Reader} backed by the data in this message. {@link Reader#markSupported()} is guaranteed to be true for the returned stream.
-<<<<<<< HEAD
-	 * Should not be called more than once, if request is not {@link #preserve() preserved}.
-=======
 	 * Should not be called more than once, unless the request is {@link #isRepeatable() repeatable} or the Reader is reset to its starting position. If
 	 * the message is not {@link #isRepeatable() repeatable} then {@link #preserve()} can be called on the message to make it repeatable.
->>>>>>> 9826a41c
 	 */
 	@Nullable
 	public Reader asReader() throws IOException {
@@ -434,12 +430,8 @@
 
 	/**
 	 * Return a {@link Reader} backed by the data in this message. {@link Reader#markSupported()} is guaranteed to be true for the returned stream.
-<<<<<<< HEAD
-	 * Should not be called more than once, if request is not {@link #preserve() preserved}.
-=======
 	 * Should not be called more than once, unless the request is {@link #isRepeatable() repeatable} or the Reader is reset to its starting position. If
 	 * the message is not {@link #isRepeatable() repeatable} then {@link #preserve()} can be called on the message to make it repeatable.
->>>>>>> 9826a41c
 	 *
 	 * @param defaultDecodingCharset is only used when {@link #isBinary()} is {@code true}.
 	 */
@@ -466,11 +458,7 @@
 			LOG.debug("returning InputStream {} as Reader", this::getObjectId);
 			InputStream inputStream = asInputStream();
 			try {
-<<<<<<< HEAD
-				BufferedReader reader = new BufferedReader(StreamUtil.getCharsetDetectingInputStreamReader(inputStream, readerCharset));
-=======
 				BufferedReader reader = StreamUtil.getCharsetDetectingInputStreamReader(inputStream, readerCharset);
->>>>>>> 9826a41c
 				if (this.request instanceof InputStream) {
 					this.request = reader;
 				}
@@ -493,12 +481,8 @@
 
 	/**
 	 * Return an {@link InputStream} backed by the data in this message. {@link InputStream#markSupported()} is guaranteed to be true for the returned stream.
-<<<<<<< HEAD
-	 * Should not be called more than once, if request is not {@link #preserve() preserved}.
-=======
 	 * Should not be called more than once, unless the request is {@link #isRepeatable() repeatable} or the InputStream is reset to its starting position. If
 	 * the message is not {@link #isRepeatable() repeatable} then {@link #preserve()} can be called on the message to make it repeatable.
->>>>>>> 9826a41c
 	 */
 	@Nullable
 	public InputStream asInputStream() throws IOException {
@@ -507,12 +491,8 @@
 
 	/**
 	 * Return an {@link InputStream} backed by the data in this message. {@link InputStream#markSupported()} is guaranteed to be true for the returned stream.
-<<<<<<< HEAD
-	 * Should not be called more than once, if request is not {@link #preserve() preserved}.
-=======
 	 * Should not be called more than once, unless the request is {@link #isRepeatable() repeatable} or the InputStream is reset to its starting position. If
 	 * the message is not {@link #isRepeatable() repeatable} then {@link #preserve()} can be called on the message to make it repeatable.
->>>>>>> 9826a41c
 	 *
 	 * @param defaultEncodingCharset is only used when the Message object is of character type (String)
 	 */
