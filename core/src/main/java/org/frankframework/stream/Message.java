--- conflicted
+++ resolved
@@ -843,54 +843,6 @@
 	}
 
 	/**
-<<<<<<< HEAD
-	 * Convert an object to a byte array. Does not close object when it is of type Message or MessageWrapper.
-	 */
-	public static byte[] asByteArray(Object object) throws IOException {
-		if (object == null) {
-			return null;
-		}
-		if (object instanceof byte[] bytes) {
-			return bytes;
-		}
-		if (object instanceof String string) {
-			return string.getBytes();
-		}
-		if (object instanceof Message message) {
-			return message.asByteArray();
-		}
-		if (object instanceof MessageWrapper wrapper) {
-			return wrapper.getMessage().asByteArray();
-		}
-		// In other cases, message can be closed directly after converting to byte array.
-		try (Message message = Message.asMessage(object)) {
-			return message.asByteArray();
-=======
-	 * Convert an object to a string. Does not close object when it is of type Message or MessageWrapper.
-	 */
-	public static String asString(Object object) throws IOException {
-		if (object == null) {
-			return null;
-		}
-		if (object instanceof String string) {
-			return string;
-		}
-		if (object instanceof Message message) {
-			message.assertNotClosed();
-			return message.asString();
-		}
-		if (object instanceof MessageWrapper wrapper) {
-			return wrapper.getMessage().asString();
-		}
-
-		// In other cases, message can be closed directly after converting to String.
-		try (Message message = Message.asMessage(object)) {
-			return message.asString();
->>>>>>> 3a3283d4
-		}
-	}
-
-	/**
 	 * Check if the message passed is null or empty.
 	 *
 	 * @param message Message to check. Can be {@code null}.
