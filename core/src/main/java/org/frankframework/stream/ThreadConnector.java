/*
   Copyright 2019-2024 WeAreFrank!

   Licensed under the Apache License, Version 2.0 (the "License");
   you may not use this file except in compliance with the License.
   You may obtain a copy of the License at

       http://www.apache.org/licenses/LICENSE-2.0

   Unless required by applicable law or agreed to in writing, software
   distributed under the License is distributed on an "AS IS" BASIS,
   WITHOUT WARRANTIES OR CONDITIONS OF ANY KIND, either express or implied.
   See the License for the specific language governing permissions and
   limitations under the License.
*/
package org.frankframework.stream;

import java.util.Map;
import java.util.Set;
import java.util.regex.Pattern;

import org.apache.logging.log4j.Logger;
import org.apache.logging.log4j.ThreadContext;
import org.frankframework.core.PipeLineSession;
import org.frankframework.jta.IThreadConnectableTransactionManager;
import org.frankframework.jta.TransactionConnector;
import org.frankframework.logging.IbisMaskingLayout;
import org.frankframework.util.CloseUtils;
import org.frankframework.util.LogUtil;

public class ThreadConnector<T> implements AutoCloseable {
	protected Logger log = LogUtil.getLogger(this);

	private ThreadLifeCycleEventListener<T> threadLifeCycleEventListener;
	private final Thread parentThread;
	private Thread childThread;
	private Map<String,String> savedThreadContext;
	private final T threadInfo;
<<<<<<< HEAD
	private final Set<Pattern> hideRegex;
=======
	private final Set<String> hideRegex;
>>>>>>> 90cc2603

	private enum ThreadState {
		ANNOUNCED,
		CREATED,
<<<<<<< HEAD
		FINISHED;
=======
		FINISHED
>>>>>>> 90cc2603
	}

	private ThreadState threadState=ThreadState.ANNOUNCED;
	private final TransactionConnector<?,?> transactionConnector;


	public ThreadConnector(Object owner, String description, ThreadLifeCycleEventListener<T> threadLifeCycleEventListener, IThreadConnectableTransactionManager<?,?> txManager, String correlationId) {
		super();
		this.threadLifeCycleEventListener = threadLifeCycleEventListener;
		threadInfo = threadLifeCycleEventListener != null ? threadLifeCycleEventListener.announceChildThread(owner, correlationId) : null;
		log.trace("[{}] announced thread [{}] for owner [{}] correlationId [{}]", this, threadInfo, owner, correlationId);
		parentThread = Thread.currentThread();
		hideRegex = IbisMaskingLayout.getThreadLocalReplace();
		transactionConnector = TransactionConnector.getInstance(txManager, owner, description);
		saveThreadContext();
	}

	public ThreadConnector(Object owner, String description, ThreadLifeCycleEventListener<T> threadLifeCycleEventListener, IThreadConnectableTransactionManager<?,?> txManager, PipeLineSession session) {
		this(owner, description, threadLifeCycleEventListener, txManager, session==null?null:session.getCorrelationId());
	}

	protected void saveThreadContext() {
		savedThreadContext = ThreadContext.getContext();
		log.trace("saved ThreadContext [{}]", savedThreadContext);
	}

	protected void restoreThreadContext() {
		if (savedThreadContext != null) {
			log.trace("restoring ThreadContext [{}]", savedThreadContext);
			ThreadContext.putAll(savedThreadContext);
			savedThreadContext = null;
		}
	}

	public <R> R startThread(R input) {
		childThread = Thread.currentThread();
		if (childThread != parentThread) {
			restoreThreadContext();
		}
		if (transactionConnector != null) {
			transactionConnector.beginChildThread();
		}
		if (childThread != parentThread) {
			childThread.setName(parentThread.getName() + "/" + childThread.getName());
			IbisMaskingLayout.addToThreadLocalReplace(hideRegex);
			if (threadLifeCycleEventListener!=null) {
				threadState = ThreadState.CREATED;
				log.trace("[{}] start thread [{}]", this, threadInfo);
				return threadLifeCycleEventListener.threadCreated(threadInfo, input);
			}
		} else {
			if (threadLifeCycleEventListener != null) {
				log.trace("[{}] cancel thread [{}]", this, threadInfo);
				threadLifeCycleEventListener.cancelChildThread(threadInfo);
				threadLifeCycleEventListener = null;
			}
		}
		return input;
	}

	public <R> R endThread(R response) {
		Thread currentThread = Thread.currentThread();
		if (currentThread != childThread) {
			throw new IllegalStateException("endThread() must be called from childThread");
		}
		R result;
		saveThreadContext();
		try {
			try {
				if (transactionConnector != null) {
					transactionConnector.endChildThread();
				}
			} finally {
				if (threadLifeCycleEventListener != null) {
					threadState = ThreadState.FINISHED;
					log.trace("[{}] end thread [{}]", this, threadInfo);
					result = threadLifeCycleEventListener.threadEnded(threadInfo, response);
				} else {
					result = response;
				}
			}
		} finally {
			IbisMaskingLayout.removeThreadLocalReplace();
		}
		return result;
	}

	public Throwable abortThread(Throwable t) {
		Thread currentThread = Thread.currentThread();
		if (currentThread != childThread) {
			Exception e = new IllegalStateException("abortThread() must be called from childThread");
			e.addSuppressed(t);
			return e;
		}
		Throwable result = t;
		saveThreadContext();
		try {
			try {
				if (transactionConnector != null) {
					transactionConnector.endChildThread();
				}
			} finally {
				if (threadLifeCycleEventListener != null) {
					threadState = ThreadState.FINISHED;
					log.trace("[{}] abort thread [{}]", this, threadInfo);
					result = threadLifeCycleEventListener.threadAborted(threadInfo, t);
					if (result == null) {
						log.warn("Exception ignored by threadLifeCycleEventListener ({}): {}", t.getClass().getName(), t.getMessage());
					}
				}
			}
		} finally {
			IbisMaskingLayout.removeThreadLocalReplace();
		}
		return result;
	}

	@Override
	public void close() {
		restoreThreadContext();
		CloseUtils.closeSilently(transactionConnector);
		if (threadLifeCycleEventListener != null) {
			switch (threadState) {
				case ANNOUNCED -> {
					log.trace("[{}] cancel thread [{}] in close", this, threadInfo);
					threadLifeCycleEventListener.cancelChildThread(threadInfo);
				}
				case CREATED -> {
					log.warn("thread was not properly closed");
					log.trace("[{}] end thread [{}] in close", this, threadInfo);
					threadLifeCycleEventListener.threadEnded(threadInfo, null);
				}
				case FINISHED -> {
					// No-op
				}
				default -> throw new IllegalStateException("Unknown ThreadState [" + threadState + "]");
			}
		}
	}
}<|MERGE_RESOLUTION|>--- conflicted
+++ resolved
@@ -36,20 +36,12 @@
 	private Thread childThread;
 	private Map<String,String> savedThreadContext;
 	private final T threadInfo;
-<<<<<<< HEAD
 	private final Set<Pattern> hideRegex;
-=======
-	private final Set<String> hideRegex;
->>>>>>> 90cc2603
 
 	private enum ThreadState {
 		ANNOUNCED,
 		CREATED,
-<<<<<<< HEAD
-		FINISHED;
-=======
 		FINISHED
->>>>>>> 90cc2603
 	}
 
 	private ThreadState threadState=ThreadState.ANNOUNCED;
