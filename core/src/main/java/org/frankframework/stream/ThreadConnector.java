--- conflicted
+++ resolved
@@ -36,11 +36,7 @@
 	private Thread childThread;
 	private Map<String,String> savedThreadContext;
 	private final T threadInfo;
-<<<<<<< HEAD
-	private final Set<String> hideRegex;
-=======
 	private final Set<Pattern> hideRegex;
->>>>>>> ec488ed1
 
 	private enum ThreadState {
 		ANNOUNCED,
