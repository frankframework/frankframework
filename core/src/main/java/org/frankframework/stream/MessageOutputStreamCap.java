--- conflicted
+++ resolved
@@ -100,11 +100,7 @@
 			return;
 		}
 		if (captureStream instanceof OutputStream stream) {
-<<<<<<< HEAD
-			super.captureBinaryStream(stream, caputureSize);
-=======
 			super.captureBinaryStream(stream, captureSize);
->>>>>>> 08857395
 		}
 	}
 
