--- conflicted
+++ resolved
@@ -393,16 +393,69 @@
 		//  - If the copy of the node is not empty, then call handleElement for the copy and return true
 		//  - else return false
 		XSTypeDefinition typeDefinition = childElementDeclaration.getTypeDefinition();
-<<<<<<< HEAD
 		if (!(typeDefinition instanceof XSComplexTypeDefinition complexTypeDefinition)) {
 			return false;
 		}
-=======
+		Set<String> allowedNames = getNamesOfXsdChildElements(complexTypeDefinition);
+		allowedNames.removeAll(processedChildren);
+
+		N copy = filterNodeChildren(node, allowedNames);
+
+		if (isEmptyNode(copy) && !mandatory) {
+			return false;
+		}
+		handleElement(childElementDeclaration, copy);
+		return true;
+	}
+
+	private static Set<String> getNamesOfXsdChildElements(XSComplexTypeDefinition complexTypeDefinition) {
+		XSTerm term = complexTypeDefinition.getParticle().getTerm();
+		if (!(term instanceof XSModelGroup modelGroup)) {
+			return Collections.emptySet();
+		}
+		@SuppressWarnings("unchecked")
+		List<XSParticle> particles = modelGroup.getParticles();
+		return particles.stream()
+				.map(XSParticle::getTerm)
+				.map(XSObject::getName)
+				.collect(Collectors.toSet());
+	}
+
+	/**
+	 * Check if a node is empty, or has child-nodes with data.
+	 *
+	 * @return True if the node has no data or child-nodes, false if the node does have data.
+	 */
+	abstract boolean isEmptyNode(N node);
+
+	/**
+	 * Create a copy of the node, filtering out elements that are not in the set of "allowedNames".
+	 *
+	 * @param node Node to copy
+	 * @param allowedNames Names of child-nodes to keep in the copy
+	 * @return Copy of the node
+	 */
+	abstract N filterNodeChildren(N node, Set<String> allowedNames);
+
+	private boolean tryDeepSearchForChildElement(XSElementDeclaration childElementDeclaration, boolean mandatory, N node, Set<String> processedChildren) throws SAXException {
+		// Steps for deep search:
+		//  - Create copy of node N that only contains child node that are allowed in the XSD declaration for the childElement which we
+		//    are trying to instantiate from the "deep search", so that there are no errors from unprocessed elements.
+		//
+		//  - Do not copy any elements that are already processed.
+		//    This is so that elements that can be placed in multiple places in the XML are not inserted multiple times, when the
+		//    input contains them only a single time.
+		//
+		//  - To be able to handle substitutions from parameters or session variables being inserted, we should add to the copy node
+		//    also any substitutions with same name as any of the names that are also in the XSD for this type
+		//
+		//  - If the copy of the node is not empty, then call handleElement for the copy and return true
+		//  - else return false
+		XSTypeDefinition typeDefinition = childElementDeclaration.getTypeDefinition();
 		if (!(typeDefinition instanceof XSComplexTypeDefinition)) {
 			return false;
 		}
 		XSComplexTypeDefinition complexTypeDefinition = (XSComplexTypeDefinition) typeDefinition;
->>>>>>> 8cbe4905
 		Set<String> allowedNames = getNamesOfXsdChildElements(complexTypeDefinition);
 		allowedNames.removeAll(processedChildren);
 
@@ -537,7 +590,6 @@
 				} catch (Exception e) {
 					if (log.isTraceEnabled())
 						log.trace("getBestMatchingElementPath().XSElementDeclaration element [{}] not found, no nested elements found in deep search: {}", elementName, e.getMessage());
-<<<<<<< HEAD
 					return false;
 				}
 			}
@@ -547,80 +599,8 @@
 			}
 			if (log.isTraceEnabled())
 				log.trace("getBestMatchingElementPath().XSElementDeclaration optional element [{}] not found, path continues", elementName);
-=======
-					return false;
-				}
-			}
-			if (particle.getMinOccurs()>0) {
-//					if (log.isTraceEnabled()) log.trace("getBestMatchingElementPath().XSElementDeclaration mandatory element ["+elementName+"] not found, path fails, autoInsertMandatory ["+isAutoInsertMandatory()+"]");
-//					if (isAutoInsertMandatory()) {
-//						path.add(particle);
-//						if (log.isTraceEnabled()) log.trace("getBestMatchingElementPath().XSElementDeclaration element ["+elementName+"] not found, nested elements found in deep search");
-//						return true;
-//					}
-				failureReasons.add(MSG_EXPECTED_ELEMENT+" ["+elementName+"]");
-				return false;
-			}
-			if (log.isTraceEnabled())
-				log.trace("getBestMatchingElementPath().XSElementDeclaration optional element [{}] not found, path continues", elementName);
 			return true;
 		}
-		for (XSParticle resultParticle: path) {
-			if (elementName.equals(resultParticle.getTerm().getName())) {
-				if (log.isTraceEnabled())
-					log.trace("getBestMatchingElementPath().XSElementDeclaration element [{}] found but required multiple times", elementName);
-				failureReasons.add("element ["+elementName+"] required multiple times");
-				return false;
-			}
-		}
-		if (log.isTraceEnabled())
-			log.trace("getBestMatchingElementPath().XSElementDeclaration element [{}] found", elementName);
-		path.add(particle);
-		return true;
-	}
-
-	private boolean handleModelGroupTerm(XSElementDeclaration baseElementDeclaration, N baseNode, List<XSParticle> path, List<String> failureReasons, XSModelGroup modelGroup) throws SAXException {
-		short compositor = modelGroup.getCompositor();
-		XSObjectList particles = modelGroup.getParticles();
-		if (log.isTraceEnabled())
-			log.trace("getBestMatchingElementPath() modelGroup particles [{}]", ToStringBuilder.reflectionToString(particles, ToStringStyle.MULTI_LINE_STYLE));
-		switch (compositor) {
-		case XSModelGroup.COMPOSITOR_SEQUENCE:
-		case XSModelGroup.COMPOSITOR_ALL:
-			for (int i=0;i<particles.getLength();i++) {
-				XSParticle childParticle = (XSParticle)particles.item(i);
-				if (!getBestMatchingElementPath(baseElementDeclaration, baseNode, childParticle, path, failureReasons)) {
-					return false;
-				}
-			}
->>>>>>> 8cbe4905
-			return true;
-		case XSModelGroup.COMPOSITOR_CHOICE:
-			List<XSParticle> bestPath=null;
-
-			List<String> choiceFailureReasons = new LinkedList<String>();
-			for (int i=0;i<particles.getLength();i++) {
-				XSParticle childParticle = (XSParticle)particles.item(i);
-				List<XSParticle> optionPath=new LinkedList<XSParticle>(path);
-
-				if (getBestMatchingElementPath(baseElementDeclaration, baseNode, childParticle, optionPath, choiceFailureReasons)) {
-					if (bestPath==null || bestPath.size()<optionPath.size()) {
-						bestPath=optionPath;
-					}
-				}
-			}
-			if (bestPath==null) {
-				failureReasons.addAll(choiceFailureReasons);
-				return false;
-			}
-			if (log.isTraceEnabled()) log.trace("Replace path with best path of Choice Compositor, size [{}]", bestPath.size());
-			path.clear();
-			path.addAll(bestPath);
-			return true;
-		default:
-			throw new IllegalStateException("getBestMatchingElementPath modelGroup.compositor is not COMPOSITOR_SEQUENCE, COMPOSITOR_ALL or COMPOSITOR_CHOICE, but ["+compositor+"]");
-		}
-<<<<<<< HEAD
 		for (XSParticle resultParticle: path) {
 			if (elementName.equals(resultParticle.getTerm().getName())) {
 				if (log.isTraceEnabled())
@@ -701,36 +681,6 @@
 		return true;
 	}
 
-=======
-	}
-
-	private boolean handleWildcardTerm(XSElementDeclaration baseElementDeclaration, XSWildcard wildcard) {
-		String processContents;
-		switch (wildcard.getProcessContents()) {
-			case XSWildcard.PC_LAX: processContents="LAX"; break;
-			case XSWildcard.PC_SKIP: processContents="SKIP"; break;
-			case XSWildcard.PC_STRICT: processContents="STRICT"; break;
-			default:
-				throw new IllegalStateException("getBestMatchingElementPath wildcard.processContents is not PC_LAX, PC_SKIP or PC_STRICT, but ["+wildcard.getProcessContents()+"]");
-		}
-		String namespaceConstraint;
-		switch (wildcard.getConstraintType()) {
-			case XSWildcard.NSCONSTRAINT_ANY : namespaceConstraint="ANY"; break;
-			case XSWildcard.NSCONSTRAINT_LIST : namespaceConstraint="SKIP "+wildcard.getNsConstraintList(); break;
-			case XSWildcard.NSCONSTRAINT_NOT : namespaceConstraint="NOT "+wildcard.getNsConstraintList(); break;
-			default:
-				throw new IllegalStateException("getBestMatchingElementPath wildcard.namespaceConstraint is not ANY, LIST or NOT, but ["+wildcard.getConstraintType()+"]");
-		}
-		String msg="term for element ["+ baseElementDeclaration.getName()+"] is WILDCARD; namespaceConstraint ["+namespaceConstraint+"] processContents ["+processContents+"]. Please check if the element typed properly in the schema";
-		if (isFailOnWildcards()) {
-			throw new IllegalStateException(msg+", or set failOnWildcards=\"false\"");
-		} else {
-			log.warn(msg);
-		}
-		return true;
-	}
-
->>>>>>> 8cbe4905
 	protected void sendString(String string) throws SAXException {
 		validatorHandler.characters(string.toCharArray(), 0, string.length());
 	}
@@ -771,17 +721,6 @@
 		return prefix;
 	}
 
-<<<<<<< HEAD
-=======
-	public String findNamespaceForName(String name) throws SAXException {
-		XSElementDeclaration elementDeclaration=findElementDeclarationForName(null,name);
-		if (elementDeclaration==null) {
-			return null;
-		}
-		return elementDeclaration.getNamespace();
-	}
-
->>>>>>> 8cbe4905
 	public void translate(C data, ContentHandler handler) throws SAXException {
 		setContentHandler(handler);
 		startParse(data);
