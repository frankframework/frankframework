/*
   Copyright 2013, 2015, 2019 Nationale-Nederlanden, 2022-2024 WeAreFrank!

   Licensed under the Apache License, Version 2.0 (the "License");
   you may not use this file except in compliance with the License.
   You may obtain a copy of the License at

       http://www.apache.org/licenses/LICENSE-2.0

   Unless required by applicable law or agreed to in writing, software
   distributed under the License is distributed on an "AS IS" BASIS,
   WITHOUT WARRANTIES OR CONDITIONS OF ANY KIND, either express or implied.
   See the License for the specific language governing permissions and
   limitations under the License.
*/
package org.frankframework.scheduler;

import static org.quartz.JobBuilder.newJob;

import jakarta.annotation.Nonnull;

import org.apache.commons.lang3.StringUtils;
import org.quartz.JobDataMap;
import org.quartz.JobDetail;
import org.quartz.SchedulerException;

import org.frankframework.configuration.ConfigurationException;
import org.frankframework.core.PipeLineSession;
import org.frankframework.core.SenderException;
import org.frankframework.core.SenderResult;
import org.frankframework.lifecycle.LifecycleException;
import org.frankframework.parameters.Parameter;
import org.frankframework.parameters.ParameterValueList;
import org.frankframework.senders.AbstractSenderWithParameters;
import org.frankframework.stream.Message;
import org.frankframework.util.SpringUtils;

/**
 * Registers a trigger in the scheduler so that the message is sent to a {@link org.frankframework.receivers.JavaListener}
 * at a scheduled time.
 *
 * @author John Dekker
 */
<<<<<<< HEAD
@Deprecated(forRemoval = true, since = "9.0")
public class SchedulerSender extends SenderWithParametersBase {
=======
public class SchedulerSender extends AbstractSenderWithParameters {

>>>>>>> 3dc52ba1
	private String javaListener;
	private String cronExpressionPattern;
	private String jobGroup = null;
	private String jobNamePattern;
	private SchedulerHelper schedulerHelper;

	@Override
	public void configure() throws ConfigurationException {
		if (StringUtils.isEmpty(javaListener)) {
			throw new ConfigurationException("Property [serviceName] is empty");
		}
		if (StringUtils.isEmpty(cronExpressionPattern)) {
			throw new ConfigurationException("Property [cronExpressionPattern] is empty");
		}

		Parameter p = SpringUtils.createBean(getApplicationContext(), Parameter.class);
		p.setName("_cronexpression");
		p.setPattern(cronExpressionPattern);
		addParameter(p);

		if (StringUtils.isNotEmpty(jobNamePattern)) {
			p = SpringUtils.createBean(getApplicationContext(), Parameter.class);
			p.setName("_jobname");
			p.setPattern(jobNamePattern);
			addParameter(p);
		}
		super.configure();
	}

	@Override
	public void start() {
		super.start();
		try {
			schedulerHelper.startScheduler();
		} catch (SchedulerException e) {
			throw new LifecycleException("Could not start Scheduler", e);
		}
	}

	@Override
	public boolean isSynchronous() {
		return true;
	}

	@Override
	public @Nonnull SenderResult sendMessage(@Nonnull Message message, @Nonnull PipeLineSession session) throws SenderException {
		try {
			String correlationID = session.getCorrelationId();
			ParameterValueList values = paramList.getValues(message, session);
			String jobName = getName() + correlationID;
			String cronExpression = values.get("_cronexpression").asStringValue();
			if (StringUtils.isNotEmpty(jobNamePattern)) {
				jobName = values.get("_jobname").asStringValue();
			}
			schedule(jobName, cronExpression, correlationID, message.asString());
			return new SenderResult(jobName);
		} catch(SenderException e) {
			throw e;
		} catch(Exception e) {
			throw new SenderException("Error during scheduling " + message, e);
		}
	}

	private void schedule(String jobName, String cronExpression, String correlationId, String message) throws Exception {
		JobDataMap jobDataMap = new JobDataMap();
		jobDataMap.put(ServiceJob.JAVALISTENER_KEY, javaListener);
		jobDataMap.put(ServiceJob.MESSAGE_KEY, message);
		jobDataMap.put(ServiceJob.CORRELATIONID_KEY, correlationId);

		JobDetail jobDetail = newJob(ServiceJob.class)
				.withIdentity(jobName, jobGroup)
				.usingJobData(jobDataMap)
				.build();

		schedulerHelper.scheduleJob(jobDetail, cronExpression);
		log.debug("SchedulerSender [{}] has send job [{}] to the scheduler", getName(), jobName);
	}

	/** expression that generates the cron trigger */
	public void setCronExpressionPattern(String string) {
		cronExpressionPattern = string;
	}

	/** job group in which the new trigger is to be created (optional) */
	public void setJobGroup(String string) {
		if(StringUtils.isNotEmpty(string))
			jobGroup = string;
		else
			jobGroup = null;
	}

	/** pattern that leads to the name of the registered trigger(optional) */
	public void setJobNamePattern(String string) {
		jobNamePattern = string;
	}

	/** java listener to be called when scheduler trigger fires */
	public void setJavaListener(String string) {
		javaListener = string;
	}

	public SchedulerHelper getSchedulerHelper() {
		return schedulerHelper;
	}

	public void setSchedulerHelper(SchedulerHelper helper) {
		schedulerHelper = helper;
	}
}<|MERGE_RESOLUTION|>--- conflicted
+++ resolved
@@ -41,13 +41,9 @@
  *
  * @author John Dekker
  */
-<<<<<<< HEAD
 @Deprecated(forRemoval = true, since = "9.0")
-public class SchedulerSender extends SenderWithParametersBase {
-=======
 public class SchedulerSender extends AbstractSenderWithParameters {
 
->>>>>>> 3dc52ba1
 	private String javaListener;
 	private String cronExpressionPattern;
 	private String jobGroup = null;
