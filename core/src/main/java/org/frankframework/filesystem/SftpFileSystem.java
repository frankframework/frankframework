/*
   Copyright 2023 WeAreFrank!

   Licensed under the Apache License, Version 2.0 (the "License");
   you may not use this file except in compliance with the License.
   You may obtain a copy of the License at

       http://www.apache.org/licenses/LICENSE-2.0

   Unless required by applicable law or agreed to in writing, software
   distributed under the License is distributed on an "AS IS" BASIS,
   WITHOUT WARRANTIES OR CONDITIONS OF ANY KIND, either express or implied.
   See the License for the specific language governing permissions and
   limitations under the License.
*/
package org.frankframework.filesystem;

import java.io.IOException;
import java.io.InputStream;
import java.io.OutputStream;
import java.nio.file.DirectoryStream;
import java.util.ArrayList;
import java.util.Date;
import java.util.HashMap;
import java.util.Iterator;
import java.util.LinkedList;
import java.util.List;
import java.util.Map;
import java.util.NoSuchElementException;

import org.apache.logging.log4j.Logger;
import org.frankframework.ftp.SftpFileRef;
import org.frankframework.ftp.SftpSession;
import org.frankframework.stream.Message;
import org.frankframework.stream.SerializableFileReference;
import org.frankframework.util.LogUtil;

import com.jcraft.jsch.ChannelSftp;
import com.jcraft.jsch.ChannelSftp.LsEntry;
import com.jcraft.jsch.SftpATTRS;
import com.jcraft.jsch.SftpException;

import lombok.Getter;

/**
 * Implementation of SFTP FileSystem
 *
 * @author Niels Meijer
 */
public class SftpFileSystem extends SftpSession implements IWritableFileSystem<SftpFileRef> {
	public static final long RECHECK_CONNECTION_INTERVAL_SECONDS = 60;
	private double lastCheck;
	private final Logger log = LogUtil.getLogger(this);

	private final @Getter(onMethod = @__(@Override)) String domain = "FTP";
	private String remoteDirectory = "";

	private ChannelSftp ftpClient;

	@Override
	public void open() throws FileSystemException {
		ftpClient = openClient(remoteDirectory);
		lastCheck = System.currentTimeMillis();
	}

	@Override
	public void close() {
		close(ftpClient);
		ftpClient = null;
	}

	@Override
	public boolean isOpen() {
		log.debug("checking if SFTP connection is open");
		try {
			if (ftpClient == null || ftpClient.getSession() == null) {
				return false;
			}
			ftpClient.getSession().sendKeepAliveMsg(); // Send a keep-alive packet to validate a working connection
		} catch (Exception ignored) {
			return false;
		}
		return ftpClient.isConnected();
	}

	private void reconnectWhenNotConnected() {
		if (lastCheck + RECHECK_CONNECTION_INTERVAL_SECONDS * 1000L > System.currentTimeMillis()) {
			return;
		}
		if (!isOpen()) {
			try {
				log.info("Reconnecting to SFTP server, since connection was closed");
				if (ftpClient == null) {
					open();
				}
				getValidatedSession();
			} catch (FileSystemException e) {
				log.warn("error while getting sftp session", e);
			}
		}
		lastCheck = System.currentTimeMillis();
	}

	@Override
	public SftpFileRef toFile(String filename) throws FileSystemException {
		return toFile(null, filename);
	}

	@Override
	public SftpFileRef toFile(String folder, String filename) throws FileSystemException {
		return new SftpFileRef(filename, folder);
	}

	@Override
	public int getNumberOfFilesInFolder(String folder) throws FileSystemException {
		try {
			LinkedList<LsEntry> files = list(folder);
			return (int) files.stream().filter(f -> !f.getAttrs().isDir()).count();
		} catch (SftpException e) {
			throw new FileSystemException(e);
		}
	}

	@Override
	public DirectoryStream<SftpFileRef> listFiles(String folder) throws FileSystemException {
		try {
			return FileSystemUtils.getDirectoryStream(new SftpFilePathIterator(folder, list(folder)));
		} catch (SftpException e) {
			throw new FileSystemException(e);
		}
	}

	@Override
	public boolean exists(SftpFileRef file) throws FileSystemException {
		try {
			return findFile(file) != null;
		} catch (SftpException e) {
			throw new FileSystemException(e);
		}
	}

	private SftpFileRef findFile(SftpFileRef file) throws SftpException {
		try {
			LinkedList<LsEntry> files = list(file.getName());
			if(!files.isEmpty()) {
				return SftpFileRef.fromLsEntry(files.get(0));
			}
		} catch (SftpException e) {
			if(e.id != 2) { // ID 2 == File Not Found
				throw e;
			}
		}
		return null;
	}

	private LinkedList<LsEntry> list(String folder) throws SftpException {
		reconnectWhenNotConnected();
		String path = (folder == null) ? "*" : folder;
		return new LinkedList<>(ftpClient.ls(path));
	}

	@Override
	public OutputStream createFile(SftpFileRef f) throws FileSystemException, IOException {
		try {
			reconnectWhenNotConnected();
			return ftpClient.put(f.getName());
		} catch (SftpException e) {
			throw new FileSystemException(e);
		}
	}

	@Override
	public OutputStream appendFile(SftpFileRef f) throws FileSystemException {
		try {
			reconnectWhenNotConnected();
			return ftpClient.put(f.getName(), ChannelSftp.APPEND);
		} catch (SftpException e) {
			throw new FileSystemException(e);
		}
	}

	@Override
	public Message readFile(SftpFileRef f, String charset) throws FileSystemException {
		try {
			reconnectWhenNotConnected();
			getFileAttributes(f);
			InputStream inputStream = ftpClient.get(f.getName());
			return new Message(inputStream, FileSystemUtils.getContext(this, f, charset));
		} catch (SftpException e) {
			throw new FileSystemException(e);
		}
	}

	@Override
	public void deleteFile(SftpFileRef f) throws FileSystemException {
		try {
			reconnectWhenNotConnected();
			ftpClient.rm(getCanonicalName(f));
		} catch (SftpException e) {
			throw new FileSystemException(e);
		}
	}

	@Override
	public boolean folderExists(String folder) throws FileSystemException {
		String pwd = null;
		try {
			reconnectWhenNotConnected();
			pwd = ftpClient.pwd();
			try {
				ftpClient.cd(pwd + "/" + folder); //Faster and more fail-safe method to ensure the target is a folder and not secretly a file
				return true;
			} finally {
				ftpClient.cd(pwd);
			}
		} catch (SftpException e) {
			if(e.id == 2 || e.id == 4) { // 2 == File not found, 4 == Can't change directory
				return false;
			}
			throw new FileSystemException(e);
		}
	}

	@Override
	public void createFolder(String folder) throws FileSystemException {
		if(folderExists(folder)) {
			throw new FileSystemException("Create directory for [" + folder + "] has failed. Directory already exists.");
		}

		try {
<<<<<<< HEAD
			reconnectWhenNotConnected();
			ftpClient.mkdir(folder);
=======
			String[] folders = folder.split("/");
			for(int i = 1; i < folders.length; i++) {
				folders[i] = folders[i - 1] + "/" + folders[i];
			}
			for(String f : folders) {
				if(f.length() != 0 && !folderExists(f)) {
					ftpClient.mkdir(f);
				}
			}
>>>>>>> fc2ca3d5
		} catch (SftpException e) {
			throw new FileSystemException("Cannot create directory", e);
		}
	}

	@Override
	public void removeFolder(String folder, boolean removeNonEmptyFolder) throws FileSystemException {
		if(!folderExists(folder)) {
			throw new FileSystemException("Remove directory for [" + folder + "] has failed. Directory does not exist.");
		}
		try {
			if(removeNonEmptyFolder) {
				removeDirectoryContent(folder);
			} else {
				reconnectWhenNotConnected();
				ftpClient.rmdir(folder);
			}
		} catch (SftpException e) {
			if(e.id == 18) { // Directory not empty
				throw new FileSystemException("Cannot remove folder [" + folder + "]. Directory not empty.");
			}
			throw new FileSystemException(e);
		}
	}

	/**
	 * Recursively remove directory
	 */
	private void removeDirectoryContent(String folder) throws SftpException, FileSystemException {
		reconnectWhenNotConnected();
		String pwd = ftpClient.pwd();
		LinkedList<LsEntry> files = list(pwd+"/"+folder);
		for (LsEntry ftpFile : files) {
			String fileName = ftpFile.getFilename();
			if (fileName.equals(".") || fileName.equals("..")) {
				continue;
			}
			if(ftpFile.getAttrs().isDir()) {
				String recursiveName = (folder != null) ? folder + "/" + ftpFile.getFilename() : ftpFile.getFilename();
				removeDirectoryContent(recursiveName);
			} else {
				SftpFileRef ftpFileRef = SftpFileRef.fromLsEntry(ftpFile, folder);
				log.debug("created SftpFileRef [{}]", ftpFileRef);
				deleteFile(ftpFileRef);
			}
		}
		ftpClient.cd(pwd);
		ftpClient.rmdir(pwd+"/"+folder);
	}

	@Override
	public SftpFileRef renameFile(SftpFileRef source, SftpFileRef destination) throws FileSystemException {
		try {
			reconnectWhenNotConnected();
			ftpClient.rename(getCanonicalName(source), getCanonicalName(destination));
		} catch (SftpException e) {
			throw new FileSystemException(e);
		}
		return destination;
	}

	@Override
	public SftpFileRef moveFile(SftpFileRef f, String destinationFolder, boolean createFolder, boolean resultantMustBeReturned) throws FileSystemException {
		SftpFileRef destination = new SftpFileRef(getName(f), destinationFolder);
		if(exists(destination)) {
			throw new FileSystemException("target already exists");
		}

		try {
			reconnectWhenNotConnected();
			ftpClient.rename(getCanonicalName(f), destination.getName());
			return destination;
		} catch (SftpException e) {
			throw new FileSystemException("unable to move file", e);
		}
	}

	@Override
	public SftpFileRef copyFile(SftpFileRef f, String destinationFolder, boolean createFolder, boolean resultantMustBeReturned) throws FileSystemException {
		if(createFolder && !folderExists(destinationFolder)) {
			createFolder(destinationFolder);
		}

		SftpFileRef destination = new SftpFileRef(getName(f), destinationFolder);

		reconnectWhenNotConnected();
		try (InputStream inputStream = ftpClient.get(f.getName()); SerializableFileReference ref = SerializableFileReference.of(inputStream) ) {
			ftpClient.put(ref.getInputStream(), destination.getName());
		} catch (Exception e) {
			throw new FileSystemException("unable to copy file", e);
		}
		return destination;
	}

	@Override
	public long getFileSize(SftpFileRef f) {
		getFileAttributes(f);
		return f.getSize();
	}

	private SftpATTRS getFileAttributes(SftpFileRef f) {
		if(f.getAttrs() == null) {
			try {
				f.setAttrs(ftpClient.stat(f.getName()));
			} catch (SftpException e) {
				log.warn("unable to fetch file attributes for [{}]", f.getName(), e);
			}
		}
		return f.getAttrs();
	}

	@Override
	public String getName(SftpFileRef file) {
		if(file == null) {
			return null;
		}
		return file.getFilename();
	}

	@Override
	public String getParentFolder(SftpFileRef file) {
		return file.getFolder();
	}

	@Override
	public String getCanonicalName(SftpFileRef f) {
		return f.getName(); //Should include folder structure if known
	}

	@Override
	public Date getModificationTime(SftpFileRef f) throws FileSystemException {
		SftpATTRS attrs = getFileAttributes(f);
		if(attrs != null) {
			return new Date(attrs.getMTime());
		}
		throw new FileSystemException("unable to get modification time");
	}

	@Override
	public Map<String, Object> getAdditionalFileProperties(SftpFileRef f) {
		Map<String, Object> attributes = new HashMap<>();
		SftpATTRS attrs = getFileAttributes(f);
		if(attrs != null) {
			attributes.put("user", attrs.getUId());
			attributes.put("group", attrs.getGId());
			attributes.put("rawListing", attrs.toString());
			attributes.put("link", attrs.isLink());
		}
		return attributes;
	}


	@Override
	public String getPhysicalDestinationName() {
		return "remote directory ["+remoteDirectory+"]";
	}

	/**
	 * pathname of the file or directory to list.
	 * @ff.default Home folder of the ftp user
	 */
	public void setRemoteDirectory(String remoteDirectory) {
		this.remoteDirectory = remoteDirectory;
	}

	private class SftpFilePathIterator implements Iterator<SftpFileRef> {

		private List<SftpFileRef> files;
		private int i = 0;

		SftpFilePathIterator(String folder, LinkedList<LsEntry> fileEnties) {
			files = new ArrayList<>();
			for (LsEntry ftpFile : fileEnties) {
				if(!ftpFile.getAttrs().isDir()) {
					SftpFileRef fileRef = SftpFileRef.fromLsEntry(ftpFile, folder);
					log.debug("adding SftpFileRef [{}] to the collection", fileRef);
					files.add(fileRef);
				}
			}
		}

		@Override
		public boolean hasNext() {
			return files != null && i < files.size();
		}

		@Override
		public SftpFileRef next() {
			if(!hasNext()) {
				throw new NoSuchElementException();
			}

			return files.get(i++);
		}

		@Override
		public void remove() {
			SftpFileRef file = files.get(i++);
			try {
				deleteFile(file);
			} catch (FileSystemException e) {
				log.warn("unable to remove file ["+getCanonicalName(file)+"]", e);
			}
		}
	}

}<|MERGE_RESOLUTION|>--- conflicted
+++ resolved
@@ -228,10 +228,7 @@
 		}
 
 		try {
-<<<<<<< HEAD
-			reconnectWhenNotConnected();
-			ftpClient.mkdir(folder);
-=======
+			reconnectWhenNotConnected();
 			String[] folders = folder.split("/");
 			for(int i = 1; i < folders.length; i++) {
 				folders[i] = folders[i - 1] + "/" + folders[i];
@@ -241,7 +238,6 @@
 					ftpClient.mkdir(f);
 				}
 			}
->>>>>>> fc2ca3d5
 		} catch (SftpException e) {
 			throw new FileSystemException("Cannot create directory", e);
 		}
