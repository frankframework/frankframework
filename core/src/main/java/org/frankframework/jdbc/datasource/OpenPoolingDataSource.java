/*
   Copyright 2024 WeAreFrank!

   Licensed under the Apache License, Version 2.0 (the "License");
   you may not use this file except in compliance with the License.
   You may obtain a copy of the License at

       http://www.apache.org/licenses/LICENSE-2.0

   Unless required by applicable law or agreed to in writing, software
   distributed under the License is distributed on an "AS IS" BASIS,
   WITHOUT WARRANTIES OR CONDITIONS OF ANY KIND, either express or implied.
   See the License for the specific language governing permissions and
   limitations under the License.
*/
package org.frankframework.jdbc.datasource;

import java.sql.Connection;

import org.apache.commons.dbcp2.PoolingDataSource;
import org.apache.commons.pool2.impl.GenericObjectPool;

/**
 * Extension of {@link PoolingDataSource} that exposes an extra method to fetch pool statistics.
 *
 */
public class OpenPoolingDataSource<C extends Connection> extends PoolingDataSource<C> {
<<<<<<< HEAD
	public OpenPoolingDataSource(final ObjectPool<C> pool) {
		super(pool);
	}

	public void addPoolMetadata(StringBuilder info) {
		ObjectPool<C> objectPool = super.getPool();
		if (objectPool instanceof GenericObjectPool) {
			JdbcPoolUtil.addPoolMetadata((GenericObjectPool<C>) objectPool, info);
		}
=======
	public OpenPoolingDataSource(final GenericObjectPool<C> pool) {
		super(pool);
	}

	@Override
	protected GenericObjectPool<C> getPool() {
		return (GenericObjectPool<C>) super.getPool();
>>>>>>> 0ba2130d
	}
}<|MERGE_RESOLUTION|>--- conflicted
+++ resolved
@@ -25,17 +25,6 @@
  *
  */
 public class OpenPoolingDataSource<C extends Connection> extends PoolingDataSource<C> {
-<<<<<<< HEAD
-	public OpenPoolingDataSource(final ObjectPool<C> pool) {
-		super(pool);
-	}
-
-	public void addPoolMetadata(StringBuilder info) {
-		ObjectPool<C> objectPool = super.getPool();
-		if (objectPool instanceof GenericObjectPool) {
-			JdbcPoolUtil.addPoolMetadata((GenericObjectPool<C>) objectPool, info);
-		}
-=======
 	public OpenPoolingDataSource(final GenericObjectPool<C> pool) {
 		super(pool);
 	}
@@ -43,6 +32,5 @@
 	@Override
 	protected GenericObjectPool<C> getPool() {
 		return (GenericObjectPool<C>) super.getPool();
->>>>>>> 0ba2130d
 	}
 }