/*
   Copyright 2021-2024 WeAreFrank!

   Licensed under the Apache License, Version 2.0 (the "License");
   you may not use this file except in compliance with the License.
   You may obtain a copy of the License at

       http://www.apache.org/licenses/LICENSE-2.0

   Unless required by applicable law or agreed to in writing, software
   distributed under the License is distributed on an "AS IS" BASIS,
   WITHOUT WARRANTIES OR CONDITIONS OF ANY KIND, either express or implied.
   See the License for the specific language governing permissions and
   limitations under the License.
*/
package org.frankframework.jdbc.datasource;

import java.sql.Connection;
import java.sql.DatabaseMetaData;
import java.sql.SQLException;
import java.util.HashMap;
import java.util.Map;

import javax.sql.DataSource;

import org.springframework.jdbc.datasource.TransactionAwareDataSourceProxy;

import lombok.extern.log4j.Log4j2;

/**
 * DataSource that is aware of the database metadata.
 * Fetches the metadata once and caches them.
 */
@Log4j2
public class TransactionalDbmsSupportAwareDataSourceProxy extends TransactionAwareDataSourceProxy {
	private static final String CLOSE = "], ";

	private Map<String, String> metadata;
	private String destinationName = null;

	public TransactionalDbmsSupportAwareDataSourceProxy(DataSource delegate) {
		super(delegate);
	}

	public Map<String, String> getMetaData() throws SQLException {
		if (metadata == null) {
			log.debug("populating metadata from getMetaData");
			try (Connection connection = getConnection()) {
				populateMetadata(connection);
			}
		}
		return metadata;
	}

	/**
	 * Should only be called once, either on the first {@link #getConnection()} or when explicitly requested {@link #getMetaData()}.
	 */
	private void populateMetadata(Connection connection) throws SQLException {
		Map<String, String> databaseMetadata = new HashMap<>();
		DatabaseMetaData md = connection.getMetaData();
		databaseMetadata.put("catalog", connection.getCatalog());

		databaseMetadata.put("user", md.getUserName());
		databaseMetadata.put("url", md.getURL());
		databaseMetadata.put("product", md.getDatabaseProductName());
		databaseMetadata.put("product-version", md.getDatabaseProductVersion());
		databaseMetadata.put("driver", md.getDriverName());
		databaseMetadata.put("driver-version", md.getDriverVersion());

		metadata = databaseMetadata;
	}

	public String getDestinationName() throws SQLException {
		if (destinationName == null) {
			StringBuilder builder = new StringBuilder();
			builder.append(getMetaData().get("url"));

			String catalog = getMetaData().get("catalog");
			if (catalog != null) builder.append("/").append(catalog);

			destinationName = builder.toString();
		}
		return destinationName;
	}

	@Override
	public Connection getConnection() throws SQLException {
		Connection conn = super.getConnection();
		if (metadata == null) {
			log.debug("populating metadata from getConnection");
			populateMetadata(conn);
		}
		return conn;
	}

	@Override
	public String toString() {
		if (metadata != null && log.isInfoEnabled()) {
			return getInfo();
		}
		return obtainTargetDataSource().toString();
	}

	public String getInfo() {
		StringBuilder info = new StringBuilder();

		if (metadata != null) {
			info.append("user [").append(metadata.get("user")).append(CLOSE);
			info.append("url [").append(metadata.get("url")).append(CLOSE);
			info.append("product [").append(metadata.get("product")).append(CLOSE);
			info.append("product version [").append(metadata.get("product-version")).append(CLOSE);
			info.append("driver [").append(metadata.get("driver")).append(CLOSE);
			info.append("driver version [").append(metadata.get("driver-version")).append(CLOSE);
		}
		info.append("targetDataSource [").append(obtainTargetDataSource().getClass().getName()).append("]");

<<<<<<< HEAD
		if (getTargetDataSource() instanceof OpenManagedDataSource) {
			OpenManagedDataSource targetDataSource = (OpenManagedDataSource) getTargetDataSource();
			targetDataSource.addPoolMetadata(info);
		} else if (getTargetDataSource() instanceof org.apache.commons.dbcp2.PoolingDataSource) {
			OpenPoolingDataSource dataSource = (OpenPoolingDataSource) getTargetDataSource();
			dataSource.addPoolMetadata(info);
		}

		info.append(" datasource [").append(obtainTargetDataSource().getClass().getName()).append("]");
		return info.toString();
	}

=======
		return info.toString();
	}
>>>>>>> 0ead0be8
}<|MERGE_RESOLUTION|>--- conflicted
+++ resolved
@@ -114,21 +114,6 @@
 		}
 		info.append("targetDataSource [").append(obtainTargetDataSource().getClass().getName()).append("]");
 
-<<<<<<< HEAD
-		if (getTargetDataSource() instanceof OpenManagedDataSource) {
-			OpenManagedDataSource targetDataSource = (OpenManagedDataSource) getTargetDataSource();
-			targetDataSource.addPoolMetadata(info);
-		} else if (getTargetDataSource() instanceof org.apache.commons.dbcp2.PoolingDataSource) {
-			OpenPoolingDataSource dataSource = (OpenPoolingDataSource) getTargetDataSource();
-			dataSource.addPoolMetadata(info);
-		}
-
-		info.append(" datasource [").append(obtainTargetDataSource().getClass().getName()).append("]");
 		return info.toString();
 	}
-
-=======
-		return info.toString();
-	}
->>>>>>> 0ead0be8
 }