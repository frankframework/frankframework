/*
   Copyright 2013, 2016 Nationale-Nederlanden, 2021-2024 WeAreFrank!

   Licensed under the Apache License, Version 2.0 (the "License");
   you may not use this file except in compliance with the License.
   You may obtain a copy of the License at

       http://www.apache.org/licenses/LICENSE-2.0

   Unless required by applicable law or agreed to in writing, software
   distributed under the License is distributed on an "AS IS" BASIS,
   WITHOUT WARRANTIES OR CONDITIONS OF ANY KIND, either express or implied.
   See the License for the specific language governing permissions and
   limitations under the License.
*/
package org.frankframework.senders;

import java.lang.reflect.Method;
import java.util.Objects;

import jakarta.annotation.Nonnull;
import lombok.Getter;
import org.apache.commons.lang3.StringUtils;
import org.frankframework.configuration.ConfigurationException;
import org.frankframework.core.HasPhysicalDestination;
import org.frankframework.core.ParameterException;
import org.frankframework.core.PipeLine.ExitState;
import org.frankframework.core.PipeLineSession;
import org.frankframework.core.SenderException;
import org.frankframework.core.SenderResult;
import org.frankframework.core.TimeoutException;
import org.frankframework.doc.Category;
import org.frankframework.doc.Forward;
import org.frankframework.receivers.JavaListener;
import org.frankframework.stream.Message;

import nl.nn.adapterframework.dispatcher.DispatcherManager;

/**
 * Posts a message to another Frank!Framework-adapter or an application in the same JVM using IbisServiceDispatcher.
 * <p>
 * An IbisJavaSender makes a call to a Receiver with a {@link JavaListener}
 * or any other application in the same JVM that has registered a <code>RequestProcessor</code> with the IbisServiceDispatcher.
 * </p>
 * The IbisJavaSender is now considered to be legacy. The new way to call another adapter or java application from your own
 * adapter is by using the {@link FrankSender}.
 * </p>
 * <h4>configuring IbisJavaSender and JavaListener</h4>
 * <ul>
 *   <li><em>NB:</em> Using IbisJavaSender to call another adapter is inefficient and therefore not recommended. It is much more efficient to use for this a {@link FrankSender} or {@link IbisLocalSender}.</li>
 *   <li>Define a {@link org.frankframework.pipes.SenderPipe} with an IbisJavaSender</li>
 *   <li>Set the attribute <code>serviceName</code> to <i>yourExternalServiceName</i></li>
 * </ul>
 * In the Adapter to be called:
 * <ul>
 *   <li>Define a Receiver with a JavaListener</li>
 *   <li>Set the attribute <code>serviceName</code> to <i>yourExternalServiceName</i></li>
 * </ul>
 * N.B. Please make sure that the IbisServiceDispatcher-1.4.jar or newer is present on the class path of the server. For more information, see:
 *  <a href="https://github.com/frankframework/servicedispatcher">https://github.com/frankframework/servicedispatcher</a>
 *
 * @ff.parameters All parameters are copied to the PipeLineSession of the service called.
 *
 * @author  Gerrit van Brakel
 * @since   4.4.5
 */
<<<<<<< HEAD
@Forward(name = "*", description = "Exit code", wildcard = true)
=======
@Forward(name = "*", description = "Exit code")
>>>>>>> 04bf6511
@Category("Advanced")
public class IbisJavaSender extends SenderWithParametersBase implements HasPhysicalDestination {

	private final @Getter String domain = "JVM";

	private @Getter String serviceName;
	private @Getter String serviceNameSessionKey;
	private @Getter String returnedSessionKeys = ""; // do not initialize with null, returned session keys must be set explicitly
	private @Getter String dispatchType = "default";

	@Override
	public void configure() throws ConfigurationException {
		super.configure();
		if (StringUtils.isEmpty(getServiceName()) && StringUtils.isEmpty(getServiceNameSessionKey())) {
			throw new ConfigurationException("must specify serviceName or serviceNameSessionKey");
		}
	}

	@Override
	public String getPhysicalDestinationName() {
		if (StringUtils.isNotEmpty(getServiceNameSessionKey())) {
			return "JavaListenerSessionKey "+getServiceNameSessionKey();
		}
		return "JavaListener "+getServiceName();
	}

	@Override
	public boolean isSynchronous() {
		return true;
	}

	@Override
	public @Nonnull SenderResult sendMessage(@Nonnull Message message, @Nonnull PipeLineSession session) throws SenderException, TimeoutException {
		String result;
		try (PipeLineSession subAdapterSession = new PipeLineSession()) {
			subAdapterSession.put(PipeLineSession.MANUAL_RETRY_KEY, session.get(PipeLineSession.MANUAL_RETRY_KEY, false));
			try {
				if (paramList != null) {
					subAdapterSession.putAll(paramList.getValues(message, session).getValueMap());
				}
				DispatcherManager dm;
				Class<?> c = Class.forName("nl.nn.adapterframework.dispatcher.DispatcherManagerFactory");

				if (getDispatchType().equalsIgnoreCase("DLL")) {
					String version = nl.nn.adapterframework.dispatcher.Version.version;
					if (version.contains("IbisServiceDispatcher 1.3"))
						throw new SenderException("IBIS-ServiceDispatcher out of date! Please update to version 1.4 or higher");

					Method getDispatcherManager = c.getMethod("getDispatcherManager", String.class);
					dm = (DispatcherManager) getDispatcherManager.invoke(null, getDispatchType());
				} else {
					Method getDispatcherManager = c.getMethod("getDispatcherManager");
					dm = (DispatcherManager) getDispatcherManager.invoke(null, (Object[]) null);
				}

				String serviceName;
				if (StringUtils.isNotEmpty(getServiceNameSessionKey())) {
					serviceName = session.getString(getServiceNameSessionKey());
				} else {
					serviceName = getServiceName();
				}

				String correlationID = session.getCorrelationId();
				result = dm.processRequest(serviceName, correlationID, message.asString(), subAdapterSession);
			} catch (ParameterException e) {
				throw new SenderException("exception evaluating parameters", e);
			} catch (Exception e) {
				throw new SenderException("exception processing message using request processor [" + serviceName + "]", e);
			} finally {
				if (log.isDebugEnabled() && StringUtils.isNotEmpty(getReturnedSessionKeys())) {
					log.debug("returning values of session keys [{}]", getReturnedSessionKeys());
				}
				subAdapterSession.mergeToParentSession(getReturnedSessionKeys(), session);
			}
			ExitState exitState = (ExitState) subAdapterSession.remove(PipeLineSession.EXIT_STATE_CONTEXT_KEY);
			Object exitCode = subAdapterSession.remove(PipeLineSession.EXIT_CODE_CONTEXT_KEY);
			String forwardName = Objects.toString(exitCode, null);
			return new SenderResult(exitState == null || exitState == ExitState.SUCCESS, new Message(result), "exitState=" + exitState, forwardName);
		}
	}

	/**
	 * ServiceName of the {@link JavaListener} that should be called.
	 */
	public void setServiceName(String string) {
		serviceName = string;
	}

	/**
	 * Key of session variable to specify ServiceName of the JavaListener that should be called.
	 */
	public void setServiceNameSessionKey(String string) {
		serviceNameSessionKey = string;
	}

	/**
	 * Comma separated list of keys of session variables that will be returned to caller, for correct results as well as for erroneous results.
	 * The set of available sessionKeys to be returned might be limited by the returnedSessionKeys attribute of the corresponding JavaListener.
	 */
	public void setReturnedSessionKeys(String string) {
		returnedSessionKeys = string;
	}

	/**
	 * Set to 'DLL' to make the dispatcher communicate with a DLL set on the classpath
	 */
	public void setDispatchType(String type) throws ConfigurationException {
		if(StringUtils.isNotEmpty(type)) {
			if("DLL".equalsIgnoreCase(type)) {
				dispatchType = type;
			} else {
				throw new ConfigurationException("the attribute 'setDispatchType' only supports the value 'DLL'");
			}
		}
	}

}<|MERGE_RESOLUTION|>--- conflicted
+++ resolved
@@ -64,11 +64,7 @@
  * @author  Gerrit van Brakel
  * @since   4.4.5
  */
-<<<<<<< HEAD
 @Forward(name = "*", description = "Exit code", wildcard = true)
-=======
-@Forward(name = "*", description = "Exit code")
->>>>>>> 04bf6511
 @Category("Advanced")
 public class IbisJavaSender extends SenderWithParametersBase implements HasPhysicalDestination {
 
