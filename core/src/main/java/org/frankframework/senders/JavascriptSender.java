/*
   Copyright 2019-2024 WeAreFrank!

   Licensed under the Apache License, Version 2.0 (the "License");
   you may not use this file except in compliance with the License.
   You may obtain a copy of the License at

       http://www.apache.org/licenses/LICENSE-2.0

   Unless required by applicable law or agreed to in writing, software
   distributed under the License is distributed on an "AS IS" BASIS,
   WITHOUT WARRANTIES OR CONDITIONS OF ANY KIND, either express or implied.
   See the License for the specific language governing permissions and
   limitations under the License.
*/
package org.frankframework.senders;

import java.io.IOException;
import java.net.URL;
import java.util.regex.Matcher;
import java.util.regex.Pattern;

import jakarta.annotation.Nonnull;
import lombok.Getter;
import org.apache.commons.lang3.StringUtils;
import org.frankframework.configuration.ConfigurationException;
import org.frankframework.core.ISender;
import org.frankframework.core.ParameterException;
import org.frankframework.core.PipeLineSession;
import org.frankframework.core.SenderException;
import org.frankframework.core.SenderResult;
import org.frankframework.doc.Category;
import org.frankframework.doc.Mandatory;
import org.frankframework.doc.Optional;
import org.frankframework.javascript.GraalJS;
import org.frankframework.javascript.J2V8;
import org.frankframework.javascript.JavascriptEngine;
import org.frankframework.javascript.JavascriptException;
import org.frankframework.parameters.ParameterValue;
import org.frankframework.parameters.ParameterValueList;
import org.frankframework.stream.Message;
import org.frankframework.util.ClassLoaderUtils;
import org.frankframework.util.ClassUtils;
import org.frankframework.util.Misc;
import org.frankframework.util.StreamUtil;

/**
 * Sender used to run JavaScript code using `JavascriptEngine` implementations.
 * <p>
 * This sender can execute a function of a given Javascript file, the result of the function will be the output of the sender.
 * The parameters of the Javascript function to run are given as parameters by the adapter configuration
 * The sender doesn't accept nor uses the given input, instead for each argument for the {@link #jsFunctionName} method,
 * you will need to create a parameter on the sender.
 * </p>
 * <p>
 * The result of the Javascript function should be of type String, or directly convertible to String from a primitive type
 * or an array of primitive types / strings, as the output of the sender will be of type String.
 * </p>
 * <p>
 * Failure to ensure the output is a string may mean the result will look like {@code [Object object]}.
 * </p>
 *
 * @since 7.4
 */
@Category("Advanced")
public class JavascriptSender extends SenderSeries {

	private @Getter String jsFileName;
	private @Getter String jsFunctionName = "main";
	private @Getter JavaScriptEngines engine = JavaScriptEngines.J2V8;

	/** ES6's let/const declaration Pattern. */
	private final Pattern es6VarPattern = Pattern.compile("(?:^|[\\s(;])(let|const)\\s+");

	private String javascriptFileContents;


	public enum JavaScriptEngines {
		J2V8(J2V8.class),
		GRAALJS(GraalJS.class);

		private final Class<? extends JavascriptEngine<?>> engine; //Enum cannot have parameters :(
		JavaScriptEngines(Class<? extends JavascriptEngine<?>> engine) {
			this.engine = engine;
		}

		public JavascriptEngine<?> create() {
			try {
				return ClassUtils.newInstance(engine);
			} catch (Exception e) {
				throw new IllegalStateException("Javascript engine [" + engine.getSimpleName() + "] could not be initialized.", e);
			}
		}
	}

	@Override
<<<<<<< HEAD
	protected boolean isSenderConfigured() {
		return true;
	}

	//Open function used to load the JavascriptFile
	@Override
	public void open() throws SenderException {
		super.open();

		if (StringUtils.isNotEmpty(getJsFileName())) {
			URL resource = ClassLoaderUtils.getResourceURL(this, getJsFileName());
			if (resource == null) {
				throw new SenderException("cannot find resource [" + getJsFileName() + "]");
			}
			try {
				fileInput = StreamUtil.resourceToString(resource, Misc.LINE_SEPARATOR);
			} catch (IOException e) {
				throw new SenderException("got exception loading [" + getJsFileName() + "]", e);
			}
		}
		if (StringUtils.isEmpty(fileInput)) {
			// No input from file or input string. Only from session-keys?
			throw new SenderException("has neither fileName nor inputString specified");
		}
		if (StringUtils.isEmpty(jsFunctionName)) {
			// Cannot run the code in factory without any function start point
			throw new SenderException("JavaScript FunctionName not specified!");
=======
	public void configure() throws ConfigurationException {
		if (StringUtils.isEmpty(jsFileName)) {
			throw new ConfigurationException("no jsFileName specified");
		}
		if (StringUtils.isEmpty(jsFunctionName)) {
			// Cannot run the code in factory without any function start point
			throw new ConfigurationException("JavaScript FunctionName not specified!");
>>>>>>> cb3f9d16
		}

		super.configure();

		URL resource = ClassLoaderUtils.getResourceURL(this, getJsFileName());
		if (resource == null) {
			throw new ConfigurationException("cannot find resource [" + getJsFileName() + "]");
		}
		try {
			String fileInput = StreamUtil.resourceToString(resource, Misc.LINE_SEPARATOR);
			javascriptFileContents = adaptES6Literals(fileInput);
		} catch (IOException e) {
			throw new ConfigurationException("got exception reading [" + getJsFileName() + "]", e);
		}
	}

	@Override
	protected boolean isSenderConfigured() {
		return true;
	}

	@Override
	public @Nonnull SenderResult sendMessage(@Nonnull Message message, @Nonnull PipeLineSession session) throws SenderException {
		JavascriptEngine<?> jsInstance = engine.create();
		try {
			jsInstance.startRuntime();
		} catch (JavascriptException e) {
			throw new SenderException("unable to start Javascript engine", e);
		}

		//Create a Parameter Value List
		ParameterValueList pvl = null;
		try {
			if (getParameterList() != null) {
				pvl = getParameterList().getValues(message, session);
			}
		} catch (ParameterException e) {
			throw new SenderException("unable to extract parameters", e);
		}
		int numberOfParameters = 0;
		if (pvl != null) {
			numberOfParameters = pvl.size();
		}

		//This array will contain the parameters given in the configuration
		Object[] jsParameters = new Object[numberOfParameters];
		for (int i = 0; i < numberOfParameters; i++) {
			ParameterValue pv = pvl.getParameterValue(i);
			Object value = pv.getValue();
			try {
				jsParameters[i] = value instanceof Message m ? m.asString() : value;
			} catch (IOException e) {
				throw new SenderException(getLogPrefix(), e);
			}
		}

		for (ISender sender : getSenders()) {
			jsInstance.registerCallback(sender, session);
		}

		String result;
		try {
			//Compile the given Javascript and execute the given Javascript function
			jsInstance.executeScript(javascriptFileContents);
			Object jsResult = jsInstance.executeFunction(jsFunctionName, jsParameters);
			result = String.valueOf(jsResult);
		} catch (JavascriptException e) {
			throw new SenderException("unable to execute script/function", e);
		} finally {
			jsInstance.closeRuntime();
		}

		// Pass jsResult, the result of the Javascript function.
		// It is recommended to have the result of the Javascript function be of type String, which will be the output of the sender
		if (StringUtils.isEmpty(result) || "null".equals(result) || "undefined".equals(result)) {
			return new SenderResult(Message.nullMessage());
		}
		return new SenderResult(result);
	}

	@Optional
	@Override
	public void registerSender(ISender sender) {
		super.registerSender(sender);
	}

	/**
	 * J2V8 engine does not support the ES6's "const" or "let" literals. This method adapts the given
	 * helper source written in ES6 to work (by converting let/const to var).
	 *
	 * @param source the helper source.
	 * @return the adapted helper source.
	 **/
	private String adaptES6Literals(final String source) {
		if (engine != JavaScriptEngines.J2V8) {
			return source;
		}
		Matcher m = es6VarPattern.matcher(source);
		StringBuilder sb = new StringBuilder();
		while (m.find()) {
			StringBuilder buf = new StringBuilder(m.group());
			buf.replace(m.start(1) - m.start(), m.end(1) - m.start(), "var");
			m.appendReplacement(sb, buf.toString());
		}
		return m.appendTail(sb).toString();
	}

	/** the name of the javascript file containing the functions to run */
	@Mandatory
	public void setJsFileName(String jsFileName) {
		this.jsFileName = jsFileName;
	}

	/**
	 * the name of the javascript function that will be called (first)
	 * @ff.default main
	 */
	public void setJsFunctionName(String jsFunctionName) {
		this.jsFunctionName = jsFunctionName;
	}

	/**
	 * the name of the JavaScript engine to use.
	 * @ff.default J2V8
	 */
	public void setEngineName(JavaScriptEngines engineName) {
		this.engine = engineName;
	}
}<|MERGE_RESOLUTION|>--- conflicted
+++ resolved
@@ -94,35 +94,6 @@
 	}
 
 	@Override
-<<<<<<< HEAD
-	protected boolean isSenderConfigured() {
-		return true;
-	}
-
-	//Open function used to load the JavascriptFile
-	@Override
-	public void open() throws SenderException {
-		super.open();
-
-		if (StringUtils.isNotEmpty(getJsFileName())) {
-			URL resource = ClassLoaderUtils.getResourceURL(this, getJsFileName());
-			if (resource == null) {
-				throw new SenderException("cannot find resource [" + getJsFileName() + "]");
-			}
-			try {
-				fileInput = StreamUtil.resourceToString(resource, Misc.LINE_SEPARATOR);
-			} catch (IOException e) {
-				throw new SenderException("got exception loading [" + getJsFileName() + "]", e);
-			}
-		}
-		if (StringUtils.isEmpty(fileInput)) {
-			// No input from file or input string. Only from session-keys?
-			throw new SenderException("has neither fileName nor inputString specified");
-		}
-		if (StringUtils.isEmpty(jsFunctionName)) {
-			// Cannot run the code in factory without any function start point
-			throw new SenderException("JavaScript FunctionName not specified!");
-=======
 	public void configure() throws ConfigurationException {
 		if (StringUtils.isEmpty(jsFileName)) {
 			throw new ConfigurationException("no jsFileName specified");
@@ -130,7 +101,6 @@
 		if (StringUtils.isEmpty(jsFunctionName)) {
 			// Cannot run the code in factory without any function start point
 			throw new ConfigurationException("JavaScript FunctionName not specified!");
->>>>>>> cb3f9d16
 		}
 
 		super.configure();
