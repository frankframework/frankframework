--- conflicted
+++ resolved
@@ -21,6 +21,7 @@
 import java.util.Set;
 
 import org.apache.commons.lang3.StringUtils;
+
 import org.frankframework.logging.IbisMaskingLayout;
 
 /**
@@ -33,11 +34,7 @@
 public class MessageKeeperMessage {
 	private static final DateTimeFormatter MESSAGE_DATE_FORMATTER = DateTimeFormatter.ofPattern("MMM dd, yyyy hh:mm:ss a");
 
-<<<<<<< HEAD
-	private Date messageDate=new Date();
-=======
 	private final Instant messageDate;
->>>>>>> 08857395
 	private final String messageText;
 	private final MessageKeeper.MessageKeeperLevel messageLevel;
 
