/*
   Copyright 2013, 2016 - 2019 Nationale-Nederlanden, 2020 - 2023 WeAreFrank!

   Licensed under the Apache License, Version 2.0 (the "License");
   you may not use this file except in compliance with the License.
   You may obtain a copy of the License at

       http://www.apache.org/licenses/LICENSE-2.0

   Unless required by applicable law or agreed to in writing, software
   distributed under the License is distributed on an "AS IS" BASIS,
   WITHOUT WARRANTIES OR CONDITIONS OF ANY KIND, either express or implied.
   See the License for the specific language governing permissions and
   limitations under the License.
*/
package org.frankframework.util;

import java.io.IOException;
import java.util.Properties;
import java.util.concurrent.ConcurrentHashMap;

import jakarta.annotation.Nonnull;
import jakarta.annotation.Nullable;

import org.apache.commons.io.FilenameUtils;
import org.apache.commons.lang3.StringUtils;
import org.apache.logging.log4j.LogManager;
import org.apache.logging.log4j.Logger;

import org.frankframework.lifecycle.servlets.ApplicationServerConfigurer;

/**
 * Configuration Constants for this application.
 *
 * <p>When an instance is created, it tries to load the properties file specified
 * by the <code>propertiesFileName</code> field</p>.
 * <p>If a property exits with the name <code>ADDITIONAL.PROPERTIES.FILE</code>
 * that file is loaded also</p>
 *
 * <p>
 *     There is a global instance that can be retrieved with {@link AppConstants#getInstance()}, and an
 *     instance per configuration that can be retrieved with {@link AppConstants#getInstance(ClassLoader)}
 *     using the configuration classloader. Each method will the instance if it does not yet exist.
 * </p>
 * <p>
 *     To change a value across all instances, use {@link AppConstants#setGlobalProperty(String, String)}. Changing
 *     a value for only a single instance with {@link AppConstants#setProperty(String, String)} is in general recommended
 *     only for tests.
 * </p>
 * @author Niels Meijer
 * @version 2.1
 *
 */
public final class AppConstants extends PropertyLoader {
	private static final Logger LOG = LogManager.getLogger(AppConstants.class);

	private static final String APP_CONSTANTS_PROPERTIES_FILE = "AppConstants.properties";
	private static final String ADDITIONAL_PROPERTIES_FILE_KEY = "ADDITIONAL.PROPERTIES.FILE";
	public static final String APPLICATION_SERVER_TYPE_PROPERTY = ApplicationServerConfigurer.APPLICATION_SERVER_TYPE_PROPERTY;
	public static final String APPLICATION_SERVER_CUSTOMIZATION_PROPERTY = ApplicationServerConfigurer.APPLICATION_SERVER_CUSTOMIZATION_PROPERTY;
	public static final String ADDITIONAL_PROPERTIES_FILE_SUFFIX_KEY = ADDITIONAL_PROPERTIES_FILE_KEY+".SUFFIX";

	private static final Properties globalAppConstants = new Properties();

	private static final ConcurrentHashMap<Integer, AppConstants> appConstantsMap = new ConcurrentHashMap<>();

	private AppConstants(ClassLoader classLoader) {
		super(classLoader, APP_CONSTANTS_PROPERTIES_FILE);

<<<<<<< HEAD
		// Add all global properties
		// This is a bit of an ugly hack, but otherwise these properties cannot be retrieved via get/getProperty methods
		putAll(globalAppConstants);
=======
		// Calculate this outside the cleaner-function to make sure we do not accidentally capture a reference
		// to it for forever
		int key = System.identityHashCode(classLoader);
		// Register a cleaning-function so that when the classloader goes out of scope, the AppConstants instance
		// will be automatically removed.
		// This prevents leaks of ClassLoader and AppConstants instances.
		CleanerProvider.register(classLoader, () -> appConstantsMap.remove(key));

		//Add all ibis properties
		putAll(additionalProperties);
>>>>>>> 1a684c82
	}

	/**
	 * Return the AppConstants root instance
	 * @return AppConstants instance
	 */
	public static AppConstants getInstance() {
		return getInstance(AppConstants.class.getClassLoader());
	}

	/**
	 * Retrieve an instance based on a ClassLoader. This should be used by
	 * classes which are part of the Ibis configuration (like pipes and senders)
	 * because the configuration might be loaded from outside the webapp
	 * classpath. Hence, the Thread.currentThread().getContextClassLoader() at
	 * the time the class was instantiated should be used.
	 *
	 * @param classLoader ClassLoader to retrieve AppConstants from
	 * @return AppConstants instance
	 */
	public static synchronized AppConstants getInstance(final ClassLoader classLoader) {
		if(classLoader == null) {
			throw new IllegalStateException("calling AppConstants.getInstance without ClassLoader");
		}

		return appConstantsMap.computeIfAbsent(System.identityHashCode(classLoader), k-> new AppConstants(classLoader));
	}

	public static void removeInstance() {
		removeInstance(AppConstants.class.getClassLoader());
	}

	public static synchronized void removeInstance(final ClassLoader cl) {
		if(cl == null) {
			throw new IllegalStateException("calling AppConstants.removeInstance without ClassLoader");
		}
		int key = System.identityHashCode(cl);
		AppConstants instance = appConstantsMap.get(key);
		if (instance != null) {
			appConstantsMap.remove(key);
		}
	}

	/**
	 * Returns a list of {@link AppConstants#getInstance() AppConstants} which names begin with the keyBase
	 */
	public Properties getAppConstants(String keyBase) {
		return getAppConstants(keyBase, true, true);
	}

	/**
	 * Returns a list of {@link AppConstants#getInstance() AppConstants} which names begin with the keyBase
	 */
	public Properties getAppConstants(String keyBase, boolean useSystemProperties, boolean useEnvironmentVariables) {
		final String propertyPrefix = keyBase + (!keyBase.endsWith(".") ? "." : "");

		AppConstants constants = getInstance();
		if(useSystemProperties)
			constants.putAll(System.getProperties());
		if(useEnvironmentVariables) {
			try {
				constants.putAll(Environment.getEnvironmentVariables());
			} catch (IOException e) {
				LOG.warn("unable to retrieve environment variables", e);
			}
		}

		Properties filteredProperties = new Properties();
		for(Object objKey: constants.keySet()) {
			String key = (String) objKey;
			if(key.startsWith(propertyPrefix)) {
				filteredProperties.put(key, constants.getResolvedProperty(key));
			}
		}

		return filteredProperties;
	}

	/**
	 * Use this method for testing only, when only local properties need to be set that do not
	 * affect other tests.
	 *
	 * @param key the key to be placed into this property list.
	 * @param value the value corresponding to {@code key}.
	 * @return Previous value, or null
	 */
	@Override
	public synchronized Object setProperty(String key, String value) {
		return super.setProperty(key, value);
	}

	/**
	 * Set key as boolean. Use this method for testing only, when local properties need to be set
	 * that do not affect other tests.
	 *
	 * @param key the key to be placed into this property list.
	 * @param value the value corresponding to {@code key}.
	 * @return Previous value, or null
	 */
	public Object setProperty(String key, boolean value) {
		return setProperty(key, ""+value);
	}

	/**
	 * Set boolean value in all instances of AppConstants, current and future.
	 * Use this in production-code to make sure a settings-change is propagated to all configurations.
	 *
	 * @param key the key to be placed into this property list.
	 * @param value the value corresponding to {@code key}.
	 * @return Previous value, or null
	 */
	public static @Nullable Boolean setGlobalProperty(@Nonnull String key, boolean value) {
		String retval = setGlobalProperty(key, "" + value);
		if (retval == null) {
			return null;
		}
		return Boolean.parseBoolean(retval);
	}

	/**
	 * Set value in all instances of AppConstants, current and future.
	 * Use this in production-code to make sure a settings-change is propagated to all configurations.
	 *
	 * @param key the key to be placed into this property list.
	 * @param value the value corresponding to {@code key}.
	 * @return Previous value, or null
	 */
<<<<<<< HEAD
	public static synchronized @Nullable String setGlobalProperty(@Nonnull String key, @Nonnull String value) {
		// Copying global app-constant values to all instances is a bit of a hack but there's not much else we can do
		for (AppConstants localAppConstants : appConstantsMap.values()) {
			localAppConstants.setProperty(key, value);
		}
		//Store in a map in case a new AppConstants instance is created after the property has already been set
		return (String)globalAppConstants.put(key, value);
	}

	/**
	 * Clear a property in all instances of AppConstants.
	 *
	 * @param key the key to be removed
	 * @return The value associated with the key, or null
	 */
	public static synchronized @Nullable String clearGlobalProperty(@Nonnull String key) {
		for (AppConstants localAppConstants : appConstantsMap.values()) {
			localAppConstants.remove(key);
=======
	private synchronized Object setProperty(String key, String value, boolean local) {
		if(local) {
			//noinspection deprecation
			return super.put(key, value);
		} else {
			for (java.util.Map.Entry<Integer, AppConstants> mapElement : appConstantsMap.entrySet()) {
				mapElement.getValue().setProperty(key, value, true);
			}
			//Store in a map in case a new AppConstants instance is created after the property has already been set
			return additionalProperties.put(key, value);
>>>>>>> 1a684c82
		}
		return (String)globalAppConstants.remove(key);
	}

	@Override
	protected synchronized void load(ClassLoader classLoader, String filename) {
		load(classLoader, filename, true);
	}

	/**
	 * Load the contents of a properties file.
	 * <p>Optionally, this may be a comma-separated list of files to load, e.g.
	 * <code>log4j2.properties,deploymentspecifics.properties</code>
	 * which will cause both files to be loaded in the listed order.
	 * </p>
	 */
	private synchronized void load(ClassLoader classLoader, String filename, boolean loadAdditionalPropertiesFiles) {
		load(classLoader, filename, null, loadAdditionalPropertiesFiles);
	}

	private synchronized void load(final ClassLoader classLoader, final String filename, final String suffix, final boolean loadAdditionalPropertiesFiles) {
		for (final String theFilename : StringUtil.split(filename)) {
			super.load(classLoader, theFilename);

			String loadFile = getProperty(ADDITIONAL_PROPERTIES_FILE_KEY); //Only load additional properties if it's defined...
			if (loadAdditionalPropertiesFiles && StringUtils.isNotEmpty(loadFile)) {
				// Add properties after load(is) to prevent load(is)
				// from overriding them
				String loadFileSuffix = getProperty(ADDITIONAL_PROPERTIES_FILE_SUFFIX_KEY);
				if (StringUtils.isNotEmpty(loadFileSuffix)){
					load(classLoader, loadFile, loadFileSuffix, false);
				} else {
					load(classLoader, loadFile, false);
				}
			}

			if (suffix != null) {
				String baseName = FilenameUtils.getBaseName(theFilename);
				String extension = FilenameUtils.getExtension(theFilename);
				String suffixedFilename = baseName
						+ "_"
						+ suffix
						+ (StringUtils.isEmpty(extension) ? "" : "."
								+ extension);
				load(classLoader, suffixedFilename, false);
			}
		}
	}
}<|MERGE_RESOLUTION|>--- conflicted
+++ resolved
@@ -67,11 +67,6 @@
 	private AppConstants(ClassLoader classLoader) {
 		super(classLoader, APP_CONSTANTS_PROPERTIES_FILE);
 
-<<<<<<< HEAD
-		// Add all global properties
-		// This is a bit of an ugly hack, but otherwise these properties cannot be retrieved via get/getProperty methods
-		putAll(globalAppConstants);
-=======
 		// Calculate this outside the cleaner-function to make sure we do not accidentally capture a reference
 		// to it for forever
 		int key = System.identityHashCode(classLoader);
@@ -80,9 +75,9 @@
 		// This prevents leaks of ClassLoader and AppConstants instances.
 		CleanerProvider.register(classLoader, () -> appConstantsMap.remove(key));
 
-		//Add all ibis properties
-		putAll(additionalProperties);
->>>>>>> 1a684c82
+		// Add all global properties
+		// This is a bit of an ugly hack, but otherwise these properties cannot be retrieved via get/getProperty methods
+		putAll(globalAppConstants);
 	}
 
 	/**
@@ -210,7 +205,6 @@
 	 * @param value the value corresponding to {@code key}.
 	 * @return Previous value, or null
 	 */
-<<<<<<< HEAD
 	public static synchronized @Nullable String setGlobalProperty(@Nonnull String key, @Nonnull String value) {
 		// Copying global app-constant values to all instances is a bit of a hack but there's not much else we can do
 		for (AppConstants localAppConstants : appConstantsMap.values()) {
@@ -229,18 +223,6 @@
 	public static synchronized @Nullable String clearGlobalProperty(@Nonnull String key) {
 		for (AppConstants localAppConstants : appConstantsMap.values()) {
 			localAppConstants.remove(key);
-=======
-	private synchronized Object setProperty(String key, String value, boolean local) {
-		if(local) {
-			//noinspection deprecation
-			return super.put(key, value);
-		} else {
-			for (java.util.Map.Entry<Integer, AppConstants> mapElement : appConstantsMap.entrySet()) {
-				mapElement.getValue().setProperty(key, value, true);
-			}
-			//Store in a map in case a new AppConstants instance is created after the property has already been set
-			return additionalProperties.put(key, value);
->>>>>>> 1a684c82
 		}
 		return (String)globalAppConstants.remove(key);
 	}
