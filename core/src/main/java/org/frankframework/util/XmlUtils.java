/*
   Copyright 2013, 2016-2019 Nationale-Nederlanden, 2020-2025 WeAreFrank!

   Licensed under the Apache License, Version 2.0 (the "License");
   you may not use this file except in compliance with the License.
   You may obtain a copy of the License at

       http://www.apache.org/licenses/LICENSE-2.0

   Unless required by applicable law or agreed to in writing, software
   distributed under the License is distributed on an "AS IS" BASIS,
   WITHOUT WARRANTIES OR CONDITIONS OF ANY KIND, either express or implied.
   See the License for the specific language governing permissions and
   limitations under the License.
*/
package org.frankframework.util;


import java.io.ByteArrayOutputStream;
import java.io.IOException;
import java.io.InputStream;
import java.io.OutputStream;
import java.io.Reader;
import java.io.StringReader;
import java.io.StringWriter;
import java.io.Writer;
import java.net.URL;
import java.util.ArrayList;
import java.util.Collection;
import java.util.Date;
import java.util.HashMap;
import java.util.Iterator;
import java.util.LinkedHashMap;
import java.util.Map;
import java.util.Map.Entry;
import java.util.Objects;
import java.util.concurrent.ConcurrentHashMap;
import java.util.function.Supplier;
import java.util.function.UnaryOperator;

import javax.xml.XMLConstants;
import javax.xml.namespace.QName;
import javax.xml.parsers.DocumentBuilder;
import javax.xml.parsers.DocumentBuilderFactory;
import javax.xml.parsers.ParserConfigurationException;
import javax.xml.parsers.SAXParserFactory;
import javax.xml.stream.XMLEventFactory;
import javax.xml.stream.XMLInputFactory;
import javax.xml.stream.XMLOutputFactory;
import javax.xml.stream.events.Attribute;
import javax.xml.stream.events.Namespace;
import javax.xml.stream.events.StartElement;
import javax.xml.transform.ErrorListener;
import javax.xml.transform.OutputKeys;
import javax.xml.transform.Result;
import javax.xml.transform.Source;
import javax.xml.transform.Transformer;
import javax.xml.transform.TransformerConfigurationException;
import javax.xml.transform.TransformerException;
import javax.xml.transform.TransformerFactory;
import javax.xml.transform.dom.DOMSource;
import javax.xml.transform.sax.SAXSource;
import javax.xml.transform.stream.StreamResult;
import javax.xml.transform.stream.StreamSource;
import javax.xml.validation.Schema;
import javax.xml.validation.SchemaFactory;
import javax.xml.validation.ValidatorHandler;
import javax.xml.xpath.XPath;
import javax.xml.xpath.XPathConstants;
import javax.xml.xpath.XPathExpression;
import javax.xml.xpath.XPathExpressionException;
import javax.xml.xpath.XPathFactory;

import jakarta.annotation.Nonnull;
import jakarta.annotation.Nullable;
import jakarta.xml.soap.MessageFactory;
import jakarta.xml.soap.SOAPException;

import org.apache.commons.lang3.StringUtils;
import org.apache.logging.log4j.LogManager;
import org.apache.logging.log4j.Logger;
import org.apache.xalan.processor.TransformerFactoryImpl;
import org.apache.xmlbeans.GDate;
import org.htmlcleaner.CleanerProperties;
import org.htmlcleaner.HtmlCleaner;
import org.htmlcleaner.SimpleXmlSerializer;
import org.htmlcleaner.TagNode;
import org.w3c.dom.Document;
import org.w3c.dom.Element;
import org.w3c.dom.Node;
import org.w3c.dom.NodeList;
import org.w3c.dom.Text;
import org.xml.sax.ContentHandler;
import org.xml.sax.ErrorHandler;
import org.xml.sax.InputSource;
import org.xml.sax.SAXException;
import org.xml.sax.XMLReader;
import org.xml.sax.ext.LexicalHandler;

import com.ctc.wstx.api.ReaderConfig;
import com.ctc.wstx.stax.WstxInputFactory;

import lombok.Lombok;
import net.sf.saxon.xpath.XPathFactoryImpl;

import org.frankframework.configuration.ConfigurationException;
import org.frankframework.core.IScopeProvider;
import org.frankframework.core.Resource;
import org.frankframework.parameters.IParameter;
import org.frankframework.parameters.ParameterList;
import org.frankframework.stream.Message;
import org.frankframework.stream.MessageBuilder;
import org.frankframework.validation.RootValidations;
import org.frankframework.validation.XmlValidatorContentHandler;
import org.frankframework.validation.XmlValidatorErrorHandler;
import org.frankframework.xml.BodyOnlyFilter;
import org.frankframework.xml.CanonicalizeFilter;
import org.frankframework.xml.ClassLoaderEntityResolver;
import org.frankframework.xml.NamespaceRemovingFilter;
import org.frankframework.xml.NonResolvingExternalEntityResolver;
import org.frankframework.xml.PrettyPrintFilter;
import org.frankframework.xml.SaxException;
import org.frankframework.xml.XmlWriter;

/**
 * Some utilities for working with XML.
 *
 * @author  Johan Verrips
 */
public class XmlUtils {
	public static final int HTML_MAX_PREAMBLE_SIZE = 512;
	static Logger log = LogManager.getLogger(XmlUtils.class);

	public static final int DEFAULT_XSLT_VERSION = AppConstants.getInstance().getInt("xslt.version.default", 2);

	public static final String NAMESPACE_AWARE_BY_DEFAULT_KEY = "xml.namespaceAware.default";
	public static final String XSLT_STREAMING_BY_DEFAULT_KEY = "xslt.streaming.default";
	public static final String AUTO_RELOAD_KEY = "xslt.auto.reload";
	public static final String XSLT_BUFFERSIZE_KEY = "xslt.bufsize";
	public static final int XSLT_BUFFERSIZE_DEFAULT = 4096;
	public static final String INCLUDE_FIELD_DEFINITION_BY_DEFAULT_KEY = "query.includeFieldDefinition.default";

	private static Boolean namespaceAwareByDefault = null;
	private static Boolean xsltStreamingByDefault = null;
	private static Boolean includeFieldDefinitionByDefault = null;
	private static Boolean autoReload = null;
	private static Integer bufferSize = null;

	private static final ConcurrentHashMap<String, TransformerPool> utilityTPs = new ConcurrentHashMap<>();
	public static final String XPATH_GETROOTNODENAME = "name(/node()[position()=last()])";

	public static final XMLEventFactory EVENT_FACTORY = XMLEventFactory.newFactory();
	public static final XMLInputFactory INPUT_FACTORY = XMLInputFactory.newFactory();
	public static final XMLOutputFactory OUTPUT_FACTORY = XMLOutputFactory.newFactory();
	public static final XMLOutputFactory REPAIR_NAMESPACES_OUTPUT_FACTORY = XMLOutputFactory.newFactory();

	static {
		REPAIR_NAMESPACES_OUTPUT_FACTORY.setProperty(XMLOutputFactory.IS_REPAIRING_NAMESPACES, Boolean.TRUE);
	}

	/**
	 * Parses a string to a Date using XML Schema dateTime data type (GDate)
	 */
	public static Date parseXmlDateTime(String s) {
		return new GDate(s).getDate();
	}

<<<<<<< HEAD
	static TransformerPool getUtilityTransformerPool(Supplier<String> xsltSupplier, String key, boolean omitXmlDeclaration, boolean indent, int xsltVersion) throws ConfigurationException {
		String fullKey=key+"-"+omitXmlDeclaration+"-"+indent;
		TransformerPool result = utilityTPs.get(fullKey);
		if (result==null) {
			try {
				TransformerPool newtp=TransformerPool.getUtilityInstance(xsltSupplier.get(), xsltVersion);
				result=utilityTPs.put(fullKey, newtp);
				if (result==null) {
					result=newtp;
=======
	private static TransformerPool getUtilityTransformerPool(Supplier<String> xsltSupplier, String key, boolean omitXmlDeclaration, boolean indent, int xsltVersion) throws ConfigurationException {
		String fullKey = key + "-" + omitXmlDeclaration + "-" + indent;
		try {
			return utilityTPs.computeIfAbsent(fullKey, ignored -> {
				try {
					return TransformerPool.getUtilityInstance(xsltSupplier.get(), xsltVersion);
				} catch (TransformerConfigurationException te) {
					throw Lombok.sneakyThrow(te);
>>>>>>> 0a4613ef
				}
			});
		} catch (Exception e) {
			throw new ConfigurationException("Could not create TransformerPool for [" + key + "]", e);
		}
	}

	public static TransformerPool getUtilityTransformerPool(String xsltPath, boolean omitXmlDeclaration, boolean indent, int xsltVersion) throws ConfigurationException {
		String xslt;
		URL resourceURL = ClassLoaderUtils.getResourceURL(xsltPath);
		if (resourceURL == null) {
			throw new ConfigurationException("Could not find resource ["+xsltPath+"]");
		}
		try {
			xslt = StreamUtil.resourceToString(resourceURL);
		} catch (IOException e) {
			throw new ConfigurationException("Could not load classpath resource [" + xsltPath + "]", e);
		}
		return getUtilityTransformerPool(() -> (xslt), xsltPath, omitXmlDeclaration, indent, xsltVersion);
	}

	private static String makeRemoveNamespacesXsltTemplates() {
		// TODO: Wish to get rid of this as well but it's still embedded in another XSLT.
		return
		"""
		<xsl:template match="*">\
		<xsl:element name="{local-name()}">\
		<xsl:for-each select="@*">\
		<xsl:attribute name="{local-name()}"><xsl:value-of select="."/></xsl:attribute>\
		</xsl:for-each>\
		<xsl:apply-templates/>\
		</xsl:element>\
		</xsl:template>\
		<xsl:template match="comment() | processing-instruction() | text()">\
		<xsl:copy>\
		<xsl:apply-templates/>\
		</xsl:copy>\
		</xsl:template>\
		""";
	}

	public static synchronized boolean isNamespaceAwareByDefault() {
		if (namespaceAwareByDefault==null) {
			namespaceAwareByDefault=AppConstants.getInstance().getBoolean(NAMESPACE_AWARE_BY_DEFAULT_KEY, true);
		}
		return namespaceAwareByDefault;
	}

	public static synchronized boolean isXsltStreamingByDefault() {
		if (xsltStreamingByDefault==null) {
			xsltStreamingByDefault=AppConstants.getInstance().getBoolean(XSLT_STREAMING_BY_DEFAULT_KEY, false);
		}
		return xsltStreamingByDefault;
	}

	public static synchronized boolean isIncludeFieldDefinitionByDefault() {
		if (includeFieldDefinitionByDefault==null) {
			includeFieldDefinitionByDefault=AppConstants.getInstance().getBoolean(INCLUDE_FIELD_DEFINITION_BY_DEFAULT_KEY, true);
		}
		return includeFieldDefinitionByDefault;
	}

	public static synchronized boolean isAutoReload() {
		if (autoReload==null) {
			autoReload=AppConstants.getInstance().getBoolean(AUTO_RELOAD_KEY, false);
		}
		return autoReload;
	}

	public static synchronized int getBufSize() {
		if (bufferSize ==null) {
			bufferSize = AppConstants.getInstance().getInt(XSLT_BUFFERSIZE_KEY, XSLT_BUFFERSIZE_DEFAULT);
		}
		return bufferSize;
	}

	public static void parseXml(Resource resource, ContentHandler handler) throws IOException, SAXException {
		try {
			XMLReader reader = getXMLReader(resource, handler);
			reader.parse(resource.asInputSource());
		} catch (ParserConfigurationException e) {
			throw new SaxException("Cannot configure parser",e);
		}
	}

	public static void parseXml(String source, ContentHandler handler) throws IOException, SAXException {
		parseXml(new StringReader(source), handler);
	}

	public static void parseXml(Reader source, ContentHandler handler) throws IOException, SAXException {
		parseXml(new InputSource(source), handler, null);
	}

	/**
	 * like {@link #parseXml(String source, ContentHandler handler)}, but skips startDocument() and endDocument().
	 * Can be used to parse a string and inject its events in an existing SAX event stream.
	 */
	public static void parseNodeSet(String source, ContentHandler handler) throws IOException, SAXException {
		ContentHandler filter = new BodyOnlyFilter(handler);
		parseXml("<nodesetRoot>"+source+"</nodesetRoot>", filter);
	}

	public static void parseXml(InputSource inputSource, ContentHandler handler) throws IOException, SAXException {
		parseXml(inputSource, handler, null);
	}

	public static void parseXml(InputSource inputSource, ContentHandler handler, ErrorHandler errorHandler) throws IOException, SAXException {
		XMLReader xmlReader;
		try {
			xmlReader = getXMLReader(null, handler);
			if (errorHandler != null) {
				xmlReader.setErrorHandler(errorHandler);
			}
		} catch (ParserConfigurationException e) {
			throw new SaxException("Cannot configure parser",e);
		}
		xmlReader.parse(inputSource);
	}

	public static XMLReader getXMLReader(ContentHandler handler) throws ParserConfigurationException, SAXException {
		return getXMLReader(null, handler);
	}

	public static XMLReader getXMLReader(IScopeProvider scopeProvider) throws ParserConfigurationException, SAXException {
		return getXMLReader(true, scopeProvider);
	}

	private static XMLReader getXMLReader(IScopeProvider scopeProvider, ContentHandler handler) throws ParserConfigurationException, SAXException {
		XMLReader xmlReader = getXMLReader(true, scopeProvider);
		xmlReader.setContentHandler(handler);
		if (handler instanceof LexicalHandler) {
			xmlReader.setProperty("http://xml.org/sax/properties/lexical-handler", handler);
		}
		if (handler instanceof ErrorHandler errorHandler) {
			xmlReader.setErrorHandler(errorHandler);
		}
		return xmlReader;
	}

	private static XMLReader getXMLReader(boolean namespaceAware, IScopeProvider scopeProvider) throws ParserConfigurationException, SAXException {
		SAXParserFactory factory = getSAXParserFactory(namespaceAware);
		factory.setFeature(XMLConstants.FEATURE_SECURE_PROCESSING, true);
		XMLReader xmlReader = factory.newSAXParser().getXMLReader();
		if (scopeProvider!=null) {
			xmlReader.setEntityResolver(new ClassLoaderEntityResolver(scopeProvider));
		} else {
			xmlReader.setEntityResolver(new NonResolvingExternalEntityResolver());
		}
		return xmlReader;
	}

	public static Document buildDomDocument(Reader in) throws DomBuilderException {
		return buildDomDocument(in,isNamespaceAwareByDefault());
	}

	public static Document buildDomDocument(Reader in, boolean namespaceAware) throws DomBuilderException {
		return buildDomDocument(in, namespaceAware, false);
	}

	public static Document buildDomDocument(InputSource src, boolean namespaceAware) throws DomBuilderException {
		return buildDomDocument(src, namespaceAware, false);
	}

	public static Document buildDomDocument(InputSource src, boolean namespaceAware, boolean resolveExternalEntities) throws DomBuilderException {
		Document document;
		try {
			DocumentBuilderFactory factory = getDocumentBuilderFactory(namespaceAware);
			factory.setFeature(XMLConstants.FEATURE_SECURE_PROCESSING, true);
			DocumentBuilder builder = factory.newDocumentBuilder();
			if (!resolveExternalEntities) {
				builder.setEntityResolver(new NonResolvingExternalEntityResolver());
			}
			document = builder.parse(src);
		} catch (ParserConfigurationException | IOException | SAXException e) {
			throw new DomBuilderException(e);
		}
		if (document == null) {
			throw new DomBuilderException("Parsed Document is null");
		}
		return document;
	}
	public static Document buildDomDocument(Reader in, boolean namespaceAware, boolean resolveExternalEntities) throws DomBuilderException {
		return buildDomDocument(new InputSource(in), namespaceAware, resolveExternalEntities);
	}

	/**
	 * Convert an XML string to a Document
	 * Creation date: (20-02-2003 8:12:52)
	 */
	public static Document buildDomDocument(String s) throws DomBuilderException {
		StringReader sr = new StringReader(s);
		return buildDomDocument(sr);
	}

	public static Document buildDomDocument(String s, boolean namespaceAware) throws DomBuilderException {
		return buildDomDocument(s, namespaceAware, false);
	}

	public static Document buildDomDocument(String s, boolean namespaceAware, boolean resolveExternalEntities) throws DomBuilderException {
		if (StringUtils.isEmpty(s)) {
			throw new DomBuilderException("input is null");
		}
		StringReader sr = new StringReader(s);
		return buildDomDocument(sr, namespaceAware, resolveExternalEntities);
	}

	/**
	 * Build a Document from a URL
	 */
	public static Document buildDomDocument(URL url)
		throws DomBuilderException {
		Reader in;
		Document output;

		try {
			in = StreamUtil.getCharsetDetectingInputStreamReader(url.openStream());
		} catch (IOException e) {
			throw new DomBuilderException(e);
		}
		output = buildDomDocument(in);
		try {
			in.close();
		} catch (IOException e) {
			log.debug("Exception closing URL-stream", e);
		}
		return output;
	}
	/**
	 * Convert an XML string to a Document, then return the root-element
	 */
	public static org.w3c.dom.Element buildElement(String s, boolean namespaceAware) throws DomBuilderException {
		return buildDomDocument(s,namespaceAware).getDocumentElement();
	}

	/**
	 * Convert an XML string to a Document, then return the root-element as a Node
	 */
	public static Node buildNode(String s, boolean namespaceAware) throws DomBuilderException {
		log.debug("buildNode() [{}],[{}]", s, namespaceAware);
		return buildElement(s,namespaceAware);
	}

	public static Node buildNode(String s) throws DomBuilderException {
		log.debug("buildNode() [{}]", s);
		return buildElement(s,isNamespaceAwareByDefault());
	}

	/**
	 * Convert an XML string to a Document, then return the root-element.
	 * (namespace aware)
	 */
	public static Element buildElement(String s) throws DomBuilderException {
		return buildDomDocument(s).getDocumentElement();
	}

	public static Element buildElement(Message s) throws DomBuilderException {
		try {
			return buildElement(s.asString());
		} catch (IOException e) {
			throw new DomBuilderException(e);
		}
	}

	public static String skipXmlDeclaration(String xmlString) {
		if (xmlString != null && xmlString.startsWith("<?xml")) {
			int endPos = xmlString.indexOf("?>")+2;
			if (endPos > 0) {
				try {
					while (Character.isWhitespace(xmlString.charAt(endPos))) {
						endPos++;
					}
				} catch (IndexOutOfBoundsException ignored) {
					// ignoring IndexOutOfBoundsException, as this only happens for an xml document that contains only the xml declaration, and not a body
				}
				return xmlString.substring(endPos);
			}
			throw new IllegalArgumentException("no valid xml declaration in string ["+xmlString+"]");
		}
		return xmlString;
	}

	public static String skipDocTypeDeclaration(String xmlString) {
		if (xmlString!=null && xmlString.startsWith("<!DOCTYPE")) {
			int endPos = xmlString.indexOf(">")+2;
			if (endPos>0) {
				try {
					while (Character.isWhitespace(xmlString.charAt(endPos))) {
						endPos++;
					}
				} catch (IndexOutOfBoundsException e) {
					log.debug("ignoring IndexOutOfBoundsException, as this only happens for an xml document that contains only the DocType declartion, and not any body");
				}
				return xmlString.substring(endPos);
			}
			throw new IllegalArgumentException("no valid xml declaration in string ["+xmlString+"]");
		}
		return xmlString;
	}

	public static String getNamespaceClause(String namespaceDefs) {
		StringBuilder namespaceClause = new StringBuilder();
		for (Entry<String,String> namespaceDef:getNamespaceMap(namespaceDefs).entrySet()) {
			String prefixClause=namespaceDef.getKey()==null?"":":"+namespaceDef.getKey();
			namespaceClause.append(" xmlns").append(prefixClause).append("=\"").append(namespaceDef.getValue()).append("\"");
		}
		return namespaceClause.toString();
	}

	public static Map<String,String> getNamespaceMap(String namespaceDefs) {
		Map<String,String> namespaceMap= new LinkedHashMap<>();
		if (namespaceDefs != null) {
			for (final String namespaceDef : StringUtil.split(namespaceDefs, ", \t\r\n\f")) {
				int separatorPos = namespaceDef.indexOf('=');
				String prefix = separatorPos < 1 ? null : namespaceDef.substring(0, separatorPos);
				String namespace = namespaceDef.substring(separatorPos + 1);
				namespaceMap.put(prefix, namespace);
			}
		}
		return namespaceMap;
	}

	/**
	 * Create an XSLT stylesheet that can be used to evaluate the xpath expression passed in.
	 * The stylesheet will result in TEXT output.
	 * The stylesheet XSLT version will be {@link #DEFAULT_XSLT_VERSION}.
	 *
	 * @param xPathExpression The XPath Expression to evaluate
	 * @return An XSLT stylesheet generated to evaluate the XPath Expression
	 */
	@Nonnull
	public static String createXPathEvaluatorSource(@Nonnull String xPathExpression) {
		return createXPathEvaluatorSource(null, xPathExpression, TransformerPool.OutputType.TEXT);
	}

	/**
	 * Create an XSLT stylesheet that can be used to evaluate the xpath expression passed in, in the given namespaces.
	 * The stylesheet output type will be determined by the outputMethod parameter.
	 * The stylesheet XSLT version will be {@link #DEFAULT_XSLT_VERSION}.
	 *
	 * @param namespaceDefs Definitions of the namespaces in which to evaluate the XPath Expression.
	 * @param xPathExpression The XPath Expression to evaluate
	 * @param outputMethod Type of output as per {@link TransformerPool.OutputType}.
	 * @return An XSLT stylesheet generated to evaluate the XPath Expression
	 */
	@Nonnull
	public static String createXPathEvaluatorSource(@Nullable String namespaceDefs, @Nonnull String xPathExpression, @Nonnull TransformerPool.OutputType outputMethod) {
		return createXPathEvaluatorSource(namespaceDefs, xPathExpression, outputMethod, false, true);
	}

	/**
	 * Create an XSLT stylesheet that can be used to evaluate the xpath expression passed in, in the given namespaces.
	 * The stylesheet output type will be determined by the outputMethod parameter.
	 * The stylesheet XSLT version will be {@link #DEFAULT_XSLT_VERSION}.
	 *
	 * @param namespaceDefs Definitions of the namespaces in which to evaluate the XPath Expression.
	 * @param xPathExpression The XPath Expression to evaluate
	 * @param outputMethod Type of output as per {@link TransformerPool.OutputType}. If outputMethod is {@link TransformerPool.OutputType#XML} then
	 *                     the resulting stylesheet will use the {@code copy-of} method instead of {@code value-of}.
	 * @param includeXmlDeclaration If true, and outputMethod is {@link TransformerPool.OutputType#XML} then include XML declaration in the output after the XSLT is applied.
	 * @param stripSpace If true then strip spaces in the output.
	 * @return An XSLT stylesheet generated to evaluate the XPath Expression
	 */
	@Nonnull
	public static String createXPathEvaluatorSource(@Nullable String namespaceDefs, @Nonnull String xPathExpression, @Nonnull TransformerPool.OutputType outputMethod, boolean includeXmlDeclaration, boolean stripSpace) {
		return createXPathEvaluatorSource(namespaceDefs, xPathExpression, outputMethod, includeXmlDeclaration, null, stripSpace, false, null, DEFAULT_XSLT_VERSION);
	}

	/**
	 * Create an XSLT stylesheet that can be used to evaluate the xpath expression passed in, in the given namespaces.
	 * The stylesheet output type will be determined by the outputMethod parameter.
	 *
	 * @param namespaceDefs Definitions of the namespaces in which to evaluate the XPath Expression.
	 * @param xPathExpression The XPath Expression to evaluate
	 * @param outputMethod Type of output as per {@link TransformerPool.OutputType}. If outputMethod is {@link TransformerPool.OutputType#XML} then
	 *                     the resulting stylesheet will use the {@code copy-of} method instead of {@code value-of}.
	 * @param includeXmlDeclaration If true, and outputMethod is {@link TransformerPool.OutputType#XML} then include XML declaration in the output after the XSLT is applied.
	 * @param params A {@link ParameterList} to evaluate while generating the stylesheet.
	 * @param stripSpace If true then strip spaces in the output.
	 * @param ignoreNamespaces If true then namespaces are ignored during the evaluation.
	 * @param separator Separator between values if output method is {@link TransformerPool.OutputType#TEXT}.
	 * @param xsltVersion Version of XSLT for which to generate the stylesheet. Can be 0, 1, or 2. If 0, then {@link #DEFAULT_XSLT_VERSION} is used.
	 * @return An XSLT stylesheet generated to evaluate the XPath Expression
	 */
	@Nonnull
	public static String createXPathEvaluatorSource(@Nullable String namespaceDefs, @Nonnull String xPathExpression, @Nonnull TransformerPool.OutputType outputMethod, boolean includeXmlDeclaration, @Nullable ParameterList params, boolean stripSpace, boolean ignoreNamespaces, String separator, int xsltVersion) {
		String namespaceClause = getNamespaceClause(namespaceDefs);

		final String copyMethod;
		if (outputMethod == TransformerPool.OutputType.XML) {
			copyMethod = "copy-of";
		} else {
			copyMethod = "value-of";
		}

		final String separatorString = separator != null ? " separator=\"" + separator + "\"" : "";

		return createXPathEvaluatorSource(ignored -> "<xsl:"+copyMethod+" "+namespaceClause+" select=\"" + XmlEncodingUtils.encodeChars(xPathExpression) + "\"" + separatorString + "/>", xPathExpression, outputMethod, includeXmlDeclaration, params, stripSpace, ignoreNamespaces, xsltVersion);
	}

	/**
	 * Create an XSLT stylesheet that can be used to evaluate the xpath expression passed in, in the given namespaces.
	 * The stylesheet output type will be determined by the outputMethod parameter.
	 *
	 * @param xpathContainerSupplier A supplier function to transform the XPath expression to the required XSLT tags for generating the output that is desired.
	 * @param xPathExpression The XPath Expression to evaluate
	 * @param outputMethod Type of output as per {@link TransformerPool.OutputType}. If outputMethod is {@link TransformerPool.OutputType#XML} then
	 *                     the resulting stylesheet will use the {@code copy-of} method instead of {@code value-of}.
	 * @param includeXmlDeclaration If true, and outputMethod is {@link TransformerPool.OutputType#XML} then include XML declaration in the output after the XSLT is applied.
	 * @param params A {@link ParameterList} to evaluate while generating the stylesheet.
	 * @param stripSpace If true then strip spaces in the output.
	 * @param ignoreNamespaces If true then namespaces are ignored during the evaluation.
	 * @param xsltVersion Version of XSLT for which to generate the stylesheet. Can be 0, 1, or 2. If 0, then {@link #DEFAULT_XSLT_VERSION} is used.
	 * @return An XSLT stylesheet generated to evaluate the XPath Expression
	 */
	@Nonnull
	public static String createXPathEvaluatorSource(@Nonnull UnaryOperator<String> xpathContainerSupplier, @Nonnull String xPathExpression, @Nonnull TransformerPool.OutputType outputMethod, boolean includeXmlDeclaration, @Nullable ParameterList params, boolean stripSpace, boolean ignoreNamespaces, int xsltVersion) {
		if (StringUtils.isEmpty(xPathExpression)) {
			throw new IllegalArgumentException("XPathExpression must be filled");
		}

		StringBuilder paramsString = new StringBuilder();
		if (params != null) {
			for (IParameter param: params) {
				paramsString.append("<xsl:param name=\"").append(param.getName()).append("\"/>");
			}
		}
		int version = xsltVersion == 0 ? DEFAULT_XSLT_VERSION : xsltVersion;

		//xslt version 1 ignores namespaces by default, setting this to true will generate a different non-xslt1-parsable xslt: xslt1 'Can not convert #RTREEFRAG to a NodeList'
		if(version == 1 && ignoreNamespaces) {
			ignoreNamespaces = false;
		}
		if (outputMethod == TransformerPool.OutputType.TEXT && includeXmlDeclaration) {
			includeXmlDeclaration = false;
		}

		String xsl =
			// "<?xml version=\"1.0\" encoding=\"UTF-8\"?>" +
			"<xsl:stylesheet xmlns:xsl=\"http://www.w3.org/1999/XSL/Transform\" version=\""+version+".0\" xmlns:xalan=\"http://xml.apache.org/xslt\">" +
			"<xsl:output method=\""+outputMethod.getOutputMethod()+"\" omit-xml-declaration=\""+ (includeXmlDeclaration ? "no": "yes") +"\"/>" +
			(stripSpace?"<xsl:strip-space elements=\"*\"/>":"") +
			paramsString +
			(ignoreNamespaces ?
				"<xsl:template match=\"/\">" +
					"<xsl:variable name=\"prep\"><xsl:apply-templates/></xsl:variable>" +
					"<xsl:call-template name=\"expression\">" +
						"<xsl:with-param name=\"root\" select=\"$prep\"/>" +
					"</xsl:call-template>" +
				"</xsl:template>" +
				makeRemoveNamespacesXsltTemplates()+

				"<xsl:template name=\"expression\">" +
					"<xsl:param name=\"root\" />" +
					"<xsl:for-each select=\"$root\">" +
						xpathContainerSupplier.apply(xPathExpression) +
					"</xsl:for-each>" +
				"</xsl:template>"
			:
			"<xsl:template match=\"/\">" +
				xpathContainerSupplier.apply(xPathExpression) +
			"</xsl:template>" )+
			"</xsl:stylesheet>";

		return xsl;
	}


	/**
	 * Converts a string containing xml-markup to a Source-object, that can be used as the input of a XSLT-transformer.
	 * The source may be used multiple times.
	 */
	public static Source stringToSource(String xmlString, boolean namespaceAware) throws DomBuilderException {
		Document doc = XmlUtils.buildDomDocument(xmlString, namespaceAware);
		return new DOMSource(doc);
	}

	public static Source stringToSource(String xmlString) throws DomBuilderException {
		return stringToSource(xmlString, isNamespaceAwareByDefault());
	}

	public static Source stringToSourceForSingleUse(String xmlString) throws SAXException {
		return stringToSourceForSingleUse(xmlString, isNamespaceAwareByDefault());
	}

	public static Source stringToSourceForSingleUse(String xmlString, boolean namespaceAware) throws SAXException {
		if (namespaceAware) {
			StringReader reader = new StringReader(xmlString);
			InputSource is = new InputSource(reader);
			// TODO: This method does not seem to properly honour namespaceAware=false; once that is fixed we don't have to make switch here.
			return inputSourceToSAXSource(is, namespaceAware, null);
		}
		try {
			return stringToSource(xmlString, namespaceAware);
		} catch (DomBuilderException e) {
			throw new SaxException(e);
		}
	}

	public static SAXSource inputSourceToSAXSource(Resource resource) throws SAXException, IOException {
		return inputSourceToSAXSource(resource.asInputSource(), true, resource);
	}

	public static SAXSource inputSourceToSAXSource(InputSource is) throws SAXException {
		return inputSourceToSAXSource(is, true, null);
	}

	/**
	 * TODO: This does not appear to always properly honour namespaceAware=false
	 */
	public static SAXSource inputSourceToSAXSource(InputSource is, boolean namespaceAware, Resource scopeProvider) throws SAXException {
		try {
			return new SAXSource(getXMLReader(namespaceAware, scopeProvider), is);
		} catch (ParserConfigurationException e) {
			throw new SaxException(e);
		}
	}

	public static int interpretXsltVersion(String xsltVersion) {
		if (StringUtils.isEmpty(xsltVersion)) {
			return 0;
		}
		int dotPos=xsltVersion.indexOf('.');
		if (dotPos>0) {
			xsltVersion=xsltVersion.substring(0, dotPos);
		}
		if (StringUtils.isEmpty(xsltVersion)) {
			return 0;
		}
		return Integer.parseInt(xsltVersion);
	}

	public static int detectXsltVersion(String xsltString) throws TransformerConfigurationException {
		try {
			TransformerPool tpVersion = UtilityTransformerPools.getDetectXsltVersionTransformerPool();
			String version=tpVersion.transformToString(xsltString, null, true);
			log.debug("detected version [{}] for xslt [{}]", version, xsltString);
			return interpretXsltVersion(version);
		} catch (Exception e) {
			throw new TransformerConfigurationException(e);
		}
	}

	public static int detectXsltVersion(URL xsltUrl) throws TransformerConfigurationException {
		try {
			TransformerPool tpVersion = UtilityTransformerPools.getDetectXsltVersionTransformerPool();
			StreamSource stylesource = new StreamSource(xsltUrl.openStream());
			stylesource.setSystemId(xsltUrl.toExternalForm());

			return interpretXsltVersion(tpVersion.transformToString(stylesource));
		} catch (Exception e) {
			throw new TransformerConfigurationException(e);
		}
	}

	public static Transformer createTransformer(String xsltString) throws TransformerConfigurationException {
		try {
			return createTransformer(xsltString, detectXsltVersion(xsltString));
		} catch (Exception e) {
			throw new TransformerConfigurationException(e);
		}
	}

	public static Transformer createTransformer(String xsltString, int xsltVersion) throws TransformerConfigurationException {

		StringReader sr = new StringReader(xsltString);

		StreamSource stylesource = new StreamSource(sr);
		return createTransformer(stylesource, xsltVersion);
	}

	public static Transformer createTransformer(URL url) throws TransformerConfigurationException {
		try {
			return createTransformer(url, detectXsltVersion(url));
		} catch (Exception e) {
			throw new TransformerConfigurationException(e);
		}
	}

	public static Transformer createTransformer(URL url, int xsltVersion) throws TransformerConfigurationException, IOException {
		StreamSource stylesource = new StreamSource(url.openStream());
		stylesource.setSystemId(url.toExternalForm());

		return createTransformer(stylesource, xsltVersion);
	}

	public static Transformer createTransformer(Source source, int xsltVersion) throws TransformerConfigurationException {
		TransformerFactory tFactory = getTransformerFactory(xsltVersion);

		return tFactory.newTransformer(source);
	}

	public static TransformerFactory getTransformerFactory() {
		return getTransformerFactory(1);
	}

	public static TransformerFactory getTransformerFactory(int xsltVersion) {
		return getTransformerFactory(xsltVersion, new TransformerErrorListener());
	}

	public static TransformerFactory getTransformerFactory(int xsltVersion, ErrorListener errorListener) {
		TransformerFactory factory;
		if (xsltVersion == 1) {
			factory = new TransformerFactoryImpl();
			factory.setErrorListener(errorListener);
			if (isXsltStreamingByDefault()) {
				// Enabling incremental reading in Xalan implies data will be read in a different thread, which is also the thread in which XmlContentHandler callbacks will be executed.
				factory.setAttribute(TransformerFactoryImpl.FEATURE_INCREMENTAL, Boolean.TRUE);
			}
			return factory;
		}
		// XSLT version 2 or 3.
		factory = new net.sf.saxon.TransformerFactoryImpl();
		// Use ErrorListener to prevent warning "Stylesheet module ....xsl
		// is included or imported more than once. This is permitted, but
		// may lead to errors or unexpected behavior" written to System.err
		// (https://stackoverflow.com/questions/10096086/how-to-handle-duplicate-imports-in-xslt)
		factory.setErrorListener(errorListener);
		return factory;
	}

	public static synchronized DocumentBuilderFactory getDocumentBuilderFactory() {
		return getDocumentBuilderFactory(isNamespaceAwareByDefault());
	}

	public static synchronized DocumentBuilderFactory getDocumentBuilderFactory(boolean namespaceAware) {
		DocumentBuilderFactory factory;
		factory = new org.apache.xerces.jaxp.DocumentBuilderFactoryImpl();
		factory.setNamespaceAware(namespaceAware);
		return factory;
	}

	public static SAXParserFactory getSAXParserFactory() {
		return getSAXParserFactory(isNamespaceAwareByDefault());
	}

	public static SAXParserFactory getSAXParserFactory(boolean namespaceAware) {
		SAXParserFactory factory = SAXParserFactory.newInstance();
		factory.setNamespaceAware(namespaceAware);
		return factory;
	}

	public static String convertEndOfLines(String input) {
		if (input==null) {
			return null;
		}
		return input.replaceAll("\r\n?", "\n");
	}

	public static String normalizeWhitespace(String input) {
		if (input==null) {
			return null;
		}
		return input.replaceAll("[\t\n\r]", " ");
	}

	public static String normalizeAttributeValue(String input) {
		return normalizeWhitespace(convertEndOfLines(input));
	}

	public static String cleanseElementName(String candidateName) {
		return candidateName!=null ? candidateName.replaceAll("[^\\w\\-.]", "_") : null;
	}

	/**
	 * encodes a url
	 */
	public static String encodeURL(String url) {
		String mark = "-_.!~*'()\"";
		StringBuilder encodedUrl = new StringBuilder();
		int len = url.length();
		for (int i = 0; i < len; i++) {
			char c = url.charAt(i);
			if ((c >= '0' && c <= '9')
					|| (c >= 'a' && c <= 'z')
					|| (c >= 'A' && c <= 'Z'))
				encodedUrl.append(c);
			else {
				int imark = mark.indexOf(c);
				if (imark >= 0) {
					encodedUrl.append(c);
				} else {
					encodedUrl.append('%');
					encodedUrl.append(toHexChar((c & 0xF0) >> 4));
					encodedUrl.append(toHexChar(c & 0x0F));
				}
			}
		}
		return encodedUrl.toString();
	}

	private static char toHexChar(int digitValue) {
		if (digitValue < 10) {
			return (char) ('0' + digitValue);
		}
		return (char) ('A' + (digitValue - 10));
	}

	/**
	 * Method getChildTagAsBoolean.
	 * Return the boolean-value of the first element with tag
	 * <code>tag</code> in the DOM subtree <code>el</code>.
	 *
	 * <p>
	 * To determine true or false, the value of the tag is compared case-
	 * insensitive with the values <pre>true</pre>, <pre>yes</pre>, or
	 * <pre>on</pre>. If it matches, <code>true</code> is returned. If not,
	 * <code>false</code> is returned.
	 *
	 * <p>
	 * If the tag can not be found, <code>false</code> is returned.
	 *
	 * @param el            DOM subtree
	 * @param tag           Name of tag to find
	 *
	 * @return boolean      The value found.
	 */
	public static boolean getChildTagAsBoolean(Element el, String tag) {
		return getChildTagAsBoolean(el, tag, false);
	}
	/**
	 * Method getChildTagAsBoolean.
	 * Return the boolean-value of the first element with tag
	 * <code>tag</code> in the DOM subtree <code>el</code>.
	 *
	 * <p>
	 * To determine true or false, the value of the tag is compared case-
	 * insensitive with the values <pre>true</pre>, <pre>yes</pre>, or
	 * <pre>on</pre>. If it matches, <code>true</code> is returned. If not,
	 * <code>false</code> is returned.
	 *
	 * <p>
	 * If the tag can not be found, the default-value is returned.
	 *
	 * @param el            DOM subtree
	 * @param tag           Name of tag to find
	 * @param defaultValue  Default-value in case tag can not
	 *                       be found.
	 *
	 * @return boolean      The value found.
	 */
	public static boolean getChildTagAsBoolean(
		Element el,
		String tag,
		boolean defaultValue) {
		String str;

		str = getChildTagAsString(el, tag, null);
		if (str == null) {
			return defaultValue;
		}
		return "true".equalsIgnoreCase(str)
				|| "yes".equalsIgnoreCase(str)
				|| "on".equalsIgnoreCase(str);
	}
	/**
	 * Method getChildTagAsLong.
	 * Return the long integer-value of the first element with tag
	 * <code>tag</code> in the DOM subtree <code>el</code>.
	 *
	 * @param el            DOM subtree
	 * @param tag           Name of tag to find
	 *
	 * @return long          The value found. Returns 0 if no
	 *                       tag can be found, or if the tag
	 *                       doesn't have an integer-value.
	 */
	public static long getChildTagAsLong(Element el, String tag) {
		return getChildTagAsLong(el, tag, 0);
	}
	/**
	 * Method getChildTagAsLong.
	 * Return the long integer-value of the first element with tag
	 * <code>tag</code> in the DOM subtree <code>el</code>.
	 *
	 * @param el            DOM subtree
	 * @param tag           Name of tag to find
	 * @param defaultValue  Default-value in case tag can not
	 *                       be found, or is not numeric.
	 *
	 * @return long          The value found.
	 */
	public static long getChildTagAsLong(
		Element el,
		String tag,
		long defaultValue) {
		String str;
		long num;

		str = getChildTagAsString(el, tag, null);
		if (str == null) {
			return defaultValue;
		}
		try {
			num = Long.parseLong(str);
		} catch (NumberFormatException e) {
			num = defaultValue;
			log.error("Tag [{}] has no integer value", tag, e);
		}
		return num;
	}
	/**
	 * Method getChildTagAsString.
	 * Return the value of the first element with tag
	 * <code>tag</code> in the DOM subtree <code>el</code>.
	 *
	 * @param el            DOM subtree
	 * @param tag           Name of tag to find
	 *
	 * @return String       The value found, or null if no matching
	 *                       tag is found.
	 */
	public static String getChildTagAsString(Element el, String tag) {
		return getChildTagAsString(el, tag, null);
	}
	/**
	 * Method getChildTagAsString.
	 * Return the value of the first element with tag
	 * <code>tag</code> in the DOM subtree <code>el</code>.
	 *
	 * @param el            DOM subtree
	 * @param tag           Name of tag to find
	 * @param defaultValue  Default-value in case tag can not
	 *                       be found.
	 *
	 * @return String       The value found.
	 */
	public static String getChildTagAsString(
		Element el,
		String tag,
		String defaultValue) {
		Element tmpEl;
		String str = "";

		tmpEl = getFirstChildTag(el, tag);
		if (tmpEl != null) {
			str = getStringValue(tmpEl, true);
		}
		return str.isEmpty() ? defaultValue : str;
	}
	/**
	 * Method getChildTags. Get all direct children of given element which
	 * match the given tag.
	 * This method only looks at the direct children of the given node, and
	 * doesn't descent deeper into the tree. If a '*' is passed as tag,
	 * all elements are returned.
	 *
	 * @param el            Element where to get children from
	 * @param tag           Tag to match. Use '*' to match all tags.
	 * @return Collection  Collection containing all elements found. If
	 *                      size() returns 0, then no matching elements
	 *                      were found. All items in the collection can
	 *                      be safely cast to type
	 *                      <code>org.w3c.dom.Element</code>.
	 */
	public static Collection<Node> getChildTags(Element el, String tag) {
		Collection<Node> c;
		NodeList nl;
		int len;
		boolean allChildren;

		c = new ArrayList<>();
		nl = el.getChildNodes();
		len = nl.getLength();

		allChildren = "*".equals(tag);

		for (int i = 0; i < len; i++) {
			Node n = nl.item(i);
			if (n instanceof Element e) {
				if (allChildren || e.getTagName().equals(tag)) {
					c.add(n);
				}
			}
		}

		return c;
	}
	/**
	 * Method getFirstChildTag. Return the first child-node which is an element
	 * with tagName equal to given tag.
	 * This method only looks at the direct children of the given node, and
	 * doesn't descent deeper into the tree.
	 *
	 * @param el       Element where to get children from
	 * @param tag      Tag to match
	 * @return Element The element found, or <code>null</code> if no match
	 *                  found.
	 */
	public static Element getFirstChildTag(Element el, String tag) {
		NodeList nl;
		int len;

		nl = el.getChildNodes();
		len = nl.getLength();
		for (int i = 0; i < len; ++i) {
			Node n = nl.item(i);
			if (n instanceof Element elem) {
				if (elem.getTagName().equals(tag)) {
					return elem;
				}
			}
		}
		return null;
	}
	public static String getStringValue(Element el) {
		return getStringValue(el, true);
	}
	public static String getStringValue(Element el, boolean trimWhitespace) {
		StringBuilder sb = new StringBuilder(1024);
		String str;

		NodeList nl = el.getChildNodes();
		for (int i = 0; i < nl.getLength(); ++i) {
			Node n = nl.item(i);
			if (n instanceof Text) {
				sb.append(n.getNodeValue());
			}
		}
		if (trimWhitespace) {
			str = sb.toString().trim();
		} else {
			str = sb.toString();
		}
		return str;

	}


	/**
	 * sets all the parameters of the transformer using a Map with parameter values.
	 * @throws IOException If an IOException occurs.
	 */
	public static void setTransformerParameters(Transformer t, Map<String, Object> parameters) throws IOException {
		t.clearParameters();
		if (parameters == null) {
			return;
		}
		for (Map.Entry<String, Object> entry : parameters.entrySet()) {
			String paramName = entry.getKey();
			Object value = sanitizeValue(paramName, entry.getValue());
			if (value != null) {
				t.setParameter(paramName, value);
				log.debug("setting parameter [{}] on transformer from class [{}]", paramName, value.getClass().getTypeName());
			} else {
				log.info("omitting setting of parameter [{}] on transformer, as it has a null-value", paramName);
			}
		}
	}

	private static Object sanitizeValue(String paramName, Object value) throws IOException {
		if (value == null) {
			return null;
		}
		if (value instanceof Reader || value instanceof InputStream || value instanceof byte[] || value instanceof Message) {
			try {
				return MessageUtils.asString(value);
			} catch (IOException e) {
				throw new IOException("Cannot get value of parameter ["+paramName+"]", e);
			}
		}
		return value;
	}

	public static String transformXml(Transformer t, String s) throws TransformerException, IOException, SAXException {
		return transformXml(t, s, isNamespaceAwareByDefault());
	}

	public static String transformXml(Transformer t, String s, boolean namespaceAware) throws TransformerException, IOException, SAXException {
		return transformXml(t, stringToSourceForSingleUse(s, namespaceAware));
	}

	public static String transformXml(Transformer t, Source s) throws TransformerException, IOException {

		StringWriter out = new StringWriter(getBufSize());
		transformXml(t,s,out);
		out.close();

		return out.getBuffer().toString();

	}

	private static void transformXml(Transformer t, Source s, Writer out) throws TransformerException {
		Result result = new StreamResult(out);
		synchronized (t) {
			t.transform(s, result);
		}
	}

	public static boolean isWellFormed(String input) {
		return isWellFormed(input, null);
	}

	public static boolean isWellFormed(String input, String root) {
		return isWellFormed(new Message(input), root);
	}

	public static boolean isWellFormed(Message input, String root) {
		RootValidations rootValidations = null;
		if (StringUtils.isNotEmpty(root)) {
			rootValidations = new RootValidations(root);
		}
		XmlValidatorContentHandler xmlHandler = new XmlValidatorContentHandler(null, rootValidations, null, true);
		XmlValidatorErrorHandler xmlValidatorErrorHandler = new XmlValidatorErrorHandler(xmlHandler, "Is not well formed");
		xmlHandler.setXmlValidatorErrorHandler(xmlValidatorErrorHandler);
		try {
			// set ErrorHandler to prevent message in System.err: [Fatal Error] :-1:-1: Premature end of file.
			parseXml(input.asInputSource(), xmlHandler, xmlValidatorErrorHandler);
		} catch (Exception e) {
			return false;
		}
		return true;
	}

	public static Map<String, String> getVersionInfo() {
		Map<String,String> map = new LinkedHashMap<>();

		SAXParserFactory spFactory = getSAXParserFactory();
		map.put("SAXParserFactory-class", spFactory.getClass().getName());
		DocumentBuilderFactory domFactory1 = getDocumentBuilderFactory(false);
		map.put("DocumentBuilderFactory1-class", domFactory1.getClass().getName());
		DocumentBuilderFactory domFactory2 = getDocumentBuilderFactory(true);
		map.put("DocumentBuilderFactory2-class", domFactory2.getClass().getName());

		TransformerFactory tFactory1 = getTransformerFactory(1);
		map.put("TransformerFactory1-class", tFactory1.getClass().getName());
		TransformerFactory tFactory2 = getTransformerFactory(2);
		map.put("TransformerFactory2-class", tFactory2.getClass().getName());

		XMLEventFactory xmlEventFactory = XMLEventFactory.newInstance();
		map.put("XMLEventFactory-class", xmlEventFactory.getClass().getName());
		XMLInputFactory xmlInputFactory = XMLInputFactory.newInstance();
		map.put("XMLInputFactory-class", xmlInputFactory.getClass().getName());
		XMLOutputFactory xmlOutputFactory = XMLOutputFactory.newInstance();
		map.put("XMLOutputFactory-class", xmlOutputFactory.getClass().getName());

		try {
			MessageFactory messageFactory = MessageFactory.newInstance();
			map.put("MessageFactory-class", messageFactory.getClass().getName());
		} catch (SOAPException e) {
			log.warn("unable to create MessageFactory", e);
			map.put("MessageFactory-class", "unable to create MessageFactory (" + e.getClass().getName() + "): "+ e.getMessage() + ")");
		}

		try {
			map.put("Xerces-Version", org.apache.xerces.impl.Version.getVersion());
		} catch (Throwable t) {
			log.warn("could not get Xerces version", t);
			map.put("Xerces-Version", "not found (" + t.getClass().getName() + "): "+ t.getMessage() + ")");
		}

		try {
			String xalanVersion = org.apache.xalan.Version.getVersion();
			map.put("Xalan-Version", xalanVersion);
		} catch (Throwable t) {
			log.warn("could not get Xalan version", t);
			map.put("Xalan-Version", "not found (" + t.getClass().getName() + "): "+ t.getMessage() + ")");
		}
		try {
			String saxonVersion = net.sf.saxon.Version.getProductTitle();
			map.put("Saxon-Version", saxonVersion);
		} catch (Throwable t) {
			log.warn("could not get Saxon version", t);
			map.put("Saxon-Version", "not found (" + t.getClass().getName() + "): "+ t.getMessage() + ")");
		}
		try {
			if (xmlInputFactory instanceof WstxInputFactory factory) {
				ReaderConfig woodstoxConfig = factory.createPrivateConfig();
				String woodstoxVersion = ReaderConfig.getImplName()+" "+ReaderConfig.getImplVersion()+"; xml1.1 "+(woodstoxConfig.isXml11()?"":"not ")+"enabled";
				map.put("Woodstox-Version", woodstoxVersion);
			}
		} catch (Throwable t) {
			log.warn("could not get Woodstox version", t);
			map.put("Woodstox-Version", "not found (" + t.getClass().getName() + "): "+ t.getMessage() + ")");
		}

		return map;
	}

	public static String source2String(Source source) throws TransformerException {
		StringWriter writer = new StringWriter();
		StreamResult result = new StreamResult(writer);
		TransformerFactory tf = XmlUtils.getTransformerFactory(2); // set xslt2=true to avoid problems with diacritics
		Transformer transformer = tf.newTransformer();
		transformer.transform(source, result);
		writer.flush();
		return writer.toString();
	}

	public static String removeNamespaces(String input) throws XmlException {
		try (Reader reader = new StringReader(input)) {
			XmlWriter xmlWriter = new XmlWriter();
			ContentHandler handler = new NamespaceRemovingFilter(xmlWriter);
			InputSource inputSource = new InputSource(reader);
			parseXml(inputSource, handler);
			return xmlWriter.toString();
		} catch (Exception e) {
			throw new XmlException(e);
		}
	}

	public static Message removeNamespaces(Message input) throws XmlException {
		return removeNamespaces(input, false);
	}

	public static Message removeNamespaces(Message input, boolean includeXmlDeclaration) throws XmlException {
		try {
			MessageBuilder messageBuilder = new MessageBuilder();
			XmlWriter xmlWriter = messageBuilder.asXmlWriter();
			xmlWriter.setIncludeXmlDeclaration(includeXmlDeclaration);
			ContentHandler handler = new NamespaceRemovingFilter(xmlWriter);
			parseXml(input.asInputSource(), handler);
			return messageBuilder.build();
		} catch (Exception e) {
			throw new XmlException(e);
		}
	}

	public static Message removeXmlDeclaration(Message input) throws XmlException {
		try {
			MessageBuilder messageBuilder = new MessageBuilder();
			XmlWriter xmlWriter = messageBuilder.asXmlWriter();
			xmlWriter.setIncludeXmlDeclaration(false);
			parseXml(input.asInputSource(), xmlWriter);
			return messageBuilder.build();
		} catch (Exception e) {
			throw new XmlException(e);
		}
	}

	public static String getRootNamespace(String input) {
		try {
			TransformerPool tp = UtilityTransformerPools.getGetRootNamespaceTransformerPool();
			return tp.transformToString(input,null);
		} catch (Exception e) {
			log.warn("unable to find root-namespace", e);
			return null;
		}
	}

	public static String getRootNamespace(Message input) {
		try {
			TransformerPool tp = UtilityTransformerPools.getGetRootNamespaceTransformerPool();
			return tp.transformToString(input);
		} catch (Exception e) {
			log.debug("unable to find root-namespace", e);
			return null;
		}
	}

	public static String addRootNamespace(String input, String namespace) {
		try {
			TransformerPool tp = UtilityTransformerPools.getAddRootNamespaceTransformerPool(namespace,true,false);
			return tp.transformToString(input,null);
		} catch (Exception e) {
			log.warn("unable to add root-namespace", e);
			return null;
		}
	}

	public static Message addRootNamespace(Message input, String namespace) {
		try {
			TransformerPool tp = UtilityTransformerPools.getAddRootNamespaceTransformerPool(namespace,false,true);
			return tp.transform(input);
		} catch (Exception e) {
			log.warn("unable to add root-namespace", e);
			return Message.nullMessage();
		}
	}

	public static String copyOfSelect(String input, String xpath) {
		try {
			TransformerPool tp = UtilityTransformerPools.getCopyOfSelectTransformerPool(xpath, true,false);
			return tp.transformToString(input,null);
		} catch (Exception e) {
			log.warn("unable to execute xpath expression [{}]", xpath, e);
			return null;
		}
	}

	public static String canonicalize(String input) throws IOException {
		return canonicalize(input, false);
	}

	public static String canonicalize(String input, boolean removeNamespaces) throws IOException {
		XmlWriter xmlWriter = new XmlWriter();
		xmlWriter.setIncludeComments(false);
		ContentHandler handler = new PrettyPrintFilter(xmlWriter, true);
		if (removeNamespaces) {
			handler = new NamespaceRemovingFilter(handler);
		}
		handler = new CanonicalizeFilter(handler);
		try {
			XmlUtils.parseXml(input, handler);
			return xmlWriter.toString();
		} catch (SAXException e) {
			throw new IOException("ERROR: could not canonicalize ["+input+"]",e);
		}
	}

	public static String nodeToString(Node node) throws TransformerException {
		return nodeToString(node, false);
	}

	public static String nodeToString(Node node, boolean useIndentation) throws TransformerException {
		Transformer t = getTransformerFactory().newTransformer();
		t.setOutputProperty(OutputKeys.OMIT_XML_DECLARATION, "yes");
		if (useIndentation) {
			t.setOutputProperty(OutputKeys.INDENT, "yes");
		}
		StringWriter sw = new StringWriter();
		t.transform(new DOMSource(node), new StreamResult(sw));
		return sw.toString();
	}

	public static byte[] nodeToByteArray(Node node) throws TransformerException {
		return nodeToByteArray(node, true);
	}
	public static byte[] nodeToByteArray(Node node, boolean omitXmlDeclaration) throws TransformerException {
		ByteArrayOutputStream outputStream = new ByteArrayOutputStream();
		Transformer t = getTransformerFactory().newTransformer();
		if (omitXmlDeclaration) {
			t.setOutputProperty(OutputKeys.OMIT_XML_DECLARATION, "yes");
		}
		Result outputTarget = new StreamResult(outputStream);
		t.transform(new DOMSource(node), outputTarget);
		return outputStream.toByteArray();
	}

	public static String cdataToText(String input) {
		try {
			DocumentBuilderFactory factory = getDocumentBuilderFactory();
			factory.setCoalescing(true);
			StringReader sr = new StringReader(input);
			InputSource src = new InputSource(sr);
			Document doc = factory.newDocumentBuilder().parse(src);
			return nodeToString(doc);
		} catch (Exception e) {
			return null;
		}
	}

	/**
	 * Like {@link javanet.staxutils.XMLStreamUtils#mergeAttributes} but it can
	 * also merge namespaces
	 */
	public static StartElement mergeAttributes(StartElement tag, Iterator<? extends Attribute> attrs, Iterator<? extends Namespace> nsps, XMLEventFactory factory) {
		// create Attribute map
		Map<QName, Attribute> attributes = new HashMap<>();

		// iterate through start tag's attributes
		for (Iterator<Attribute> i = tag.getAttributes(); i.hasNext();) {
			Attribute attr = i.next();
			attributes.put(attr.getName(), attr);
		}
		if (attrs != null) {
			// iterate through new attributes
			while (attrs.hasNext()) {
				Attribute attr = attrs.next();
				attributes.put(attr.getName(), attr);
			}
		}

		Map<QName, Namespace> namespaces = new HashMap<>();
		for (Iterator<Namespace> i = tag.getNamespaces(); i.hasNext();) {
			Namespace ns = i.next();
			namespaces.put(ns.getName(), ns);
		}
		if (nsps != null) {
			while (nsps.hasNext()) {
				Namespace ns = nsps.next();
				namespaces.put(ns.getName(), ns);
			}
		}

		factory.setLocation(tag.getLocation());

		QName tagName = tag.getName();
		return factory.createStartElement(tagName.getPrefix(), tagName
				.getNamespaceURI(), tagName.getLocalPart(), attributes.values()
				.iterator(), namespaces.values().iterator(), tag
				.getNamespaceContext());
	}

	public static boolean attributesEqual(@Nullable Attribute attribute1, @Nullable Attribute attribute2) {
		if (attribute1 == null && attribute2 == null) return true;
		if (attribute1 == null || attribute2 == null) return false;
		return Objects.equals(attribute1.getName(), attribute2.getName())
				&& Objects.equals(attribute1.getValue(), attribute2.getValue());
	}

	public static @Nonnull Collection<String> evaluateXPathNodeSet(String input, String xpathExpr) throws XmlException {
		String msg = XmlUtils.removeNamespaces(input);

		try {
			Collection<String> c = new ArrayList<>();
			Document doc = buildDomDocument(msg, true, true);
			XPath xPath = getXPathFactory().newXPath();
			XPathExpression xPathExpression = xPath.compile(xpathExpr);
			Object result = xPathExpression.evaluate(doc, XPathConstants.NODESET);
			NodeList nodes = (NodeList) result;
			for (int i = 0; i < nodes.getLength(); i++) {
				if (nodes.item(i).getNodeType() == Node.ATTRIBUTE_NODE) {
					c.add(nodes.item(i).getNodeValue());
				} else {
					c.add(nodes.item(i).getFirstChild().getNodeValue());
				}
			}
			return c;
		} catch (DomBuilderException | XPathExpressionException e) {
			throw new XmlException(e);
		}
	}

	public static @Nullable String evaluateXPathNodeSetFirstElement(String input, String xpathExpr) throws XmlException {
		Collection<String> c = evaluateXPathNodeSet(input, xpathExpr);
		if (!c.isEmpty()) {
			return c.iterator().next();
		}
		return null;
	}

	public static @Nullable Double evaluateXPathNumber(String input, String xpathExpr) throws XmlException {
		String msg = XmlUtils.removeNamespaces(input);

		try {
			Document doc = buildDomDocument(msg, true, true);
			XPath xPath = getXPathFactory().newXPath();
			XPathExpression xPathExpression = xPath.compile(xpathExpr);
			Object result = xPathExpression.evaluate(doc, XPathConstants.NUMBER);
			return (Double) result;
		} catch (DomBuilderException | XPathExpressionException e) {
			throw new XmlException(e);
		}
	}

	public static @Nonnull Map<String, String> evaluateXPathNodeSet(String input, String xpathExpr, String keyElement, String valueElement) throws XmlException {
		String msg = XmlUtils.removeNamespaces(input);

		Map<String, String> m = new HashMap<>();
		try {
			Document doc = buildDomDocument(msg, true, true);
			XPath xPath = getXPathFactory().newXPath();
			XPathExpression xPathExpression = xPath.compile(xpathExpr);
			Object result = xPathExpression.evaluate(doc, XPathConstants.NODESET);
			NodeList nodes = (NodeList) result;
			for (int i = 0; i < nodes.getLength(); i++) {
				Node node = nodes.item(i);
				if (node.getNodeType() == Node.ELEMENT_NODE) {
					Element element = (Element) node;
					String key = getChildTagAsString(element, keyElement);
					String value = getChildTagAsString(element, valueElement);
					m.put(key, value);
				}
			}
		} catch (DomBuilderException | XPathExpressionException e) {
			throw new XmlException(e);
		}
		return m;
	}

	public static @Nonnull Message toXhtml(Message message) throws IOException {
		if (!Message.isEmpty(message)) {
			String messageCharset = message.getCharset();
			String xhtmlString = message.peek(HTML_MAX_PREAMBLE_SIZE);
			if (xhtmlString.contains("<html>") || xhtmlString.contains("<html ")) {
				CleanerProperties props = new CleanerProperties();
				props.setOmitDoctypeDeclaration(true);
				if(messageCharset != null) {
					props.setCharset(messageCharset);
				}
				HtmlCleaner cleaner = new HtmlCleaner(props);
				TagNode tagNode = cleaner.clean(message.asReader());
				MessageBuilder messageBuilder = new MessageBuilder();
				OutputStream outputStream = messageBuilder.asOutputStream();
				new SimpleXmlSerializer(props).writeToStream(tagNode, outputStream);
				outputStream.close();
				return messageBuilder.build();
			}
		}
		return Message.nullMessage();
	}

	public static XPathFactory getXPathFactory() {
		return getXPathFactory(2);
	}

	public static synchronized XPathFactory getXPathFactory(int xsltVersion) {
		// NB: Currently this method is only called always with XSLT version = 2, but it
		// should be prepared to work correctly if called with version 1 or 3 as well.
		if (xsltVersion == 1) {
			return new org.apache.xpath.jaxp.XPathFactoryImpl();
		}
		// XSLT version 2 or 3
		return new XPathFactoryImpl();
	}

	public static ValidatorHandler getValidatorHandler(URL schemaURL) throws SAXException {
		SchemaFactory sf = SchemaFactory.newInstance(XMLConstants.W3C_XML_SCHEMA_NS_URI);
		Schema schema = sf.newSchema(schemaURL);
		return schema.newValidatorHandler();
	}

	public static ValidatorHandler getValidatorHandler(Source schemaSource) throws SAXException {
		SchemaFactory sf = SchemaFactory.newInstance(XMLConstants.W3C_XML_SCHEMA_NS_URI);
		Schema schema = sf.newSchema(schemaSource);
		return schema.newValidatorHandler();
	}
}<|MERGE_RESOLUTION|>--- conflicted
+++ resolved
@@ -34,8 +34,6 @@
 import java.util.Map;
 import java.util.Map.Entry;
 import java.util.Objects;
-import java.util.concurrent.ConcurrentHashMap;
-import java.util.function.Supplier;
 import java.util.function.UnaryOperator;
 
 import javax.xml.XMLConstants;
@@ -100,10 +98,8 @@
 import com.ctc.wstx.api.ReaderConfig;
 import com.ctc.wstx.stax.WstxInputFactory;
 
-import lombok.Lombok;
 import net.sf.saxon.xpath.XPathFactoryImpl;
 
-import org.frankframework.configuration.ConfigurationException;
 import org.frankframework.core.IScopeProvider;
 import org.frankframework.core.Resource;
 import org.frankframework.parameters.IParameter;
@@ -146,7 +142,6 @@
 	private static Boolean autoReload = null;
 	private static Integer bufferSize = null;
 
-	private static final ConcurrentHashMap<String, TransformerPool> utilityTPs = new ConcurrentHashMap<>();
 	public static final String XPATH_GETROOTNODENAME = "name(/node()[position()=last()])";
 
 	public static final XMLEventFactory EVENT_FACTORY = XMLEventFactory.newFactory();
@@ -163,47 +158,6 @@
 	 */
 	public static Date parseXmlDateTime(String s) {
 		return new GDate(s).getDate();
-	}
-
-<<<<<<< HEAD
-	static TransformerPool getUtilityTransformerPool(Supplier<String> xsltSupplier, String key, boolean omitXmlDeclaration, boolean indent, int xsltVersion) throws ConfigurationException {
-		String fullKey=key+"-"+omitXmlDeclaration+"-"+indent;
-		TransformerPool result = utilityTPs.get(fullKey);
-		if (result==null) {
-			try {
-				TransformerPool newtp=TransformerPool.getUtilityInstance(xsltSupplier.get(), xsltVersion);
-				result=utilityTPs.put(fullKey, newtp);
-				if (result==null) {
-					result=newtp;
-=======
-	private static TransformerPool getUtilityTransformerPool(Supplier<String> xsltSupplier, String key, boolean omitXmlDeclaration, boolean indent, int xsltVersion) throws ConfigurationException {
-		String fullKey = key + "-" + omitXmlDeclaration + "-" + indent;
-		try {
-			return utilityTPs.computeIfAbsent(fullKey, ignored -> {
-				try {
-					return TransformerPool.getUtilityInstance(xsltSupplier.get(), xsltVersion);
-				} catch (TransformerConfigurationException te) {
-					throw Lombok.sneakyThrow(te);
->>>>>>> 0a4613ef
-				}
-			});
-		} catch (Exception e) {
-			throw new ConfigurationException("Could not create TransformerPool for [" + key + "]", e);
-		}
-	}
-
-	public static TransformerPool getUtilityTransformerPool(String xsltPath, boolean omitXmlDeclaration, boolean indent, int xsltVersion) throws ConfigurationException {
-		String xslt;
-		URL resourceURL = ClassLoaderUtils.getResourceURL(xsltPath);
-		if (resourceURL == null) {
-			throw new ConfigurationException("Could not find resource ["+xsltPath+"]");
-		}
-		try {
-			xslt = StreamUtil.resourceToString(resourceURL);
-		} catch (IOException e) {
-			throw new ConfigurationException("Could not load classpath resource [" + xsltPath + "]", e);
-		}
-		return getUtilityTransformerPool(() -> (xslt), xsltPath, omitXmlDeclaration, indent, xsltVersion);
 	}
 
 	private static String makeRemoveNamespacesXsltTemplates() {
