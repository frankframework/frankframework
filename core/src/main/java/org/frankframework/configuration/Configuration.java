--- conflicted
+++ resolved
@@ -1,5 +1,5 @@
 /*
-   Copyright 2013, 2016 Nationale-Nederlanden, 2020-2023 WeAreFrank!
+   Copyright 2013, 2016 Nationale-Nederlanden, 2020-2024 WeAreFrank!
 
    Licensed under the Apache License, Version 2.0 (the "License");
    you may not use this file except in compliance with the License.
@@ -52,16 +52,12 @@
 import org.springframework.context.support.AbstractRefreshableConfigApplicationContext;
 import org.springframework.context.support.ClassPathXmlApplicationContext;
 
-<<<<<<< HEAD
 import lombok.Getter;
 import lombok.Setter;
-=======
-import jakarta.annotation.Nullable;
->>>>>>> ac4755ba
 
 /**
  * Container of {@link Adapter Adapters} that belong together.
- * A configuration may be deployed independently of other configurations.
+ * A configuration may be deployed independently from other configurations.
  * Names of nested elements like {@link Adapter Adapters}, {@link Receiver Receivers}, listeners and senders
  * can be reused in other configurations.
  * <br/><br/>
@@ -439,7 +435,6 @@
 	 * If no ClassLoader has been set it tries to fall back on the `configurations.xxx.classLoaderType` property.
 	 * Because of this, it may not always represent the correct or accurate type.
 	 */
-	@Nullable
 	public String getClassLoaderType() {
 		if(!(getClassLoader() instanceof IConfigurationClassLoader)) { //Configuration has not been loaded yet
 			String type = AppConstants.getInstance().getProperty("configurations."+getName()+".classLoaderType");
@@ -449,10 +444,6 @@
 			return null;
 		}
 
-		if(getClassLoader() == null) {
-			return null;
-		}
-
 		return getClassLoader().getClass().getSimpleName();
 	}
 
