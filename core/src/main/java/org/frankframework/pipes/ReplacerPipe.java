--- conflicted
+++ resolved
@@ -20,11 +20,8 @@
 import lombok.Getter;
 import org.apache.commons.lang3.StringUtils;
 import org.frankframework.configuration.ConfigurationException;
-<<<<<<< HEAD
 import org.frankframework.core.ParameterException;
-=======
 import org.frankframework.configuration.ConfigurationWarning;
->>>>>>> d305b29d
 import org.frankframework.core.PipeLineSession;
 import org.frankframework.core.PipeRunException;
 import org.frankframework.core.PipeRunResult;
@@ -61,7 +58,6 @@
 @ElementType(ElementTypes.TRANSLATOR)
 public class ReplacerPipe extends FixedForwardPipe {
 
-<<<<<<< HEAD
 	private static final String SUBSTITUTION_START_DELIMITER = "?";
 	private boolean allowUnicodeSupplementaryCharacters = false;
 	private AppConstants appConstants;
@@ -69,17 +65,9 @@
 	private String formatString;
 	private String lineSeparatorSymbol = null;
 	private String replace;
-	private String replaceNonXmlChar = null;
+	private String nonXmlReplacementCharacter = null;
 	private boolean replaceNonXmlChars = false;
 	private @Getter boolean substituteVars;
-=======
-	private boolean allowUnicodeSupplementaryCharacters = false;
-	private String find;
-	private String lineSeparatorSymbol = null;
-	private String nonXmlReplacementCharacter;
-	private String replace;
-	private boolean replaceNonXmlChars = false;
->>>>>>> d305b29d
 
 	{
 		setSizeStatistics(true);
@@ -102,28 +90,14 @@
 			}
 		}
 
-<<<<<<< HEAD
-		if (isReplaceNonXmlChars() && getReplaceNonXmlChar() != null && getReplaceNonXmlChar().length() > 1) {
-			throw new ConfigurationException("replaceNonXmlChar [" + getReplaceNonXmlChar() + "] has to be one character");
-=======
 		if (isReplaceNonXmlChars() && getNonXmlReplacementCharacter() != null && getNonXmlReplacementCharacter().length() > 1) {
 			throw new ConfigurationException("replaceNonXmlChar [" + getNonXmlReplacementCharacter() + "] has to be one character");
->>>>>>> d305b29d
 		}
 	}
 
 	@Override
 	public PipeRunResult doPipe(Message message, PipeLineSession session) throws PipeRunException {
-<<<<<<< HEAD
-		String input;
-
-		try {
-			if (StringUtils.isNotEmpty(formatString)) {
-				input = replaceSingle(formatString, "message", message.asString());
-			} else {
-				input = message.asString();
-			}
-=======
+
 		ReplacingInputStream inputStream = getReplacingInputStream(message, getFind(), getReplace());
 
 		Message result = new Message(inputStream, message.copyContext().withoutSize());
@@ -137,63 +111,9 @@
 	private ReplacingInputStream getReplacingInputStream(Message message, String find, String replace) throws PipeRunException {
 		try {
 			return new ReplacingInputStream(message.asInputStream(), find, replace, isReplaceNonXmlChars(), getNonXmlReplacementCharacter(), isAllowUnicodeSupplementaryCharacters());
->>>>>>> d305b29d
 		} catch (IOException e) {
 			throw new PipeRunException(this, "cannot open stream", e);
 		}
-	}
-
-<<<<<<< HEAD
-		if (StringUtils.isNotEmpty(getFind())) {
-			input = input.replace(getFind(), getReplace());
-		}
-		if (isReplaceNonXmlChars()) {
-			if (StringUtils.isEmpty(getReplaceNonXmlChar())) {
-				input = XmlEncodingUtils.stripNonValidXmlCharacters(input, isAllowUnicodeSupplementaryCharacters());
-			} else {
-				input = XmlEncodingUtils.replaceNonValidXmlCharacters(input, getReplaceNonXmlChar().charAt(0), false, isAllowUnicodeSupplementaryCharacters());
-			}
-		}
-
-		input = substituteVars(input, session);
-
-		input = replaceParameters(input, message, session);
-
-		return new PipeRunResult(getSuccessForward(), input);
-=======
-	public String getFind() {
-		return find;
->>>>>>> d305b29d
-	}
-
-	private String substituteVars(String input, PipeLineSession session) {
-		if (isSubstituteVars()) {
-			return StringResolver.substVars(input, session, appConstants);
-		}
-
-		return input;
-	}
-
-	private String replaceParameters(String input, Message message, PipeLineSession session) throws PipeRunException {
-		String output = input;
-		if (!getParameterList().isEmpty()) {
-			try {
-				ParameterValueList pvl = getParameterList().getValues(message, session);
-				for (ParameterValue pv : pvl) {
-					output = replaceSingle(output, pv.getName(), pv.asStringValue(""));
-				}
-			} catch (ParameterException e) {
-				throw new PipeRunException(this, "exception extracting parameters", e);
-			}
-		}
-
-		return output;
-	}
-
-	private String replaceSingle(String value, String replaceFromValue, String replaceTo) {
-		final String replaceFrom = SUBSTITUTION_START_DELIMITER + "{" + replaceFromValue + "}";
-
-		return value.replace(replaceFrom, replaceTo);
 	}
 
 	public String getFind() {
@@ -258,13 +178,8 @@
 		replaceNonXmlChars = b;
 	}
 
-<<<<<<< HEAD
-	public String getReplaceNonXmlChar() {
-		return replaceNonXmlChar;
-=======
 	public String getNonXmlReplacementCharacter() {
 		return nonXmlReplacementCharacter;
->>>>>>> d305b29d
 	}
 
 	/**
@@ -294,7 +209,6 @@
 	public void setAllowUnicodeSupplementaryCharacters(boolean b) {
 		allowUnicodeSupplementaryCharacters = b;
 	}
-<<<<<<< HEAD
 
 	/**
 	 * Should values between ${ and } be resolved. If true, the search order of replacement values is:
@@ -318,6 +232,4 @@
 	public void setFormatString(String formatString) {
 		this.formatString = formatString;
 	}
-=======
->>>>>>> d305b29d
 }