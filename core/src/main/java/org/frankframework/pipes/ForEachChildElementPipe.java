/*
   Copyright 2013, 2019 Nationale-Nederlanden, 2020-2025 WeAreFrank!

   Licensed under the Apache License, Version 2.0 (the "License");
   you may not use this file except in compliance with the License.
   You may obtain a copy of the License at

       http://www.apache.org/licenses/LICENSE-2.0

   Unless required by applicable law or agreed to in writing, software
   distributed under the License is distributed on an "AS IS" BASIS,
   WITHOUT WARRANTIES OR CONDITIONS OF ANY KIND, either express or implied.
   See the License for the specific language governing permissions and
   limitations under the License.
*/
package org.frankframework.pipes;

import java.io.IOException;
import java.util.Map;

import javax.xml.transform.TransformerConfigurationException;
import javax.xml.transform.TransformerException;

import org.apache.commons.lang3.StringUtils;
import org.xml.sax.Attributes;
import org.xml.sax.ContentHandler;
import org.xml.sax.InputSource;
import org.xml.sax.SAXException;

import lombok.Getter;
import lombok.Setter;

import org.frankframework.configuration.ConfigurationException;
import org.frankframework.configuration.ConfigurationWarnings;
import org.frankframework.configuration.SuppressKeys;
import org.frankframework.core.ParameterException;
import org.frankframework.core.PipeLineSession;
import org.frankframework.core.SenderException;
import org.frankframework.core.TimeoutException;
import org.frankframework.doc.Category;
import org.frankframework.jta.IThreadConnectableTransactionManager;
import org.frankframework.parameters.IParameter;
import org.frankframework.stream.Message;
import org.frankframework.threading.IThreadCreator;
import org.frankframework.threading.ThreadConnector;
import org.frankframework.threading.ThreadLifeCycleEventListener;
import org.frankframework.util.StringUtil;
import org.frankframework.util.TransformerErrorListener;
import org.frankframework.util.TransformerPool;
import org.frankframework.util.XmlEncodingUtils;
import org.frankframework.util.XmlUtils;
import org.frankframework.xml.AbstractExceptionCatchingFilter;
import org.frankframework.xml.FullXmlFilter;
import org.frankframework.xml.IXmlDebugger;
import org.frankframework.xml.NamespaceRemovingFilter;
import org.frankframework.xml.NodeSetFilter;
import org.frankframework.xml.SaxException;
import org.frankframework.xml.TransformerFilter;
import org.frankframework.xml.XmlWriter;

/**
 * Sends a message to a Sender for each child element of the input XML.
 * Input can be a String containing XML, a filename (set processFile true), an InputStream or a Reader.
 *
 * @ff.parameters all parameters will be applied to the xslt if an elementXPathExpression is specified
 *
 * @author Gerrit van Brakel
 * @since 4.6.1
 */
@Category(Category.Type.BASIC)
public class ForEachChildElementPipe extends StringIteratorPipe implements IThreadCreator {

	public static final int DEFAULT_XSLT_VERSION = 1; // currently only Xalan supports XSLT Streaming

<<<<<<< HEAD
	private @Getter boolean processFile = false;
=======
>>>>>>> 564b7a7b
	private @Getter String containerElement;
	private @Getter String targetElement;
	private @Getter String elementXPathExpression = null;
	private @Getter int xsltVersion = DEFAULT_XSLT_VERSION;
	private @Getter boolean removeNamespaces = true;

	private TransformerPool extractElementsTp = null;
	private @Setter ThreadLifeCycleEventListener<Object> threadLifeCycleEventListener;
	private @Setter IThreadConnectableTransactionManager<?,?> txManager;
	private @Getter @Setter IXmlDebugger xmlDebugger;

	@Override
	public void configure() throws ConfigurationException {
		super.configure();
		try {
			if (StringUtils.isNotEmpty(getElementXPathExpression())) {
				if (getXsltVersion() == 0) {
					setXsltVersion(DEFAULT_XSLT_VERSION);
				}
				extractElementsTp = TransformerPool.getInstance(makeEncapsulatingXslt("root", getElementXPathExpression(), getXsltVersion(), getNamespaceDefs()), getXsltVersion(), this);

				if (XmlUtils.isXsltStreamingByDefault() && getXsltVersion() != DEFAULT_XSLT_VERSION) {
					ConfigurationWarnings.add(this, log, "XsltProcessor xsltVersion [" + getXsltVersion() + "] currently does not support streaming XSLT, might lead to memory problems for large messages", SuppressKeys.XSLT_STREAMING_SUPRESS_KEY);
				}
			}
		} catch (TransformerConfigurationException e) {
			throw new ConfigurationException("elementXPathExpression ["+getElementXPathExpression()+"]",e);
		}
		if (StringUtils.isNotEmpty(getTargetElement()) && (getTargetElement().contains("/"))) {
			throw new ConfigurationException("targetElement ["+getTargetElement()+"] should not contain '/', only a single element name");
		}
		if (StringUtils.isNotEmpty(getContainerElement()) && (getContainerElement().contains("/"))) {
			throw new ConfigurationException("containerElement ["+getTargetElement()+"] should not contain '/', only a single element name");
		}
	}

	@Override
	public void start() {
		if (extractElementsTp != null) {
			extractElementsTp.open();
		}

		super.start();
	}

	@Override
	public void stop()   {
		if (extractElementsTp != null) {
			extractElementsTp.close();
		}
		super.stop();
	}

	protected String makeEncapsulatingXslt(String rootElementName, String xpathExpression, int xsltVersion, String namespaceDefs) {
		StringBuilder paramsString = new StringBuilder();
		for (IParameter param : getParameterList()) {
			paramsString.append("<xsl:param name=\"").append(param.getName()).append("\"/>");
		}
		String namespaceClause = XmlUtils.getNamespaceClause(namespaceDefs);
		return
				"""
						<xsl:stylesheet xmlns:xsl="http://www.w3.org/1999/XSL/Transform" version="%d.0" xmlns:xalan="http://xml.apache.org/xslt">
							<xsl:output method="xml" omit-xml-declaration="yes"/>
							<xsl:strip-space elements="*"/>
							%s
							<xsl:template match="/">
								<xsl:element %s name="%s">
									<xsl:copy-of select="%s"/>
								</xsl:element>
							</xsl:template>
						</xsl:stylesheet>
						""".formatted(xsltVersion, paramsString, namespaceClause, rootElementName, XmlEncodingUtils.encodeChars(xpathExpression));
	}

	private static class ItemCallbackCallingHandler extends NodeSetFilter {
		private final ItemCallback callback;

		private XmlWriter xmlWriter;
		private Exception rootException=null;
		private StopReason stopReason=null;

		public ItemCallbackCallingHandler(ItemCallback callback) {
			super(null, null, false, false, null);
			setContentHandler(xmlWriter);
			this.callback=callback;
		}

		@Override
		public void startDocument() throws SAXException {
			try {
				callback.startIterating();
			} catch (SenderException | TimeoutException | IOException e) {
				throw new SaxException(e);
			}
			super.startDocument();

		}

		@Override
		public void endDocument() throws SAXException {
			super.endDocument();
			try {
				callback.endIterating();
			} catch (SenderException | IOException | TimeoutException e) {
				throw new SaxException(e);
			}
		}


		/*
		 * Nodes are the elements that are iterated over.
		 */
		@Override
		public void startNode(String uri, String localName, String qName) throws SAXException {
			xmlWriter= new XmlWriter();
			setContentHandler(xmlWriter);
			xmlWriter.startDocument();
		}

		@Override
		public void endNode(String uri, String localName, String qName) throws SAXException {
			xmlWriter.endDocument();
			try {
				stopReason = callback.handleItem(xmlWriter.toString());
			} catch (TimeoutException e) {
				throw new SaxTimeoutException(e);
			} catch (Exception e) {
				throw new SaxException(e);
			}
			checkInterrupt();
		}

		private void checkInterrupt() throws SAXException {
			if (Thread.currentThread().isInterrupted()) {
				rootException = new InterruptedException("Thread has been interrupted");
				rootException.fillInStackTrace();
				throw new SAXException("Thread has been interrupted");
			}
		}

		@Override
		public void startElement(String uri, String localName, String qName, Attributes attributes)	throws SAXException {
			checkInterrupt();
			super.startElement(uri, localName, qName, attributes);
		}

		@Override
		public void endElement(String uri, String localName, String qName) throws SAXException {
			super.endElement(uri, localName, qName);
			checkInterrupt();
		}

		@Override
		public void characters(char[] ch, int start, int length) throws SAXException {
			checkInterrupt();
			super.characters(ch, start, length);
		}

		@Override
		public void comment(char[] ch, int start, int length) throws SAXException {
			checkInterrupt();
//			super.comment(ch, start, length);
		}

		@Override
		public void startDTD(String arg0, String arg1, String arg2) {
//			System.out.println("startDTD");
		}

		@Override
		public void endDTD() throws SAXException {
//			System.out.println("endDTD");
		}


		@Override
		public void startEntity(String arg0) {
//			System.out.println("startEntity ["+arg0+"]");
		}
		@Override
		public void endEntity(String arg0) {
//			System.out.println("endEntity ["+arg0+"]");
		}

		public boolean isStopRequested() {
			return stopReason != null;
		}

	}

	private static class StopSensor extends FullXmlFilter {

		private final ItemCallbackCallingHandler itemHandler;

		public StopSensor(ItemCallbackCallingHandler itemHandler, ContentHandler handler) {
			super(handler);
			this.itemHandler=itemHandler;
		}
		@Override
		public void endElement(String uri, String localName, String qName) throws SAXException {
			super.endElement(uri, localName, qName);
			if (itemHandler.isStopRequested()) {
				throw new SaxAbortException("stop requested");
			}
		}
	}

	private static class HandlerRecord {
		private ItemCallbackCallingHandler itemHandler;
		private ContentHandler inputHandler;
		private String errorMessage="Could not parse input";
		private TransformerErrorListener transformerErrorListener=null;
	}

	private void createHandler(HandlerRecord result, ThreadConnector<?> threadConnector, Message input, PipeLineSession session, ItemCallback callback) throws TransformerConfigurationException {
		result.itemHandler = new ItemCallbackCallingHandler(callback);
		result.inputHandler=result.itemHandler;

		if (getXmlDebugger()!=null && (StringUtils.isNotEmpty(getContainerElement()) || StringUtils.isNotEmpty(getTargetElement()) || getExtractElementsTp()!=null)) {
			String containerElementString = StringUtils.isNotEmpty(getContainerElement()) ? "filter to containerElement '"+getContainerElement()+"'" : null;
			String targetElementString = StringUtils.isNotEmpty(getTargetElement()) ? "filter to targetElement '"+getTargetElement()+"'" :null;
			String xpathString = getExtractElementsTp()!=null ? "filter XPath '"+getElementXPathExpression()+"'": null;
			String label = "XML after preprocessing: " + StringUtil.concat(", ",containerElementString, targetElementString, xpathString);
			result.inputHandler=getXmlDebugger().inspectXml(session, label, result.inputHandler);
		}

		if (isRemoveNamespaces()) {
			result.inputHandler = new NamespaceRemovingFilter(result.inputHandler);
		}

		if (getExtractElementsTp()!=null) {
			log.debug("transforming input to obtain list of elements using xpath [{}]", getElementXPathExpression());
			TransformerFilter transformerFilter;
			if (threadConnector != null) {
				transformerFilter = getExtractElementsTp().getTransformerFilter(threadConnector, result.inputHandler);
			} else {
				transformerFilter = getExtractElementsTp().getTransformerFilter(result.inputHandler);
			}
			if (!getParameterList().isEmpty()) {
				try {
					XmlUtils.setTransformerParameters(transformerFilter.getTransformer(), getParameterList().getValues(input, session).getValueMap());
				} catch (ParameterException | IOException e) {
					throw new TransformerConfigurationException("Cannot apply parameters", e);
				}
			}
			result.inputHandler=transformerFilter;
			result.transformerErrorListener=(TransformerErrorListener)transformerFilter.getErrorListener();
			result.errorMessage="Could not process list of elements using xpath ["+getElementXPathExpression()+"]";
		}
		if (StringUtils.isNotEmpty(getTargetElement())) {
			result.inputHandler = new NodeSetFilter(XmlUtils.getNamespaceMap(getNamespaceDefs()), getTargetElement(), true, true, result.inputHandler);
		}
		if (StringUtils.isNotEmpty(getContainerElement())) {
			result.inputHandler = new NodeSetFilter(XmlUtils.getNamespaceMap(getNamespaceDefs()), getContainerElement(), false, true, result.inputHandler);
		}

		result.inputHandler = new StopSensor(result.itemHandler, result.inputHandler);

		result.inputHandler = new AbstractExceptionCatchingFilter(result.inputHandler) {
			@Override
			protected void handleException(Exception e) throws SAXException {
				if (e instanceof SaxTimeoutException exception) {
					throw exception;
				}
				if (result.itemHandler.isStopRequested()) {
					if (e instanceof SaxAbortException exception) {
						throw exception;
					}
					throw new SaxAbortException(e);
				}
				// Xalan rethrows any caught exception with the message, but without the cause.
				// For improved diagnosability of error situations, rethrow the original exception, where applicable.
				if (result.transformerErrorListener!=null) {
					TransformerException tex = result.transformerErrorListener.getFatalTransformerException();
					if (tex!=null) {
						throw new SaxException(result.errorMessage,tex);
					}
					IOException iox = result.transformerErrorListener.getFatalIOException();
					if (iox!=null) {
						throw new SaxException(result.errorMessage,iox);
					}
				}
				throw new SaxException(result.errorMessage,e);
			}
		};
	}

	@Override
	protected StopReason iterateOverInput(Message input, PipeLineSession session, Map<String,Object> threadContext, ItemCallback callback) throws SenderException, TimeoutException {
		InputSource src;

		try {
			src = input.asInputSource();
		} catch (IOException e) {
			throw new SenderException("could not get InputSource",e);
		}

		HandlerRecord handlerRecord = new HandlerRecord();
		try (ThreadConnector<?> threadConnector = XmlUtils.isXsltStreamingByDefault() ? new ThreadConnector<>(this, "iterateOverInput", threadLifeCycleEventListener, txManager, session) : null) {
			try {
				createHandler(handlerRecord, threadConnector, input, session, callback);
			} catch (TransformerException e) {
				throw new SenderException(handlerRecord.errorMessage, e);
			}

			try {
				XmlUtils.parseXml(src, handlerRecord.inputHandler);
			} catch (Exception e) {
				try {
					if (e instanceof SaxTimeoutException) {
						if (e.getCause() instanceof TimeoutException timeoutException) {
							throw timeoutException;
						}
						throw new TimeoutException(e);
					}
					if (!(e instanceof SaxAbortException)) {
						throw new SenderException(e);
					}
				} finally {
					try {
						handlerRecord.inputHandler.endDocument();
					} catch (Exception e2) {
						log.warn("Exception in endDocument()", e2);
					}
				}
			}
		}
		return handlerRecord.itemHandler.stopReason;
	}

	protected TransformerPool getExtractElementsTp() {
		return extractElementsTp;
	}

	/**
	 * Element name (not an XPath-expression), qualified via attribute <code>namespaceDefs</code>, used to determine the 'root' of elements to be iterated over, i.e. the root of the set of child elements.
	 * When empty, the pipe will iterate over each direct child element of the root
	 */
	public void setContainerElement(String containerElement) {
		this.containerElement = containerElement;
	}

	/**
	 * Element name (not an XPath-expression), qualified via attribute <code>namespaceDefs</code>, used to determine the type of elements to be iterated over, i.e. the element name of each of the child elements.
	 * When empty, the pipe will iterate over any direct child element of the root or specified containerElement
	 */
	public void setTargetElement(String targetElement) {
		this.targetElement = targetElement;
	}

	/**
	 * XPath-expression used to determine the set of elements to be iterated over, i.e. the set of child elements. When empty, the effective value is \/*\/*, i.e. the pipe will iterate over each direct child element of the root.
	 * Be aware that memory consumption appears to increase with file size when this attribute is used. When possible, use containerElement and/or targetElement instead.
	 */
	public void setElementXPathExpression(String string) {
		elementXPathExpression = string;
	}

	/**
	 * If set to <code>2</code> or <code>3</code> a Saxon (net.sf.saxon) XSLT processor 2.0 or 3.0 will be used, supporting XPath 2.0 or 3.0 respectively, otherwise an XSLT processor 1.0 (org.apache.xalan), supporting XPath 1.0. N.B. Be aware that setting this other than 1 might cause the input file being read as a whole in to memory, as XSLT Streaming is currently only supported by the XSLT Processor that is used for xsltVersion=1
	 * @ff.default 1
	 */
	public void setXsltVersion(int xsltVersion) {
		this.xsltVersion=xsltVersion;
	}

	/** If set <code>true</code> namespaces (and prefixes) are removed from the items just before forwarding them to the sender. N.B. This takes place <strong>after</strong> the transformation for <code>elementXPathExpression</code> if that is specified */
	public void setRemoveNamespaces(boolean b) {
		removeNamespaces = b;
	}

	/**
	 * SAXException thrown to signal that the consumer of a stream does not want to receive more of it.
	 */
	public static class SaxAbortException extends SaxException {
		public SaxAbortException(String message) {
			super(message);
		}
		public SaxAbortException(Exception cause) {
			super(cause);
		}
	}

	/**
	 * SAXException thrown to signal that a timeout occurred in consuming the stream.
	 */
	public static class SaxTimeoutException extends SaxException {
		public SaxTimeoutException(Exception cause) {
			super(cause);
		}
	}
}<|MERGE_RESOLUTION|>--- conflicted
+++ resolved
@@ -72,10 +72,6 @@
 
 	public static final int DEFAULT_XSLT_VERSION = 1; // currently only Xalan supports XSLT Streaming
 
-<<<<<<< HEAD
-	private @Getter boolean processFile = false;
-=======
->>>>>>> 564b7a7b
 	private @Getter String containerElement;
 	private @Getter String targetElement;
 	private @Getter String elementXPathExpression = null;
