/*
   Copyright 2013, 2020 Nationale-Nederlanden, 2024 WeAreFrank

   Licensed under the Apache License, Version 2.0 (the "License");
   you may not use this file except in compliance with the License.
   You may obtain a copy of the License at

       http://www.apache.org/licenses/LICENSE-2.0

   Unless required by applicable law or agreed to in writing, software
   distributed under the License is distributed on an "AS IS" BASIS,
   WITHOUT WARRANTIES OR CONDITIONS OF ANY KIND, either express or implied.
   See the License for the specific language governing permissions and
   limitations under the License.
*/
package org.frankframework.pipes;

import java.security.Principal;

import lombok.Getter;

import org.apache.commons.lang3.StringUtils;
import org.frankframework.configuration.ConfigurationException;
import org.frankframework.core.PipeForward;
import org.frankframework.core.PipeLineSession;
import org.frankframework.core.PipeRunException;
import org.frankframework.core.PipeRunResult;
import org.frankframework.doc.ElementType;
import org.frankframework.doc.ElementType.ElementTypes;
import org.frankframework.stream.Message;

/**
 * Returns the name of the user executing the request.
 *
 *
 * @author  Gerrit van Brakel
 * @since   4.7
 */
@ElementType(ElementTypes.SESSION)
public class GetPrincipalPipe extends FixedForwardPipe {
	private @Getter String notFoundForwardName;
	protected PipeForward notFoundForward;

	@Override
	public void configure() throws ConfigurationException {
		super.configure();
		if (StringUtils.isNotEmpty(getNotFoundForwardName())) {
			notFoundForward = findForward(getNotFoundForwardName());
			if (notFoundForward==null) {
				throw new ConfigurationException("notInRoleForwardName ["+getNotFoundForwardName()+"] not found");
			}
		}
	}

	@Override
	public PipeRunResult doPipe(Message message, PipeLineSession session) throws PipeRunException{
<<<<<<< HEAD
		Principal principal= session.getPrincipal();
		String principalName = null;
=======
		Principal principal=session.getSecurityHandler().getPrincipal();
		String principalName = "";
>>>>>>> a845054d
		if (principal==null) {
			log.warn("no principal found");
			if (notFoundForward!=null) {
				return new PipeRunResult(notFoundForward, principalName);
			}
		} else {
			try {
				principalName = principal.getName();
			} catch (Throwable e) {
				throw new PipeRunException(this,"got exception getting name from principal",e);
			}
		}

		if(StringUtils.isEmpty(principalName)){
			log.warn("empty principal found");
			if (notFoundForward!=null) {
				return new PipeRunResult(notFoundForward, principalName);
			}
		}

		return new PipeRunResult(getSuccessForward(),principalName);
	}

	/**
	 * name of forward returned if principal has not been found
	 */
	public void setNotFoundForwardName(String string) {
		notFoundForwardName = string;
	}
}<|MERGE_RESOLUTION|>--- conflicted
+++ resolved
@@ -54,13 +54,8 @@
 
 	@Override
 	public PipeRunResult doPipe(Message message, PipeLineSession session) throws PipeRunException{
-<<<<<<< HEAD
-		Principal principal= session.getPrincipal();
-		String principalName = null;
-=======
 		Principal principal=session.getSecurityHandler().getPrincipal();
 		String principalName = "";
->>>>>>> a845054d
 		if (principal==null) {
 			log.warn("no principal found");
 			if (notFoundForward!=null) {
