--- conflicted
+++ resolved
@@ -1,5 +1,5 @@
 /*
-   Copyright 2013 Nationale-Nederlanden, 2020-2024 WeAreFrank!
+   Copyright 2013 Nationale-Nederlanden, 2020-2025 WeAreFrank!
 
    Licensed under the Apache License, Version 2.0 (the "License");
    you may not use this file except in compliance with the License.
@@ -15,10 +15,7 @@
 */
 package org.frankframework.core;
 
-<<<<<<< HEAD
 import org.frankframework.lifecycle.ConfigurableLifecycle;
-=======
->>>>>>> 54430b34
 import org.frankframework.util.RunState;
 
 /**
@@ -34,7 +31,6 @@
 	 */
 	RunState getRunState();
 
-<<<<<<< HEAD
 	// isConfigured
 	boolean configurationSucceeded();
 
@@ -42,19 +38,4 @@
 	default boolean isRunning() {
 		return getRunState() == RunState.STARTED;
 	}
-=======
-	/**
-	 * Instruct the object that implements <code>IManagable</code> to start working.
-	 * The method does not wait for completion of the command; at return of this
-	 * method, the object might be still in the STARTING-runstate
-	 */
-	void startRunning();
-
-	/**
-	 * Instruct the object that implements <code>IManagable</code> to stop working.
-	 * The method does not wait for completion of the command; at return of this
-	 * method, the object might be still in the STOPPING-runstate
-	 */
-	void stopRunning();
->>>>>>> 54430b34
 }