/*
   Copyright 2013 Nationale-Nederlanden, 2021-2025 WeAreFrank!

   Licensed under the Apache License, Version 2.0 (the "License");
   you may not use this file except in compliance with the License.
   You may obtain a copy of the License at

       http://www.apache.org/licenses/LICENSE-2.0

   Unless required by applicable law or agreed to in writing, software
   distributed under the License is distributed on an "AS IS" BASIS,
   WITHOUT WARRANTIES OR CONDITIONS OF ANY KIND, either express or implied.
   See the License for the specific language governing permissions and
   limitations under the License.
*/
package org.frankframework.core;

import java.io.IOException;
import java.time.Instant;
<<<<<<< HEAD
import java.util.Collections;
=======
import java.time.temporal.Temporal;
import java.util.Date;
>>>>>>> 0af96569
import java.util.HashMap;
import java.util.HashSet;
import java.util.LinkedHashSet;
import java.util.Map;
import java.util.Objects;
import java.util.Set;
import java.util.StringTokenizer;
import java.util.stream.Collectors;

import jakarta.annotation.Nonnull;
import jakarta.annotation.Nullable;

import org.apache.commons.lang3.NotImplementedException;
import org.apache.commons.lang3.StringUtils;
import org.apache.logging.log4j.LogManager;
import org.apache.logging.log4j.Logger;

import lombok.Getter;
import lombok.SneakyThrows;

import org.frankframework.stream.Message;
import org.frankframework.util.CleanerProvider;
import org.frankframework.util.CloseUtils;
import org.frankframework.util.DateFormatUtils;


/**
 * Basic implementation of <code>PipeLineSession</code>.
 *
 * @author  Johan Verrips IOS
 * @since   version 3.2.2
 */
public class PipeLineSession extends HashMap<String,Object> implements AutoCloseable {
	private static final Logger LOG = LogManager.getLogger(PipeLineSession.class);

	public static final String SYSTEM_MANAGED_RESOURCE_PREFIX = "__";

	public static final String ORIGINAL_MESSAGE_KEY = "originalMessage";
	public static final String MESSAGE_ID_KEY       = "mid";        // externally determined (or generated) messageId, e.g. JmsMessageID, HTTP header configured as messageId
	public static final String CORRELATION_ID_KEY   = "cid";       // conversationId, e.g. JmsCorrelationID.
	public static final String STORAGE_ID_KEY       = "key";
	public static final String MANUAL_RETRY_KEY     = SYSTEM_MANAGED_RESOURCE_PREFIX + "isManualRetry";

	public static final String TS_RECEIVED_KEY = "tsReceived";
	public static final String TS_SENT_KEY = "tsSent";
	public static final String SECURITY_HANDLER_KEY ="securityHandler";

	public static final String HTTP_METHOD_KEY 	   = "HttpMethod";
	public static final String HTTP_REQUEST_KEY    = "servletRequest";
	public static final String HTTP_RESPONSE_KEY   = "servletResponse";

	public static final String API_PRINCIPAL_KEY   = "apiPrincipal";
	public static final String EXIT_STATE_CONTEXT_KEY="exitState";
	public static final String EXIT_CODE_CONTEXT_KEY="exitCode";

	private ISecurityHandler securityHandler = null;

	private transient PipeLineSessionCloseAction closeAction;

	// closeables.keySet is a List of wrapped resources. The wrapper is used to unschedule them, once they are closed by a regular step in the process.
	// Values are labels to help debugging
	private final @Getter Set<AutoCloseable> closeables = Collections.synchronizedSet(new HashSet<>()); // needs to be concurrent, closes may happen from other threads
	
	public PipeLineSession() {
		super();
		createCloseAction();
	}

	/**
	 * Create new PipeLineSession from existing map or session. This may not be null!
	 *
	 * @param t {@link Map} or PipeLineSession from which to copy session variables into the new session. Should not be null!
	 */
	public PipeLineSession(@Nonnull Map<String, Object> t) {
		super(t);
		createCloseAction();
	}

	private void createCloseAction() {
		closeAction = new PipeLineSessionCloseAction(this.closeables);
		CleanerProvider.register(this, closeAction);
	}

	public void setExitState(PipeLine.ExitState state, Integer code) {
		put(EXIT_STATE_CONTEXT_KEY, state);
		if(code != null) {
			put(EXIT_CODE_CONTEXT_KEY, Integer.toString(code));
		}
	}

	public void setExitState(PipeLineResult pipeLineResult) {
		setExitState(pipeLineResult.getState(), pipeLineResult.getExitCode());
	}

	/**
	 * Copy specified keys from the {@code from} {@link PipeLineSession} to the parent
	 * {@link PipeLineSession} or {@link Map} {@code to}.
	 * Any keys present in both parent and child session will be unregistered from closing
	 * on the closing of the child session.
	 * <p>
	 *     The keys which will be copied are specified in parameter {@code keysToCopy}.
	 *     Keys names are separated by , or ; symbols.
	 *     If that parameter is {@code null} then all keys will be copied, if it is an
	 *     empty string then no keys will be copied.
	 * </p>
	 * @param keysToCopy Keys to be copied, separated by {@value ,} or {@value ;}.
	 *                   If {@code null} then all keys will be copied.
	 *                   If an empty string then no keys will be copied.
	 * @param to Parent {@link PipeLineSession} or {@link Map}.
	 */
	public void mergeToParentSession(String keysToCopy, Map<String, Object> to) {
		if (to == null) {
			return;
		}
		LOG.debug("returning context, returned session keys [{}]", keysToCopy);
		copyIfExists(EXIT_CODE_CONTEXT_KEY, to);
		copyIfExists(EXIT_STATE_CONTEXT_KEY, to);
		if (StringUtils.isNotEmpty(keysToCopy) && !"*".equals(keysToCopy)) {
			StringTokenizer st = new StringTokenizer(keysToCopy,",;");
			while (st.hasMoreTokens()) {
				String key = st.nextToken();
				to.put(key, get(key));
			}
		} else if (keysToCopy == null || "*".equals(keysToCopy)) { // if keys are not set explicitly ...
			to.putAll(this);                                      // ... all keys will be copied
		}
		Set<AutoCloseable> closeablesInDestination = to.values().stream()
				.filter(AutoCloseable.class::isInstance)
				.map(AutoCloseable.class::cast)
				.collect(Collectors.toSet());
		if (to instanceof PipeLineSession toSession) {
			closeablesInDestination.addAll(toSession.closeables);
		}
		closeables.removeAll(closeablesInDestination);
	}

	private void copyIfExists(String key, Map<String, Object> to) {
		if (containsKey(key)) {
			to.put(key, get(key));
		}
	}

	@Override
	public Object put(String key, Object value) {
		if (shouldCloseSessionResource(key, value)) {
			closeables.add((AutoCloseable) value);
		}
		return super.put(key, value);
	}

	private static boolean shouldCloseSessionResource(final String key, final Object value) {
<<<<<<< HEAD
		return (value instanceof AutoCloseable && !key.startsWith(SYSTEM_MANAGED_RESOURCE_PREFIX)) &&
				!(value instanceof Message message && message.isRequestOfType(String.class));
=======
		return value instanceof AutoCloseable autoCloseable &&
				isNotSystemManagedResource(key) &&
				isValueToBeClosed(autoCloseable);

	}

	/**
	 * Check that the AutoCloseable value is of type {@link Message}, and if it is, that it does not contain a scalar or array value.
	 * Scalar is defined as either {@link String}, {@link Number}, a {@link Date}, {@link Temporal} or {@link Boolean}.
	 *
	 * @param value AutoCloseable to check
	 * @return {@code true} if {@code value} is not a {@link Message}, or if it is a Message with a request that is not a scalar or array type. Returns {@code false} otherwise.
	 */
	private static boolean isValueToBeClosed(AutoCloseable value) {
		if (!(value instanceof Message message)) return true; // Should be closed, but is not a message
		if (message.isNull()) return false; // Null message doesn't have to be closed
		return !(message.isRequestOfType(String.class) ||
				message.isRequestOfType(Number.class) ||
				message.isRequestOfType(Date.class) ||
				message.isRequestOfType(Temporal.class) ||
				message.isRequestOfType(Boolean.class) ||
				message.asObject().getClass().isArray()); // Arrays we have are mostly byte[] but I think all arrays should count, for simplicity.
	}

	/**
	 * Check that key does not indicate the resource for this key should be managed by the system.
	 * @param key Key to check
	 * @return {@code true} if the key does not indicate this is not a system managed resource.
	 */
	private static boolean isNotSystemManagedResource(String key) {
		return !key.startsWith(SYSTEM_MANAGED_RESOURCE_PREFIX);
>>>>>>> 0af96569
	}

	@Override
	public void putAll(Map<? extends String, ?> m) {
		for (Entry<? extends String, ?> entry : m.entrySet()) {
			put(entry.getKey(), entry.getValue());
		}
	}

	/*
	 * The ladybug might stub the MessageId. The Stubbed value will be wrapped in a Message.
	 * Ensure that a proper string is returned in those cases too.
	 */
	@Nullable
	public String getMessageId() {
		return getString(MESSAGE_ID_KEY); // Allow Ladybug to wrap it in a Message
	}

	@Nullable
	public String getCorrelationId() {
		return getString(CORRELATION_ID_KEY); // Allow Ladybug to wrap it in a Message
	}

	/**
	 * Retrieves the value associated with the specified key and returns it as a {@link Message} object.
	 * If the key does not exist or the value is null, it returns a null message.
	 * <p>
	 *     <b>NB:</b> If the underlying value was a stream, reading the message will read the underlying
	 *     stream. The value can be preserved in the message, but the underlying stream can not be
	 *     preserved and reading the same session key again will effectively return an empty value.
	 * </p>
	 * @param key The key for which to retrieve the value.
	 * @return The value associated with the key encapsulated in a {@link Message} object.
	 *         If the key does not exist or the value is null, a null message is returned.
	 */
	@Nonnull
	public Message getMessage(String key) {
		Object obj = get(key);
		if (obj instanceof Message message) {
			return message;
		}
		if(obj != null) {
			Message message = Message.asMessage(obj);
			message.closeOnCloseOf(this);
			return message;
		}
		return Message.nullMessage();
	}

	public Instant getTsReceived() {
		return getTsReceived(this);
	}

	public static Instant getTsReceived(Map<String, Object> context) {
		Object tsReceived = context.get(PipeLineSession.TS_RECEIVED_KEY);
		if(tsReceived instanceof Instant instant) {
			return instant;
		} else if(tsReceived instanceof String string) {
			return DateFormatUtils.parseToInstant(string, DateFormatUtils.FULL_GENERIC_FORMATTER);
		}
		return null;
	}

	public Instant getTsSent() {
		return getTsSent(this);
	}

	public static Instant getTsSent(Map<String, Object> context) {
		Object tsSent = context.get(PipeLineSession.TS_SENT_KEY);
		if(tsSent instanceof Instant instant) {
			return instant;
		} else if(tsSent instanceof String string) {
			return DateFormatUtils.parseToInstant(string, DateFormatUtils.FULL_GENERIC_FORMATTER);
		}
		return null;
	}

	/**
	 * Convenience method to set required parameters from listeners. Will not update messageId and correlationId when NULL.
	 * Sets the current date-time as TS-Received.
	 */
	public static void updateListenerParameters(@Nonnull Map<String, Object> map, @Nullable String messageId, @Nullable String correlationId) {
		updateListenerParameters(map, messageId, correlationId, Instant.now(), null);
	}

	/**
	 * Convenience method to set required parameters from listeners. Will not update messageId and
	 * correlationId when NULL. Will use current date-time for TS-Received if null.
	 */
	public static void updateListenerParameters(@Nonnull Map<String, Object> map, @Nullable String messageId, @Nullable String correlationId, @Nullable Instant tsReceived, @Nullable Instant tsSent) {
		if (messageId != null) {
			map.put(MESSAGE_ID_KEY, messageId);
		}
		if (correlationId != null) {
			map.put(CORRELATION_ID_KEY, correlationId);
		}
		if (tsReceived == null) {
			tsReceived = Instant.now();
		}
		map.put(TS_RECEIVED_KEY, DateFormatUtils.format(tsReceived, DateFormatUtils.FULL_GENERIC_FORMATTER));
		if (tsSent != null) {
			map.put(TS_SENT_KEY, DateFormatUtils.format(tsSent, DateFormatUtils.FULL_GENERIC_FORMATTER));
		}
	}

	public void setSecurityHandler(ISecurityHandler handler) {
		securityHandler = handler;
		put(SECURITY_HANDLER_KEY, handler);
	}

	public ISecurityHandler getSecurityHandler() throws NotImplementedException {
		if (securityHandler == null) {
			securityHandler = (ISecurityHandler) get(SECURITY_HANDLER_KEY);
			if (securityHandler == null) {
				throw new NotImplementedException("no securityhandler found in PipeLineSession");
			}
		}
		return securityHandler;
	}

	/**
	 * Get value of a PipeLineSession key as String.
	 * <p>
	 *     <b>NB:</b> If the value was a stream, the stream is read and closed.
	 *     If the value was another kind of {@link AutoCloseable}, then a side effect of this method
	 *     may also be the value was closed.
	 * </p>
	 * @param key Session key to get.
	 * @return Value of the session key as String, or NULL of either the key was not present or had a NULL value.
	 */
	@Nullable
	@SneakyThrows(IOException.class)
	public String getString(@Nonnull String key) {
		Object obj = get(key);
		if (obj == null) {
			return null;
		} else if (obj instanceof String string) {
			return string;
		} else if (obj instanceof Number) {
			return obj.toString();
		} else if (obj instanceof Message message) {
			// Existing messages returned directly so they are not closed
			message.assertNotClosed();
			return message.asString();
		} else {
			// Other types are wrapped into a message, which is closed after converting to String.
			// NB: If the sessionKey value is a stream this consumes the stream.
			try (Message message = Message.asMessage(obj)) {
				return message.asString();
			}
		}
	}


	/**
	 * Retrieves a <code>String</code> value from the PipeLineSession
	 * @param key the referenced key
	 * @param defaultValue the value to return when the key cannot be found
	 * @return String
	 */
	@Nullable
	public String get(@Nonnull String key, @Nullable String defaultValue) {
		String ob = this.getString(key);

		if (ob == null) return defaultValue;
		return ob;
	}

	/**
	 * Retrieves a <code>boolean</code> value from the PipeLineSession
	 * @param key the referenced key
	 * @param defaultValue the value to return when the key cannot be found
	 * @return boolean
	 */
	public boolean get(String key, boolean defaultValue) {
		Object ob = this.get(key);
		if (ob == null) return defaultValue;

		if(ob instanceof Boolean boolean1) {
			return boolean1;
		}
		return "true".equalsIgnoreCase(this.getString(key));
	}

	/**
	 * Retrieves a <code>Boolean</code> value from the PipeLineSession
	 * @param key the referenced key
	 * @return Boolean
	 */
	@Nullable
	public Boolean getBoolean(String key) {
		Object ob = this.get(key);
		if (ob == null) return null;

		if(ob instanceof Boolean boolean1) {
			return boolean1;
		}
		return "true".equalsIgnoreCase(this.getString(key));
	}

	/**
	 * Retrieves an <code>int</code> value from the PipeLineSession
	 * @param key the referenced key
	 * @param defaultValue the value to return when the key cannot be found
	 * @return int
	 */
	public int get(String key, int defaultValue) {
		Object ob = this.get(key);
		if (ob == null) return defaultValue;

		if(ob instanceof Number number) {
			return number.intValue();
		}
		return Integer.parseInt(Objects.requireNonNull(this.getString(key)));
	}

	/**
	 * Retrieves an <code>Integer</code> value from the PipeLineSession
	 * @param key the referenced key
	 * @return Integer
	 */
	@Nullable
	public Integer getInteger(String key) {
		Object ob = this.get(key);
		if (ob == null) return null;

		if(ob instanceof Integer integer) {
			return integer;
		}
		if(ob instanceof Number number) {
			return number.intValue();
		}
		return Integer.parseInt(Objects.requireNonNull(this.getString(key)));
	}

	/**
	 * Retrieves a <code>long</code> value from the PipeLineSession
	 * @param key the referenced key
	 * @param defaultValue the value to return when the key cannot be found
	 * @return long
	 */
	public long get(String key, long defaultValue) {
		Object ob = this.get(key);
		if (ob == null) return defaultValue;

		if(ob instanceof Number number) {
			return number.longValue();
		}
		return Long.parseLong(Objects.requireNonNull(this.getString(key)));
	}

	/**
	 * Retrieves a <code>double</code> value from the PipeLineSession
	 * @param key the referenced key
	 * @param defaultValue the value to return when the key cannot be found
	 * @return double
	 */
	public double get(String key, double defaultValue) {
		Object ob = this.get(key);
		if (ob == null) return defaultValue;

		if(ob instanceof Number number) {
			return number.doubleValue();
		}
		return Double.parseDouble(Objects.requireNonNull(this.getString(key)));
	}

<<<<<<< HEAD
	public void scheduleCloseOnSessionExit(AutoCloseable resource) {
		closeables.add(resource);
=======
	public void scheduleCloseOnSessionExit(AutoCloseable resource, String requester) {
		if (isValueToBeClosed(resource)) {
			closeables.put(resource, ClassUtils.nameOf(resource) +" of "+requester);
		}
>>>>>>> 0af96569
	}

	public boolean isScheduledForCloseOnExit(AutoCloseable message) {
		return closeables.contains(message);
	}

	public void unscheduleCloseOnSessionExit(AutoCloseable message) {
		closeables.remove(message);
	}

	@Override
	public void close() {
		LOG.debug("Closing PipeLineSession");
		CleanerProvider.clean(closeAction);
	}

	private static class PipeLineSessionCloseAction implements Runnable {
		private final Set<AutoCloseable> closeables;

		private PipeLineSessionCloseAction(Set<AutoCloseable> closeables) {
			this.closeables = closeables;
		}

		@Override
		public void run() {
			// Create a copy to safeguard against side-effects
			Set<AutoCloseable> closeableItems = new LinkedHashSet<>(closeables);
			closeables.clear();
			CloseUtils.closeSilently(closeableItems);
		}
	}
}<|MERGE_RESOLUTION|>--- conflicted
+++ resolved
@@ -17,12 +17,9 @@
 
 import java.io.IOException;
 import java.time.Instant;
-<<<<<<< HEAD
-import java.util.Collections;
-=======
 import java.time.temporal.Temporal;
 import java.util.Date;
->>>>>>> 0af96569
+import java.util.Collections;
 import java.util.HashMap;
 import java.util.HashSet;
 import java.util.LinkedHashSet;
@@ -85,7 +82,7 @@
 	// closeables.keySet is a List of wrapped resources. The wrapper is used to unschedule them, once they are closed by a regular step in the process.
 	// Values are labels to help debugging
 	private final @Getter Set<AutoCloseable> closeables = Collections.synchronizedSet(new HashSet<>()); // needs to be concurrent, closes may happen from other threads
-	
+
 	public PipeLineSession() {
 		super();
 		createCloseAction();
@@ -174,10 +171,6 @@
 	}
 
 	private static boolean shouldCloseSessionResource(final String key, final Object value) {
-<<<<<<< HEAD
-		return (value instanceof AutoCloseable && !key.startsWith(SYSTEM_MANAGED_RESOURCE_PREFIX)) &&
-				!(value instanceof Message message && message.isRequestOfType(String.class));
-=======
 		return value instanceof AutoCloseable autoCloseable &&
 				isNotSystemManagedResource(key) &&
 				isValueToBeClosed(autoCloseable);
@@ -209,7 +202,6 @@
 	 */
 	private static boolean isNotSystemManagedResource(String key) {
 		return !key.startsWith(SYSTEM_MANAGED_RESOURCE_PREFIX);
->>>>>>> 0af96569
 	}
 
 	@Override
@@ -477,15 +469,10 @@
 		return Double.parseDouble(Objects.requireNonNull(this.getString(key)));
 	}
 
-<<<<<<< HEAD
 	public void scheduleCloseOnSessionExit(AutoCloseable resource) {
-		closeables.add(resource);
-=======
-	public void scheduleCloseOnSessionExit(AutoCloseable resource, String requester) {
 		if (isValueToBeClosed(resource)) {
-			closeables.put(resource, ClassUtils.nameOf(resource) +" of "+requester);
-		}
->>>>>>> 0af96569
+			closeables.add(resource);
+		}
 	}
 
 	public boolean isScheduledForCloseOnExit(AutoCloseable message) {
