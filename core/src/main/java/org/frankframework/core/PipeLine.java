--- conflicted
+++ resolved
@@ -148,12 +148,6 @@
 	private final Map<String, DistributionSummary> pipeWaitStatistics = new ConcurrentHashMap<>();
 	private final Map<String, DistributionSummary> pipeSizeStats = new ConcurrentHashMap<>();
 
-<<<<<<< HEAD
-	private boolean configurationSucceeded = false;
-=======
-	private boolean inputMessageConsumedMultipleTimes=false;
->>>>>>> 70209af5
-
 	private @Getter String expectsSessionKeys;
 	private Set<String> expectsSessionKeysSet;
 
