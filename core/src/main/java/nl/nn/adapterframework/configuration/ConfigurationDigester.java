--- conflicted
+++ resolved
@@ -89,12 +89,8 @@
 	private String digesterRulesFile = FrankDigesterRules.DIGESTER_RULES_FILE;
 
 	String lastResolvedEntity = null;
-<<<<<<< HEAD
 	private boolean preparse = AppConstants.getInstance().getBoolean("configurations.preparse", true);
-=======
-	
-	private boolean canonicalizeByXsd=AppConstants.getInstance().getBoolean("configuration.canonicalize.byxsd", true);
->>>>>>> e24db196
+	private boolean canonicalizeByXsd = AppConstants.getInstance().getBoolean("configuration.canonicalize.byxsd", true);
 
 	private class XmlErrorHandler implements ErrorHandler  {
 		private Configuration configuration;
@@ -193,42 +189,33 @@
 			if (propertiesHideString != null) {
 				propsToHide.addAll(Arrays.asList(propertiesHideString.split("[,\\s]+")));
 			}
-<<<<<<< HEAD
 
 			String loaded = original;
 			if(!preparse) {
 				loaded = StringResolver.substVars(original, appConstants);
 			}
 
-			String loadedHide = StringResolver.substVars(original, appConstants, null, propsToHide);
-			loaded = ConfigurationUtils.getCanonicalizedConfiguration(configuration, loaded);
-			loadedHide = ConfigurationUtils.getCanonicalizedConfiguration(configuration, loadedHide);
-			loaded = ConfigurationUtils.getActivatedConfiguration(configuration, loaded);
-			loadedHide = ConfigurationUtils.getActivatedConfiguration(configuration, loadedHide);
-			if (ConfigurationUtils.isConfigurationStubbed(configuration.getClassLoader())) {
-=======
-			String loaded = StringResolver.substVars(original, AppConstants.getInstance(Thread.currentThread().getContextClassLoader()));
 			if (canonicalizeByXsd) {
 				loaded = ConfigurationUtils.getCanonicalizedConfiguration2(configuration, loaded, new XmlErrorHandler(configuration, ConfigurationUtils.FRANK_CONFIG_XSD));
 			} else {
 				loaded = ConfigurationUtils.getCanonicalizedConfiguration(configuration, loaded);
 			}
 			loaded = ConfigurationUtils.getActivatedConfiguration(configuration, loaded);
-			if (ConfigurationUtils.isConfigurationStubbed(classLoader)) {
->>>>>>> e24db196
+			if (ConfigurationUtils.isConfigurationStubbed(configuration.getClassLoader())) {
 				loaded = ConfigurationUtils.getStubbedConfiguration(configuration, loaded);
 			}
-			
-			String loadedHide = StringResolver.substVars(original, AppConstants.getInstance(Thread.currentThread().getContextClassLoader()), null, propsToHide);
+
+			String loadedHide = StringResolver.substVars(original, appConstants, null, propsToHide);
 			if (canonicalizeByXsd) {
 				loadedHide = ConfigurationUtils.getCanonicalizedConfiguration2(configuration, loadedHide, new XmlErrorHandler(configuration, ConfigurationUtils.FRANK_CONFIG_XSD));
 			} else {
 				loadedHide = ConfigurationUtils.getCanonicalizedConfiguration(configuration, loadedHide);
 			}
 			loadedHide = ConfigurationUtils.getActivatedConfiguration(configuration, loadedHide);
-			if (ConfigurationUtils.isConfigurationStubbed(classLoader)) {
+			if (ConfigurationUtils.isConfigurationStubbed(configuration.getClassLoader())) {
 				loadedHide = ConfigurationUtils.getStubbedConfiguration(configuration, loadedHide);
 			}
+
 			configuration.setLoadedConfiguration(loadedHide);
 			configLogger.info(loadedHide);
 			digester.parse(new StringReader(loaded));
