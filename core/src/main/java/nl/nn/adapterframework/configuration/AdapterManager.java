--- conflicted
+++ resolved
@@ -51,12 +51,8 @@
 			log.warn("cannot add adapter, manager in state [{}]", this::getState);
 		}
 
-<<<<<<< HEAD
-		if (log.isDebugEnabled()) log.debug("registering adapter [" + adapter + "] with AdapterManager [" + this + "]");
-=======
 		// Cast arguments to String before invocation so that we do not have recursive call to logger when trace-level logging is enabled
 		if (log.isDebugEnabled()) log.debug("registering adapter [{}] with AdapterManager [{}]", adapter.toString(), this.toString());
->>>>>>> 4c4d75d2
 		if(adapter.getName() == null) {
 			throw new IllegalStateException("adapter has no name");
 		}
