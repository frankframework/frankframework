/*
   Copyright 2016 Nationale-Nederlanden

   Licensed under the Apache License, Version 2.0 (the "License");
   you may not use this file except in compliance with the License.
   You may obtain a copy of the License at

       http://www.apache.org/licenses/LICENSE-2.0

   Unless required by applicable law or agreed to in writing, software
   distributed under the License is distributed on an "AS IS" BASIS,
   WITHOUT WARRANTIES OR CONDITIONS OF ANY KIND, either express or implied.
   See the License for the specific language governing permissions and
   limitations under the License.
*/
package nl.nn.adapterframework.configuration.classloaders;

import nl.nn.adapterframework.configuration.ConfigurationException;

<<<<<<< HEAD

=======
>>>>>>> 6110cdec
public interface ReloadAware {

	public void reload() throws ConfigurationException;

}<|MERGE_RESOLUTION|>--- conflicted
+++ resolved
@@ -17,10 +17,6 @@
 
 import nl.nn.adapterframework.configuration.ConfigurationException;
 
-<<<<<<< HEAD
-
-=======
->>>>>>> 6110cdec
 public interface ReloadAware {
 
 	public void reload() throws ConfigurationException;
