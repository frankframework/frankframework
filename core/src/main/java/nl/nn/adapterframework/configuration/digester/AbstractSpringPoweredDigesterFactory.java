--- conflicted
+++ resolved
@@ -145,140 +145,7 @@
 					+ "], Suggested Spring Bean Name=[" + getSuggestedBeanName() + "]");
 		}
 
-<<<<<<< HEAD
-		Object currObj = createBeanFromClassName(className);
-
-		checkDeprecation(currObj);
-		checkAttributes(currObj, attrs);
-		return currObj;
-	}
-
-	/**
-	 * Make sure you get the raw (un-proxied) class and check for deprecation annotations.
-	 */
-	private void checkDeprecation(Object currObj) {
-		ClassLoader classLoader = Thread.currentThread().getContextClassLoader();
-		if(!ConfigurationWarnings.isSuppressed(SuppressKeys.DEPRECATION_SUPPRESS_KEY, null, classLoader)) {
-			Class<?> clazz = ClassUtils.getUserClass(currObj);
-			ConfigurationWarning warning = AnnotationUtils.findAnnotation(clazz, ConfigurationWarning.class);
-			if(warning != null) {
-				String msg = getObjectName(currObj, null);
-				if(AnnotationUtils.findAnnotation(clazz, Deprecated.class) != null) {
-					msg += " is deprecated";
-				}
-				if(StringUtils.isNotEmpty(warning.value())) {
-					msg += ": " + warning.value();
-				}
-				//Only print it once per deprecated class
-				ConfigurationWarnings.addGlobalWarning(log, msg, SuppressKeys.DEPRECATION_SUPPRESS_KEY, classLoader);
-			}
-		}
-	}
-
-	protected void checkAttributes(Object currObj, Map<String, String> attrs) throws Exception {
-		String beanName = attrs.get("name");
-		for (Iterator<String> it = attrs.keySet().iterator(); it.hasNext();) {
-			String attributeName = it.next();
-			String value = attrs.get(attributeName);
-			checkAttribute(currObj, beanName, attributeName, value, attrs);
-		}
-	}
-
-	protected void checkAttribute(Object currObj, String beanName, String attributeName, String value, Map<String, String> attrs) throws Exception {
-		PropertyDescriptor pd = PropertyUtils.getPropertyDescriptor(currObj, attributeName);
-		if (pd!=null) {
-			Method rm = PropertyUtils.getReadMethod(pd);
-			if (rm!=null) {
-				try {
-					Object dv = rm.invoke(currObj, new Object[0]);
-					if (currObj instanceof HasSpecialDefaultValues) {
-						dv = ((HasSpecialDefaultValues)currObj).getSpecialDefaultValue(attributeName, dv, attrs);
-					}
-					if (dv!=null) { //If a default value exists
-						System.out.println(value);
-						if (dv instanceof String) {
-							if (value.equals(dv)) {
-								addSetToDefaultConfigWarning(currObj, beanName, attributeName, value);
-							}
-						} else {
-							if (value.length()==0) {
-								addConfigWarning(currObj, beanName, "attribute ["+ attributeName+"] with type ["+dv.getClass().getName()+"] has no value");
-							} else {
-								if (dv instanceof Boolean) {
-									if (Boolean.valueOf(value).equals(dv)) {
-										addSetToDefaultConfigWarning(currObj, beanName, attributeName, value);
-									}
-								} else {
-									if (dv instanceof Integer) {
-										try {
-											if (Integer.valueOf(value).equals(dv)) {
-												addSetToDefaultConfigWarning(currObj, beanName, attributeName, value);
-											}
-										} catch (NumberFormatException e) {
-											addConfigWarning(currObj, beanName, "attribute ["+ attributeName+"] String ["+value+"] cannot be converted to Integer: "+e.getMessage());
-										}
-									} else {
-										if (dv instanceof Long) {
-											try {
-												if (Long.valueOf(value).equals(dv)) {
-													addSetToDefaultConfigWarning(currObj, beanName, attributeName, value);
-												}
-											} catch (NumberFormatException e) {
-												addConfigWarning(currObj, beanName, "attribute ["+ attributeName+"] String ["+value+"] cannot be converted to Long: "+e.getMessage());
-											}
-										} else {
-											log.warn("Unknown returning type [" + rm.getReturnType() + "] for getter method [" + rm.getName() + "], object [" + getObjectName(currObj, beanName) + "]");
-										}
-									}
-								}
-							}
-						}
-					}
-				} catch (Throwable t) {
-					log.warn("Error on getting default for object [" + getObjectName(currObj, beanName) + "] with method [" + rm.getName() + "]", t);
-				}
-			}
-		}
-	}
-
-	/**
-	 * Returns the name of the object. In case a Spring proxy is being used, 
-	 * the name will be something like XsltPipe$$EnhancerBySpringCGLIB$$563e6b5d
-	 * ClassUtils.getUserClass() makes sure the original class will be returned.
-	 */
-	private String getObjectName(Object o, String name) {
-		String result = ClassUtils.getUserClass(o).getSimpleName();
-		if (name==null && o instanceof INamedObject) {
-			name=((INamedObject)o).getName();
-		}
-		if (name!=null) {
-			result+=" ["+name+"]";
-		}
-		return result;
-	}
-
-	private void addSetToDefaultConfigWarning(Object currObj, String name, String key, String value) {
-		ClassLoader classLoader = Thread.currentThread().getContextClassLoader();
-		if(!ConfigurationWarnings.isSuppressed(SuppressKeys.DEFAULT_VALUE_SUPPRESS_KEY, null, classLoader)) {
-			String mergedKey = getDigester().getCurrentElementName() + "/" + (name==null?"":name) + "/" + key;
-			if (!configWarnings.containsDefaultValueException(mergedKey)) {
-				addConfigWarning(currObj, name, "attribute ["+key+"] already has a default value ["+value+"]");
-			}
-		}
-	}
-
-	private void addConfigWarning(Object currObj, String name, String message) {
-		Locator loc = getDigester().getDocumentLocator();
-		if(currObj instanceof INamedObject && ((INamedObject) currObj).getName() != null) { //name setting may not have been called yet
-			String msg = "line "+loc.getLineNumber()+", col "+loc.getColumnNumber()+": "+message;
-			ConfigurationWarnings.add((INamedObject) currObj, log, msg);
-		} else { 
-			String msg = "line "+loc.getLineNumber()+", col "+loc.getColumnNumber()+": "+getObjectName(currObj, name)+": "+message;
-			ConfigurationWarnings.add(null, log, msg);
-		}
-=======
 		return createBeanFromClassName(className);
->>>>>>> f4ae1642
 	}
 
 	/**
