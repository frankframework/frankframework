--- conflicted
+++ resolved
@@ -24,12 +24,14 @@
 import java.util.Iterator;
 import java.util.List;
 import java.util.Map;
+import java.util.Map.Entry;
 import java.util.Properties;
 import java.util.Set;
 import java.util.StringTokenizer;
 
 import org.apache.commons.lang.StringUtils;
 import org.apache.log4j.Logger;
+
 import nl.nn.adapterframework.configuration.classloaders.BasePathClassLoader;
 import nl.nn.adapterframework.core.Adapter;
 import nl.nn.adapterframework.core.IAdapter;
@@ -44,7 +46,6 @@
 import nl.nn.adapterframework.util.LogUtil;
 import nl.nn.adapterframework.util.MessageKeeper;
 import nl.nn.adapterframework.util.MessageKeeperMessage;
-import nl.nn.adapterframework.util.StringPair;
 
 /**
  * Main entry point for creating and starting Ibis instances from
@@ -61,11 +62,9 @@
  */
 public class IbisContext extends IbisApplicationContext {
 	private final static Logger LOG = LogUtil.getLogger(IbisContext.class);
-<<<<<<< HEAD
+
 	private final static Logger secLog = LogUtil.getLogger("SEC");
-	private static final AppConstants APP_CONSTANTS = AppConstants.getInstance();
-=======
->>>>>>> 42be972d
+
 	private static final String INSTANCE_NAME = APP_CONSTANTS.getResolvedProperty("instance.name");
 	private static final String CONFIGURATIONS = APP_CONSTANTS.getResolvedProperty("configurations.names.application");
 	private static final String APPLICATION_SERVER_TYPE_PROPERTY = "application.server.type";
@@ -389,16 +388,16 @@
 			}
 		}
 
-		List<StringPair> allConfigNamesItems = null;
+		Map<String, String> allConfigNamesItems = null;
 		try {
 			allConfigNamesItems = ConfigurationUtils.retrieveAllConfigNameItems(ibisManager.getIbisContext());
 		} catch (ConfigurationException e) {
 			log("*ALL*", null, "error retrieving all configuration names", MessageKeeperMessage.WARN_LEVEL, e);
 		}
 		if (allConfigNamesItems != null && !allConfigNamesItems.isEmpty()) {
-			for (StringPair currentConfigNameItem : allConfigNamesItems) {
-				String classLoaderType = currentConfigNameItem.getFirst();
-				String configName = currentConfigNameItem.getSecond();
+			for (Entry<String, String> currentConfigNameItem : allConfigNamesItems.entrySet()) {
+				String classLoaderType = currentConfigNameItem.getKey();
+				String configName = currentConfigNameItem.getValue();
 				if (!configNames.contains(configName) && loadConfiguration(configurationDigester, configurationName, configName, classLoaderType)) {
 					configFound = true;
 				}
