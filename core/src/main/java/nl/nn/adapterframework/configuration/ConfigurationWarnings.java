--- conflicted
+++ resolved
@@ -105,13 +105,9 @@
 	 * Add configuration warning with INamedObject prefix and log the exception stack
 	 */
 	public static void add(INamedObject object, Logger log, String message, Throwable t) {
-<<<<<<< HEAD
-		String msg = (object==null?"":ClassUtils.nameOf(object) +" ["+object.getName()+"]")+" "+message;
+		String msg = (object==null?"":ClassUtils.nameOf(object) +" ["+object.getName()+"] ")+message;
 
 		ConfigWarning.add(getInstance().activeConfiguration, object, message);
-=======
-		String msg = (object==null?"":ClassUtils.nameOf(object) +" ["+object.getName()+"] ")+message;
->>>>>>> f4ae1642
 		getInstance().doAdd(log, msg, t, null);
 	}
 
@@ -152,27 +148,6 @@
 		return super.add(log, msg, t, messageSuffixForLog, onlyOnce);
 	}
 
-<<<<<<< HEAD
-	@Override
-	public boolean containsDefaultValueException(String key) {
-		if (activeConfiguration!=null) {
-			return activeConfiguration.getConfigurationWarnings().containsDefaultValueException(key);
-		} else {
-			return super.containsDefaultValueException(key);
-		}
-	}
-
-	public void addDefaultValueExceptions(String key) {
-		System.out.println(activeConfiguration + " - " + key);
-		if (activeConfiguration!=null) {
-			activeConfiguration.getConfigurationWarnings().addDefaultValueException(key);
-		} else {
-			super.addDefaultValueException(key);
-		}
-	}
-
-=======
->>>>>>> f4ae1642
 	public void setActiveConfiguration (Configuration configuration) {
 		activeConfiguration = configuration;
 	}
