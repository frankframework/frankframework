--- conflicted
+++ resolved
@@ -35,14 +35,6 @@
 	 * Add a ConfigurationWarning with INamedObject prefix and log the exception stack
 	 */
 	public static void add(IConfigurationAware source, Logger log, String message, Throwable t) {
-<<<<<<< HEAD
-		if(source == null) {
-			// throw new IllegalArgumentException("A source must be provided.");
-			ApplicationWarnings.add(log, message, t);
-		}
-
-=======
->>>>>>> a0318205
 		ConfigurationWarnings instance = getInstance(source);
 		if(instance != null) {
 			instance.doAdd(source, log, message, t);
