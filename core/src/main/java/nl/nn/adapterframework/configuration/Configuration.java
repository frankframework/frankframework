--- conflicted
+++ resolved
@@ -475,16 +475,15 @@
 		return getClassLoader();
 	}
 
-<<<<<<< HEAD
-	/**
-	 * Dummy method to include monitoring in the Frank!Doc.
-	 */
-	public void registerMonitoring(MonitorManager factory) {
-=======
 	@Override
 	public void setBeanName(String name) {
 		super.setBeanName(name);
 		setDisplayName("ConfigurationContext [" + name + "]");
->>>>>>> 9e2d9060
+	}
+
+	/**
+	 * Dummy method to include monitoring in the Frank!Doc.
+	 */
+	public void registerMonitoring(MonitorManager factory) {
 	}
 }