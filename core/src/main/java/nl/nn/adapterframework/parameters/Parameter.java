--- conflicted
+++ resolved
@@ -286,19 +286,11 @@
 				Object transformResult=null;
 				Source source=null;
 				if (StringUtils.isNotEmpty(getValue())) {
-<<<<<<< HEAD
 					source = XmlUtils.stringToSourceForSingleUse(getValue(), prc.isNamespaceAware());
 				} else if (StringUtils.isNotEmpty(requestedSessionKey)) {
 					String sourceString;
 					Object sourceObject = prc.getSession().get(requestedSessionKey);
 					if (TYPE_LIST.equals(getType())	&& sourceObject instanceof List) {
-=======
-					source = XmlUtils.stringToSourceForSingleUse(getValue(), prc.isNamespaceAware()); 
-				} else if (StringUtils.isNotEmpty(retrievedSessionKey)) {
-					String sourceString;
-					Object sourceObject = prc.getSession().get(retrievedSessionKey);
-					if (TYPE_LIST.equals(getType()) && sourceObject instanceof List) {
->>>>>>> 7f451143
 						List<String> items = (List<String>) sourceObject;
 						XmlBuilder itemsXml = new XmlBuilder("items");
 						for (Iterator<String> it = items.iterator(); it.hasNext();) {
@@ -633,15 +625,11 @@
 		return transformerPool;
 	}
 
-<<<<<<< HEAD
-	@IbisDoc({"key of a pipelinesession-variable. If specified, the value of the pipelinesession variable is used as input for the xpathexpression or stylesheet, instead of the current input message. If no xpathexpression or stylesheet are specified, the value itself is returned. If the value '*' is specified, all existing sessionkeys are added as parameter of which the name starts with the name of this parameter. If also the name of the parameter has the value '*' then all existing sessionkeys are added as parameter (except tsreceived)", ""})
-=======
-	@IbisDoc({"key of a pipelinesession-variable. is specified, the value of the pipelinesession variable is used as input for "+ 
-		"the xpathexpression or stylesheet, instead of the current input message. if no xpathexpression or stylesheet are "+ 
-		"specified, the value itself is returned. if the value '*' is specified, all existing sessionkeys are added as "+ 
-		"parameter of which the name starts with the name of this parameter. if also the name of the parameter has the "+ 
+	@IbisDoc({"key of a pipelinesession-variable. If specified, the value of the pipelinesession variable is used as input for "+ 
+		"the xpathexpression or stylesheet, instead of the current input message. If no xpathexpression or stylesheet are "+ 
+		"specified, the value itself is returned. If the value '*' is specified, all existing sessionkeys are added as "+ 
+		"parameter of which the name starts with the name of this parameter. If also the name of the parameter has the "+ 
 		"value '*' then all existing sessionkeys are added as parameter (except tsreceived)", ""})
->>>>>>> 7f451143
 	public void setSessionKey(String string) {
 		sessionKey = string;
 	}
@@ -743,18 +731,14 @@
 	/**
 	 * @param string with pattern to be used, follows MessageFormat syntax with named parameters
 	 */
-<<<<<<< HEAD
-	@IbisDoc({"Value of parameter is determined using substitution and formating. The expression can contain references to session-variables or other parameters using {name-of-parameter} and is formatted using java.text.MessageFormat. {now}, {uid}, {uuid}, {hostname} and {fixeddate} are named constants that can be used in the expression. If fname is a parameter or session variable that resolves to eric, then the pattern 'hi {fname}, hoe gaat het?' resolves to 'hi eric, hoe gaat het?'. a guid can be generated using {hostname}_{uid}, see also <a href=\"http://java.sun.com/j2se/1.4.2/docs/api/java/rmi/server/uid.html\">http://java.sun.com/j2se/1.4.2/docs/api/java/rmi/server/uid.html</a> for more information about (g)uid's or <a href=\"http://docs.oracle.com/javase/1.5.0/docs/api/java/util/uuid.html\">http://docs.oracle.com/javase/1.5.0/docs/api/java/util/uuid.html</a> for more information about uuid's.", ""})
-=======
-	@IbisDoc({"value of parameter is determined using substitution and formating. the expression can contain references "+ 
-		"to session-variables or other parameters using {name-of-parameter} and is formatted using java.text.messageformat. "+ 
+	@IbisDoc({"Value of parameter is determined using substitution and formating. The expression can contain references "+ 
+		"to session-variables or other parameters using {name-of-parameter} and is formatted using java.text.MessageFormat. "+ 
 		"{now}, {uid}, {uuid}, {hostname} and {fixeddate} are named constants that can be used in the expression. "+ 
 		"If fname is a parameter or session variable that resolves to eric, then the pattern 'hi {fname}, hoe gaat het?' "+ 
 		"resolves to 'hi eric, hoe gaat het?'. a guid can be generated using {hostname}_{uid}, see also "+ 
 		"<a href=\"http://java.sun.com/j2se/1.4.2/docs/api/java/rmi/server/uid.html\">http://java.sun.com/j2se/1.4.2/docs/api/java/rmi/server/uid.html</a> "+ 
 		"for more information about (g)uid's or <a href=\"http://docs.oracle.com/javase/1.5.0/docs/api/java/util/uuid.html\">http://docs.oracle.com/javase/1.5.0/docs/api/java/util/uuid.html</a> "+ 
 		"for more information about uuid's.", ""})
->>>>>>> 7f451143
 	public void setPattern(String string) {
 		pattern = string;
 	}
