--- conflicted
+++ resolved
@@ -31,13 +31,6 @@
 import java.util.TreeSet;
 import java.util.regex.Pattern;
 
-<<<<<<< HEAD
-import com.sun.javadoc.RootDoc;
-import nl.nn.adapterframework.doc.doclet.ListClass;
-import nl.nn.adapterframework.doc.objects.*;
-import nl.nn.adapterframework.util.*;
-=======
->>>>>>> f1bdb68a
 import org.apache.log4j.Logger;
 import org.springframework.beans.factory.BeanDefinitionStoreException;
 import org.springframework.beans.factory.config.BeanDefinition;
@@ -350,11 +343,7 @@
 			result = getUglifyLookup();
 			contentType = "application/xml";
 		} else if ("/ibisdoc/ibisdoc.json".equals(uri)) {
-			System.out.println("Executing frankdoc-plugin for an array...");
-            result = ListClass.getJson();
-
-			System.out.println("Finished executing frankdoc-plugin");
-//			result = new IbisDocExtractor().getJson();
+			result = new IbisDocExtractor().getJson();
 			contentType = "application/json";
 		} else if ("/ibisdoc".equals(uri)) {
 			result = "<html>\n"
@@ -759,11 +748,6 @@
 		}
 	}
 
-	/**
-	 * @description true or false
-	 * @default false
-	 * @return okay
-	 */
 	private static String getUglifyLookup() {
 		StringBuffer result = new StringBuffer();
 		result.append("<Elements>\n");
