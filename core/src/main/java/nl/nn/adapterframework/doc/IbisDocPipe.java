--- conflicted
+++ resolved
@@ -410,7 +410,6 @@
 
 						// Get the ibisdoc of the method
 						IbisDoc ibisDoc = AnnotationUtils.findAnnotation(method, IbisDoc.class);
-<<<<<<< HEAD
 						IbisDescription ibisDescription = AnnotationUtils.findAnnotation(ibisBean.getClazz(), IbisDescription.class);
 						if (ibisDoc != null) {
 							String[] ibisDocValues = ibisDoc.value();
@@ -428,22 +427,7 @@
 				}
 			}
 		}
-		rt.writeToJsonFile();
-=======
-						if (ibisDoc != null) {
-							String[] ibisDocValues = ibisDoc.value();
-							if (ibisDocValues.length > 1) {
-								rt.addMethods(folder, ibisBean.getName(), property, ibisDocValues[0], ibisDocValues[1], method.getDeclaringClass().getSimpleName());
-							} else {
-								rt.addMethods(folder, ibisBean.getName(), property, ibisDocValues[0], "", method.getDeclaringClass().getSimpleName());
-							}
-						}
-					}
-				}
-			}
-		}
 		rt.writeToJsonUrl();
->>>>>>> 9b37695b
 
 		return rt.getJsonString();
 	}
@@ -795,7 +779,6 @@
 		if (allHtml == null)  allHtml = new StringBuffer();
 		if (groupsHtml == null) groupsHtml = new HashMap<String, String>();
 		Map<String, TreeSet<IbisBean>> groups = getGroups();
-
 		for (String group : groups.keySet()) {
 			topmenuHtml.append("<a href='" + group + ".html' target='submenuFrame'>" + group + "</a><br/>\n");
 			StringBuffer submenuHtml = new StringBuffer();
