--- conflicted
+++ resolved
@@ -176,12 +176,8 @@
 		return nullMessage(new MessageContext());
 	}
 
-<<<<<<< HEAD
 	@Nonnull
-	public static Message nullMessage(MessageContext context) {
-=======
 	public static Message nullMessage(@Nonnull MessageContext context) {
->>>>>>> b8be1128
 		return new Message(context, null, null);
 	}
 
