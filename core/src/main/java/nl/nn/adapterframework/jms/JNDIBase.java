--- conflicted
+++ resolved
@@ -1,9 +1,6 @@
 /*
-<<<<<<< HEAD
-   Copyright 2013, 2016 Nationale-Nederlanden, 2020 WeAreFrank!
-=======
+
    Copyright 2013, 2016 Nationale-Nederlanden, 2020 WeareFrank!
->>>>>>> 6d591e72
 
    Licensed under the Apache License, Version 2.0 (the "License");
    you may not use this file except in compliance with the License.
@@ -95,11 +92,7 @@
 		Properties jndiEnv = new Properties();
 
 		if (StringUtils.isNotEmpty(getJndiProperties())) {
-<<<<<<< HEAD
 			URL url = ClassUtils.getResourceURL(getConfigurationClassLoader(), getJndiProperties());
-=======
-			URL url = ClassUtils.getResourceURL(configurationClassLoader, getJndiProperties());
->>>>>>> 6d591e72
 			if (url==null) {
 				throw new NamingException("cannot find jndiProperties from ["+getJndiProperties()+"]");
 			}
