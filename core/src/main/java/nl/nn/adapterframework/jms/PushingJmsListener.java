/*
   Copyright 2013, 2018 Nationale-Nederlanden

   Licensed under the Apache License, Version 2.0 (the "License");
   you may not use this file except in compliance with the License.
   You may obtain a copy of the License at

       http://www.apache.org/licenses/LICENSE-2.0

   Unless required by applicable law or agreed to in writing, software
   distributed under the License is distributed on an "AS IS" BASIS,
   WITHOUT WARRANTIES OR CONDITIONS OF ANY KIND, either express or implied.
   See the License for the specific language governing permissions and
   limitations under the License.
*/
package nl.nn.adapterframework.jms;

import java.util.Date;
import java.util.Map;

import javax.jms.Destination;
import javax.jms.Message;
import javax.jms.Session;

import nl.nn.adapterframework.doc.IbisDoc;
import org.apache.commons.lang.StringUtils;

import nl.nn.adapterframework.configuration.ConfigurationException;
import nl.nn.adapterframework.configuration.ConfigurationWarnings;
import nl.nn.adapterframework.core.IKnowsDeliveryCount;
import nl.nn.adapterframework.core.IListenerConnector;
import nl.nn.adapterframework.core.IMessageHandler;
import nl.nn.adapterframework.core.IPipeLineSession;
import nl.nn.adapterframework.core.IPortConnectedListener;
import nl.nn.adapterframework.core.IReceiver;
import nl.nn.adapterframework.core.ISender;
import nl.nn.adapterframework.core.IThreadCountControllable;
import nl.nn.adapterframework.core.IbisExceptionListener;
import nl.nn.adapterframework.core.ListenerException;
import nl.nn.adapterframework.core.PipeLineResult;
import nl.nn.adapterframework.receivers.ReceiverBase;

/**
 * JMSListener re-implemented as a pushing listener rather than a pulling listener.
 * The JMS messages have to come in from an external source: an MDB or a Spring
 * message container.
 *
<<<<<<< HEAD
 * <p><b>Configuration:</b>
 * <table border="1">
 * <tr><th>attributes</th><th>description</th><th>default</th></tr>
 * <tr><td>className</td><td>nl.nn.adapterframework.jms.JmsListener</td><td>&nbsp;</td></tr>
 * <tr><td>{@link #setName(String) name}</td>  <td>name of the listener</td><td>&nbsp;</td></tr>
 * <tr><td>{@link #setDestinationName(String) destinationName}</td><td>name of the JMS destination (queue or topic) to use</td><td>&nbsp;</td></tr>
 * <tr><td>{@link #setDestinationType(String) destinationType}</td><td>either <code>QUEUE</code> or <code>TOPIC</code></td><td><code>QUEUE</code></td></tr>
 * <tr><td>{@link #setQueueConnectionFactoryName(String) queueConnectionFactoryName}</td><td>jndi-name of the queueConnectionFactory, used when <code>destinationType</code>=<code>QUEUE</code></td><td>&nbsp;</td></tr>
 * <tr><td>{@link #setTopicConnectionFactoryName(String) topicConnectionFactoryName}</td><td>jndi-name of the topicConnectionFactory, used when <code>destinationType</code>=<code>TOPIC</code></td><td>&nbsp;</td></tr>
 * <tr><td>{@link #setMessageSelector(String) messageSelector}</td><td>When set, the value of this attribute is used as a selector to filter messages.</td><td>0 (unlimited)</td></tr>
 * <tr><td>{@link #setJmsTransacted(boolean) jmsTransacted}</td><td><i>Deprecated</i> when true, sessions are explicitly committed (exit-state equals commitOnState) or rolled-back (other exit-states). Please do not use this mechanism, but control transactions using <code>transactionAttribute</code>s.</td><td>false</td></tr>
 * <tr><td>{@link #setCommitOnState(String) commitOnState}</td><td><i>Deprecated</i> exit state to control commit or rollback of jmsSession. Only used if <code>jmsTransacted</code> is set true.</td><td>"success"</td></tr>
 * <tr><td>{@link #setAcknowledgeMode(String) acknowledgeMode}</td><td>"auto", "dups" or "client"</td><td>"auto"</td></tr>
 * <tr><td>{@link #setPersistent(boolean) persistent}</td><td>&nbsp;</td><td>&nbsp;</td></tr>
 * <tr><td>{@link #setTimeOut(long) timeOut}</td><td>receiver timeout, in milliseconds</td><td>3000 [ms]</td></tr>
 * <tr><td>{@link #setUseReplyTo(boolean) useReplyTo}</td><td>&nbsp;</td><td>true</td></tr>
 * <tr><td>{@link #setReplyMessageTimeToLive(long) replyMessageTimeToLive}</td><td>time that replymessage will live</td><td>0 [ms]</td></tr>
 * <tr><td>{@link #setReplyMessageType(String) replyMessageType}</td><td>value of the JMSType field of the reply message</td><td>not set by application</td></tr>
 * <tr><td>{@link #setReplyDeliveryMode(String) replyDeliveryMode}</td><td>controls mode that reply messages are sent with: either 'persistent' or 'non_persistent'</td><td>not set by application</td></tr>
 * <tr><td>{@link #setReplyPriority(int) replyPriority}</td><td>sets the priority that is used to deliver the reply message. ranges from 0 to 9. Defaults to -1, meaning not set. Effectively the default priority is set by Jms to 4</td><td>&nbsp;</td></tr>
 * <tr><td>{@link #setJmsRealm(String) jmsRealm}</td><td>&nbsp;</td><td>&nbsp;</td></tr>
 * <tr><td>{@link #setForceMessageIdAsCorrelationId(boolean) forceMessageIdAsCorrelationId}</td><td>
 * forces that the CorrelationId that is received is ignored and replaced by the messageId that is received. Use this to create a new, globally unique correlationId to be used downstream. It also
 * forces that not the Correlation ID of the received message is used in a reply as CorrelationId, but the MessageId.</td><td>false</td></tr>
 * <tr><td>{@link #setTimeOut(long) timeOut}</td><td>receive timeout in milliseconds as specified by the JMS API, see https://docs.oracle.com/javaee/7/api/javax/jms/MessageConsumer.html#receive-long-</td><td>1000 [ms]</td></tr>
 * <tr><td>{@link #setPollGuardInterval(long) pollGuardInterval}</td><td>interval in milliseconds for the poll guard to check whether a successful poll was done by the receive (https://docs.oracle.com/javaee/7/api/javax/jms/MessageConsumer.html#receive-long-) since last check. When polling has stopped this will be logged and the listener will be stopped and started in an attempt to workaround problems with polling. Polling might stop due to bugs in the JMS driver/implementation which should be fixed by the supplier. As the poll time includes reading and processing of the message no successful poll might be registered since the last check when message processing takes a long time, hence while messages are being processed the check on last successful poll will be skipped. Set to -1 to disable</td><td>ten times the specified timeOut</td></tr>
 * </table>
 *</p><p><b>Using transactions</b><br/>
=======
>>>>>>> b85724d5
 * This version of the <code>JmsListener</code> supports distributed transactions using the XA-protocol.
 * No special action is required to have the listener join the transaction.
 *
 *</p><p><b>Using jmsTransacted and acknowledgement</b><br/>
 * If jmsTransacted is set <code>true</code>, it should ensure that a message is received and processed on
 * a both or nothing basis. IBIS will commit the the message, otherwise perform rollback. However, using
 * jmsTransacted, IBIS does not bring transactions within the adapters under transaction control,
 * compromising the idea of atomic transactions. In the roll-back situation messages sent to other
 * destinations within the Pipeline are NOT rolled back if jmsTransacted is set <code>true</code>! In
 * the failure situation the message is therefore completely processed, and the roll back does not mean
 * that the processing is rolled back! To obtain the correct (transactional) behaviour, set
 * <code>transacted</code>="true" for the enclosing Receiver. Do not use jmsTransacted for any new situation.
 *
 *<p>
 * Setting {@link #setAcknowledgeMode(String) listener.acknowledgeMode} to "auto" means that messages are allways acknowledged (removed from
 * the queue, regardless of what the status of the Adapter is. "client" means that the message will only be removed from the queue
 * when the state of the Adapter equals the defined state for committing (specified by {@link #setCommitOnState(String) listener.commitOnState}).
 * The "dups" mode instructs the session to lazily acknowledge the delivery of the messages. This is likely to result in the
 * delivery of duplicate messages if JMS fails. It should be used by consumers who are tolerant in processing duplicate messages.
 * In cases where the client is tolerant of duplicate messages, some enhancement in performance can be achieved using this mode,
 * since a session has lower overhead in trying to prevent duplicate messages.
 * </p>
 * <p>The setting for {@link #setAcknowledgeMode(String) listener.acknowledgeMode} will only be processed if
 * the setting for {@link #setTransacted(boolean) listener.transacted} as well as for
 * {@link #setJmsTransacted(boolean) listener.jmsTransacted} is false.</p>
 *
 * <p>If {@link #setUseReplyTo(boolean) useReplyTo} is set and a replyTo-destination is
 * specified in the message, the JmsListener sends the result of the processing
 * in the pipeline to this destination. Otherwise the result is sent using the (optionally)
 * specified {@link #setSender(ISender) Sender}, that in turn sends the message to
 * whatever it is configured to.</p>
 *
 * <p><b>Notice:</b> the JmsListener is ONLY capable of processing
 * <code>javax.jms.TextMessage</code>s <br/><br/>
 * </p>
 *
 * @author  Tim van der Leeuw
 * @since   4.8
 */
public class PushingJmsListener extends JmsListenerBase implements IPortConnectedListener, IThreadCountControllable, IKnowsDeliveryCount {

	private String listenerPort;
	private String cacheMode;
	private IListenerConnector jmsConnector;
	private IMessageHandler handler;
	private IReceiver receiver;
	private IbisExceptionListener exceptionListener;
	private long pollGuardInterval = Long.MIN_VALUE;

	@Override
	public void configure() throws ConfigurationException {
		super.configure();
		if (jmsConnector==null) {
			throw new ConfigurationException(getLogPrefix()+" has no jmsConnector. It should be configured via springContext.xml");
		}
		if (StringUtils.isNotEmpty(getCacheMode())) {
			if (!getCacheMode().equals("CACHE_NONE") &&
				!getCacheMode().equals("CACHE_CONNECTION") &&
				!getCacheMode().equals("CACHE_SESSION") &&
				!getCacheMode().equals("CACHE_CONSUMER")) {
					throw new ConfigurationException(getLogPrefix()+"cacheMode ["+getCacheMode()+"] must be one of CACHE_NONE, CACHE_CONNECTION, CACHE_SESSION or CACHE_CONSUMER");
				}
		}
		Destination destination;
		try {
			destination = getDestination();
		} catch (Exception e) {
			throw new ConfigurationException(getLogPrefix()+"could not get Destination",e);
		}
		if (getPollGuardInterval() == Long.MIN_VALUE) {
			setPollGuardInterval(getTimeOut() * 10);
		}
		if (getPollGuardInterval() <= getTimeOut()) {
			ConfigurationWarnings configWarnings = ConfigurationWarnings.getInstance();
			configWarnings.add(log, "The pollGuardInterval [" + getPollGuardInterval()
					+ "] should be larger than the receive timeout [" + getTimeOut() + "]");
		}
		try {
			jmsConnector.configureEndpointConnection(this, getMessagingSource().getConnectionFactory(), destination,
					getExceptionListener(), getCacheMode(), getAckMode(), isJmsTransacted(),
					getMessageSelector(), getTimeOut(), getPollGuardInterval());
		} catch (JmsException e) {
			throw new ConfigurationException(e);
		}
	}

    @Override
    public void open() throws ListenerException {
        super.open();
        jmsConnector.start();
    }

	@Override
	public void close() {
		try {
			jmsConnector.stop();
		} catch (Exception e) {
			log.warn(getLogPrefix() + "caught exception stopping listener", e);
		} finally {
			super.close();
		}
	}


	@Override
	public void afterMessageProcessed(PipeLineResult plr, Object rawMessage, Map<String, Object> threadContext) throws ListenerException {
		String cid     = (String) threadContext.get(IPipeLineSession.technicalCorrelationIdKey);
		Session session= (Session) threadContext.get(IListenerConnector.THREAD_CONTEXT_SESSION_KEY); // session is/must be saved in threadcontext by JmsConnector

		if (log.isDebugEnabled()) log.debug(getLogPrefix()+"in PushingJmsListener.afterMessageProcessed()");
		try {
			Destination replyTo = (Destination) threadContext.get("replyTo");

			// handle reply
			if (isUseReplyTo() && (replyTo != null)) {

				log.debug("sending reply message with correlationID[" + cid + "], replyTo [" + replyTo.toString()+ "]");
				long timeToLive = getReplyMessageTimeToLive();
				boolean ignoreInvalidDestinationException = false;
				if (timeToLive == 0) {
					Message messageReceived=(Message)rawMessage;
					long expiration=messageReceived.getJMSExpiration();
					if (expiration!=0) {
						timeToLive=expiration-new Date().getTime();
						if (timeToLive<=0) {
							log.warn("message ["+cid+"] expired ["+timeToLive+"]ms, sending response with 1 second time to live");
							timeToLive=1000;
							// In case of a temporary queue it might already
							// have disappeared.
							ignoreInvalidDestinationException = true;
						}
					}
				}
				Map<String, Object> properties = getMessageProperties(threadContext);
				send(session, replyTo, cid, prepareReply(plr.getResult(),threadContext), getReplyMessageType(), timeToLive, stringToDeliveryMode(getReplyDeliveryMode()), getReplyPriority(), ignoreInvalidDestinationException, properties);
			} else {
				if (getSender()==null) {
					log.info("["+getName()+"] has no sender, not sending the result.");
				} else {
					if (log.isDebugEnabled()) {
						log.debug(
							"["+getName()+"] no replyTo address found or not configured to use replyTo, using default destination"
							+ "sending message with correlationID[" + cid + "] [" + plr.getResult() + "]");
					}
					getSender().sendMessage(cid, plr.getResult());
				}
			}

			// TODO Do we still need this? Should we commit too? See
			// PullingJmsListener.afterMessageProcessed() too (which does a
			// commit, but no rollback).
			if (plr!=null && !isTransacted() && isJmsTransacted()
					&& StringUtils.isNotEmpty(getCommitOnState())
					&& !getCommitOnState().equals(plr.getState())) {
				if (session==null) {
					log.error(getLogPrefix()+"session is null, cannot roll back session");
				} else {
					log.warn(getLogPrefix()+"got exit state ["+plr.getState()+"], rolling back session");
					session.rollback();
				}
			}
		} catch (Exception e) {
			if (e instanceof ListenerException) {
				throw (ListenerException)e;
			} else {
				throw new ListenerException(e);
			}
		}
	}

    public void setJmsConnector(IListenerConnector configurator) {
		jmsConnector = configurator;
	}
    public IListenerConnector getJmsConnector() {
        return jmsConnector;
    }
	public IListenerConnector getListenerPortConnector() {
		return jmsConnector;
	}

	public void setExceptionListener(IbisExceptionListener listener) {
		this.exceptionListener = listener;
	}
    public IbisExceptionListener getExceptionListener() {
        return exceptionListener;
    }

	public void setHandler(IMessageHandler handler) {
		this.handler = handler;
	}
    public IMessageHandler getHandler() {
        return handler;
    }




    /**
     * Name of the WebSphere listener port that this JMS Listener binds to. Optional.
     *
     * This property is only used in EJB Deployment mode and has no effect otherwise.
     *
     * @param listenerPort Name of the listener port, as configured in the application
     * server.
     */
    public void setListenerPort(String listenerPort) {
        this.listenerPort = listenerPort;
    }
	/**
	 * Name of the WebSphere listener port that this JMS Listener binds to. Optional.
	 *
	 * This property is only used in EJB Deployment mode and has no effect otherwise.	 *
	 * @return The name of the WebSphere Listener Port, as configured in the
	 * application server.
	 */
	public String getListenerPort() {
		return listenerPort;
	}


    public void setReceiver(IReceiver receiver) {
        this.receiver = receiver;
    }
	public IReceiver getReceiver() {
		return receiver;
	}

	public ReceiverBase getReceiverBase() {
		if (receiver instanceof ReceiverBase) {
			ReceiverBase rb = (ReceiverBase) receiver;
			return rb;
		}
		return null;
	}

	public void setCacheMode(String string) {
		cacheMode = string;
	}
	public String getCacheMode() {
		return cacheMode;
	}

	public boolean isThreadCountReadable() {
		if (jmsConnector instanceof IThreadCountControllable) {
			IThreadCountControllable tcc = (IThreadCountControllable)jmsConnector;

			return tcc.isThreadCountReadable();
		}
		return false;
	}

	public boolean isThreadCountControllable() {
		if (jmsConnector instanceof IThreadCountControllable) {
			IThreadCountControllable tcc = (IThreadCountControllable)jmsConnector;

			return tcc.isThreadCountControllable();
		}
		return false;
	}

	public int getCurrentThreadCount() {
		if (jmsConnector instanceof IThreadCountControllable) {
			IThreadCountControllable tcc = (IThreadCountControllable)jmsConnector;

			return tcc.getCurrentThreadCount();
		}
		return -1;
	}

	public int getMaxThreadCount() {
		if (jmsConnector instanceof IThreadCountControllable) {
			IThreadCountControllable tcc = (IThreadCountControllable)jmsConnector;

			return tcc.getMaxThreadCount();
		}
		return -1;
	}

	public void increaseThreadCount() {
		if (jmsConnector instanceof IThreadCountControllable) {
			IThreadCountControllable tcc = (IThreadCountControllable)jmsConnector;

			tcc.increaseThreadCount();
		}
	}

	public void decreaseThreadCount() {
		if (jmsConnector instanceof IThreadCountControllable) {
			IThreadCountControllable tcc = (IThreadCountControllable)jmsConnector;

			tcc.decreaseThreadCount();
		}
	}

	public int getDeliveryCount(Object rawMessage) {
		try {
			Message message=(Message)rawMessage;
			// Note: Tibco doesn't set the JMSXDeliveryCount for messages
			// delivered for the first time (when JMSRedelivered is set to
			// false). Hence when set is has a value of 2 or higher. When not
			// set a NumberFormatException is thrown.
			int value = message.getIntProperty("JMSXDeliveryCount");
			if (log.isDebugEnabled()) log.debug("determined delivery count ["+value+"]");
			return value;
		} catch (NumberFormatException nfe) {
			if (log.isDebugEnabled()) log.debug(getLogPrefix()+"NumberFormatException in determination of DeliveryCount");
			return -1;
		} catch (Exception e) {
			log.error(getLogPrefix()+"exception in determination of DeliveryCount", e);
			return -1;
		}
	}

	@IbisDoc({"interval in milliseconds for the poll guard to check whether a successful poll was done by the receive (https://docs.oracle.com/javaee/7/api/javax/jms/messageconsumer.html#receive-long-) since last check. when polling has stopped this will be logged and the listener will be stopped and started in an attempt to workaround problems with polling. polling might stop due to bugs in the jms driver/implementation which should be fixed by the supplier. as the poll time includes reading and processing of the message no successful poll might be registered since the last check when message processing takes a long time, hence while messages are being processed the check on last successful poll will be skipped. set to -1 to disable", "ten times the specified timeout"})
	public void setPollGuardInterval(long pollGuardInterval) {
		this.pollGuardInterval = pollGuardInterval;
	}

	public long getPollGuardInterval() {
		return pollGuardInterval;
	}

}<|MERGE_RESOLUTION|>--- conflicted
+++ resolved
@@ -45,37 +45,6 @@
  * The JMS messages have to come in from an external source: an MDB or a Spring
  * message container.
  *
-<<<<<<< HEAD
- * <p><b>Configuration:</b>
- * <table border="1">
- * <tr><th>attributes</th><th>description</th><th>default</th></tr>
- * <tr><td>className</td><td>nl.nn.adapterframework.jms.JmsListener</td><td>&nbsp;</td></tr>
- * <tr><td>{@link #setName(String) name}</td>  <td>name of the listener</td><td>&nbsp;</td></tr>
- * <tr><td>{@link #setDestinationName(String) destinationName}</td><td>name of the JMS destination (queue or topic) to use</td><td>&nbsp;</td></tr>
- * <tr><td>{@link #setDestinationType(String) destinationType}</td><td>either <code>QUEUE</code> or <code>TOPIC</code></td><td><code>QUEUE</code></td></tr>
- * <tr><td>{@link #setQueueConnectionFactoryName(String) queueConnectionFactoryName}</td><td>jndi-name of the queueConnectionFactory, used when <code>destinationType</code>=<code>QUEUE</code></td><td>&nbsp;</td></tr>
- * <tr><td>{@link #setTopicConnectionFactoryName(String) topicConnectionFactoryName}</td><td>jndi-name of the topicConnectionFactory, used when <code>destinationType</code>=<code>TOPIC</code></td><td>&nbsp;</td></tr>
- * <tr><td>{@link #setMessageSelector(String) messageSelector}</td><td>When set, the value of this attribute is used as a selector to filter messages.</td><td>0 (unlimited)</td></tr>
- * <tr><td>{@link #setJmsTransacted(boolean) jmsTransacted}</td><td><i>Deprecated</i> when true, sessions are explicitly committed (exit-state equals commitOnState) or rolled-back (other exit-states). Please do not use this mechanism, but control transactions using <code>transactionAttribute</code>s.</td><td>false</td></tr>
- * <tr><td>{@link #setCommitOnState(String) commitOnState}</td><td><i>Deprecated</i> exit state to control commit or rollback of jmsSession. Only used if <code>jmsTransacted</code> is set true.</td><td>"success"</td></tr>
- * <tr><td>{@link #setAcknowledgeMode(String) acknowledgeMode}</td><td>"auto", "dups" or "client"</td><td>"auto"</td></tr>
- * <tr><td>{@link #setPersistent(boolean) persistent}</td><td>&nbsp;</td><td>&nbsp;</td></tr>
- * <tr><td>{@link #setTimeOut(long) timeOut}</td><td>receiver timeout, in milliseconds</td><td>3000 [ms]</td></tr>
- * <tr><td>{@link #setUseReplyTo(boolean) useReplyTo}</td><td>&nbsp;</td><td>true</td></tr>
- * <tr><td>{@link #setReplyMessageTimeToLive(long) replyMessageTimeToLive}</td><td>time that replymessage will live</td><td>0 [ms]</td></tr>
- * <tr><td>{@link #setReplyMessageType(String) replyMessageType}</td><td>value of the JMSType field of the reply message</td><td>not set by application</td></tr>
- * <tr><td>{@link #setReplyDeliveryMode(String) replyDeliveryMode}</td><td>controls mode that reply messages are sent with: either 'persistent' or 'non_persistent'</td><td>not set by application</td></tr>
- * <tr><td>{@link #setReplyPriority(int) replyPriority}</td><td>sets the priority that is used to deliver the reply message. ranges from 0 to 9. Defaults to -1, meaning not set. Effectively the default priority is set by Jms to 4</td><td>&nbsp;</td></tr>
- * <tr><td>{@link #setJmsRealm(String) jmsRealm}</td><td>&nbsp;</td><td>&nbsp;</td></tr>
- * <tr><td>{@link #setForceMessageIdAsCorrelationId(boolean) forceMessageIdAsCorrelationId}</td><td>
- * forces that the CorrelationId that is received is ignored and replaced by the messageId that is received. Use this to create a new, globally unique correlationId to be used downstream. It also
- * forces that not the Correlation ID of the received message is used in a reply as CorrelationId, but the MessageId.</td><td>false</td></tr>
- * <tr><td>{@link #setTimeOut(long) timeOut}</td><td>receive timeout in milliseconds as specified by the JMS API, see https://docs.oracle.com/javaee/7/api/javax/jms/MessageConsumer.html#receive-long-</td><td>1000 [ms]</td></tr>
- * <tr><td>{@link #setPollGuardInterval(long) pollGuardInterval}</td><td>interval in milliseconds for the poll guard to check whether a successful poll was done by the receive (https://docs.oracle.com/javaee/7/api/javax/jms/MessageConsumer.html#receive-long-) since last check. When polling has stopped this will be logged and the listener will be stopped and started in an attempt to workaround problems with polling. Polling might stop due to bugs in the JMS driver/implementation which should be fixed by the supplier. As the poll time includes reading and processing of the message no successful poll might be registered since the last check when message processing takes a long time, hence while messages are being processed the check on last successful poll will be skipped. Set to -1 to disable</td><td>ten times the specified timeOut</td></tr>
- * </table>
- *</p><p><b>Using transactions</b><br/>
-=======
->>>>>>> b85724d5
  * This version of the <code>JmsListener</code> supports distributed transactions using the XA-protocol.
  * No special action is required to have the listener join the transaction.
  *
