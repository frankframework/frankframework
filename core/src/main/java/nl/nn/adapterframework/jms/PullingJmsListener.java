/*
   Copyright 2013 Nationale-Nederlanden, 2020, 2022 WeAreFrank!

   Licensed under the Apache License, Version 2.0 (the "License");
   you may not use this file except in compliance with the License.
   You may obtain a copy of the License at

       http://www.apache.org/licenses/LICENSE-2.0

   Unless required by applicable law or agreed to in writing, software
   distributed under the License is distributed on an "AS IS" BASIS,
   WITHOUT WARRANTIES OR CONDITIONS OF ANY KIND, either express or implied.
   See the License for the specific language governing permissions and
   limitations under the License.
*/
package nl.nn.adapterframework.jms;

import java.io.IOException;
import java.util.HashMap;
import java.util.Map;

import javax.jms.Destination;
import javax.jms.JMSException;
import javax.jms.MessageConsumer;
import javax.jms.Session;
import javax.jms.TextMessage;
import javax.naming.NamingException;

import org.apache.commons.lang3.StringUtils;

import nl.nn.adapterframework.core.HasSender;
import nl.nn.adapterframework.core.ICorrelatedPullingListener;
import nl.nn.adapterframework.core.IListenerConnector;
import nl.nn.adapterframework.core.IPostboxListener;
import nl.nn.adapterframework.core.IPullingListener;
import nl.nn.adapterframework.core.ISender;
import nl.nn.adapterframework.core.ListenerException;
import nl.nn.adapterframework.core.PipeLine.ExitState;
import nl.nn.adapterframework.core.PipeLineResult;
import nl.nn.adapterframework.core.PipeLineSession;
import nl.nn.adapterframework.core.SenderException;
import nl.nn.adapterframework.core.TimeoutException;
import nl.nn.adapterframework.util.RunState;
import nl.nn.adapterframework.util.RunStateEnquirer;
import nl.nn.adapterframework.util.RunStateEnquiring;

/**
 * A true multi-threaded {@link IPullingListener Listener}-class.
 * <br/>
 *
 * Since version 4.1, Ibis supports distributed transactions using the XA-protocol. This feature is controlled by the
 * {@link #setTransacted(boolean) transacted} attribute. If this is set to <code>true</code>, received messages are
 * committed or rolled back, possibly together with other actions, by the receiver or the pipeline.
 * In case of a failure, all actions within the transaction are rolled back.
 *
 *</p><p><b>Using jmsTransacted and acknowledgement</b><br/>
 * If jmsTransacted is set <code>true</code>: it should ensure that a message is received and processed on a both or nothing basis.
 * IBIS will commit the the message, otherwise perform rollback. However using jmsTransacted, IBIS does not bring transactions within
 * the adapters under transaction control, compromising the idea of atomic transactions. In the roll-back situation messages sent to
 * other destinations within the Pipeline are NOT rolled back if jmsTransacted is set <code>true</code>! In the failure situation the
 * message is therefore completely processed, and the roll back does not mean that the processing is rolled back! To obtain the correct
 * (transactional) behaviour, {@link #setTransacted(boolean) transacted} should be used instead of {@link #setJmsTransacted(boolean)
 * listener.transacted}.
 *<p>
 * Setting {@link #setAcknowledgeMode(String) listener.acknowledgeMode} to "auto" means that messages are allways acknowledged (removed from
 * the queue, regardless of what the status of the Adapter is. "client" means that the message will only be removed from the queue
 * when the state of the Adapter equals the success state.
 * The "dups" mode instructs the session to lazily acknowledge the delivery of the messages. This is likely to result in the
 * delivery of duplicate messages if JMS fails. It should be used by consumers who are tolerant in processing duplicate messages.
 * In cases where the client is tolerant of duplicate messages, some enhancement in performance can be achieved using this mode,
 * since a session has lower overhead in trying to prevent duplicate messages.
 * </p>
 * <p>The setting for {@link #setAcknowledgeMode(String) listener.acknowledgeMode} will only be processed if
 * the setting for {@link #setTransacted(boolean) listener.transacted} as well as for
 * {@link #setJmsTransacted(boolean) listener.jmsTransacted} is false.</p>
 *
 * <p>If {@link #setUseReplyTo(boolean) useReplyTo} is set and a replyTo-destination is
 * specified in the message, the JmsListener sends the result of the processing
 * in the pipeline to this destination. Otherwise the result is sent using the (optionally)
 * specified {@link #setSender(ISender) Sender}, that in turn sends the message to
 * whatever it is configured to.</p>
 *
 * <p><b>Notice:</b> the JmsListener is ONLY capable of processing
 * <code>javax.jms.TextMessage</code>s <br/><br/>
 * </p>
 * @author Gerrit van Brakel
 * @since 4.0.1
 */
public class PullingJmsListener extends JmsListenerBase implements IPostboxListener<javax.jms.Message>, ICorrelatedPullingListener<javax.jms.Message>, HasSender, RunStateEnquiring {

	private static final String THREAD_CONTEXT_MESSAGECONSUMER_KEY="messageConsumer";
	private RunStateEnquirer runStateEnquirer=null;

	public PullingJmsListener() {
		setTimeout(20000);
	}

	protected Session getSession(Map<String,Object> threadContext) throws ListenerException {
		if (isSessionsArePooled()) {
			try {
				return createSession();
			} catch (JmsException e) {
				throw new ListenerException("exception creating QueueSession", e);
			}
		}
		return (Session) threadContext.get(IListenerConnector.THREAD_CONTEXT_SESSION_KEY);
	}

	protected void releaseSession(Session session) throws ListenerException {
		if (isSessionsArePooled()) {
			closeSession(session);
		}
	}

	protected MessageConsumer getReceiver(Map<String,Object> threadContext, Session session, String correlationId) throws ListenerException {
		try {
			if (StringUtils.isNotEmpty(correlationId)) {
				return getMessageConsumerForCorrelationId(session, getDestination(), correlationId);
			}
			if (isSessionsArePooled()) {
				return getMessageConsumer(session, getDestination());
			}
			return (MessageConsumer) threadContext.get(THREAD_CONTEXT_MESSAGECONSUMER_KEY);
		} catch (Exception e) {
			throw new ListenerException(getLogPrefix()+"exception creating QueueReceiver for "+getPhysicalDestinationName(), e);
		}
	}

	protected void releaseReceiver(MessageConsumer receiver, String correlationId) throws ListenerException {
		if ((isSessionsArePooled() || StringUtils.isNotEmpty(correlationId)) && receiver != null) {
			try {
				receiver.close();
				// do not write to log, this occurs too often
			} catch (Exception e) {
				throw new ListenerException(getLogPrefix()+"exception closing QueueReceiver", e);
			}
		}
	}

	@Override
	public Map<String,Object> openThread() throws ListenerException {
		Map<String,Object> threadContext = new HashMap<String,Object>();

		try {
			if (!isSessionsArePooled()) {
				Session session = createSession();
<<<<<<< HEAD
				threadContext.put(THREAD_CONTEXT_SESSION_KEY, session);
=======
				threadContext.put(IListenerConnector.THREAD_CONTEXT_SESSION_KEY, session);
>>>>>>> 74e3ba4d

				MessageConsumer mc = getMessageConsumer(session, getDestination());
				threadContext.put(THREAD_CONTEXT_MESSAGECONSUMER_KEY, mc);
			}
			return threadContext;
		} catch (Exception e) {
			throw new ListenerException("exception in ["+getName()+"]", e);
		}
	}


	@Override
	public void closeThread(Map<String,Object> threadContext) throws ListenerException {
		try {
			if (!isSessionsArePooled()) {
				MessageConsumer mc = (MessageConsumer) threadContext.remove(THREAD_CONTEXT_MESSAGECONSUMER_KEY);
				releaseReceiver(mc,null);

<<<<<<< HEAD
				Session session = (Session) threadContext.remove(THREAD_CONTEXT_SESSION_KEY);
=======
				Session session = (Session) threadContext.remove(IListenerConnector.THREAD_CONTEXT_SESSION_KEY);
>>>>>>> 74e3ba4d
				closeSession(session);
			}
		} catch (Exception e) {
			throw new ListenerException("exception in [" + getName() + "]", e);
		}
	}


	@Override
	public void afterMessageProcessed(PipeLineResult plr, Object rawMessageOrWrapper, Map<String, Object> threadContext) throws ListenerException {
		super.afterMessageProcessed(plr, rawMessageOrWrapper, threadContext);
		try {
<<<<<<< HEAD
			Destination replyTo = (Destination) threadContext.get("replyTo");

			// handle reply
			if (isUseReplyTo() && (replyTo != null)) {

				log.debug(getLogPrefix()+"sending reply message with correlationID [" + cid + "], replyTo [" + replyTo.toString()+ "]");
				long timeToLive = getReplyMessageTimeToLive();
				boolean ignoreInvalidDestinationException = false;
				if (timeToLive == 0) {
					if (rawMessageOrWrapper instanceof javax.jms.Message) {
						javax.jms.Message messageReceived=(javax.jms.Message)rawMessageOrWrapper;
						long expiration=messageReceived.getJMSExpiration();
						if (expiration!=0) {
							timeToLive=expiration-new Date().getTime();
							if (timeToLive<=0) {
								log.warn(getLogPrefix()+"message ["+cid+"] expired ["+timeToLive+"]ms, sending response with 1 second time to live");
								timeToLive=1000;
								// In case of a temporary queue it might already
								// have disappeared.
								ignoreInvalidDestinationException = true;
							}
						}
					} else {
						log.warn(getLogPrefix()+"message with correlationID ["+cid+"] is not a JMS message, but ["+rawMessageOrWrapper.getClass().getName()+"], cannot determine time to live ["+timeToLive+"]ms, sending response with 20 second time to live");
						timeToLive=1000;
						ignoreInvalidDestinationException = true;
					}
				}
				Session session = (Session)threadContext.get(THREAD_CONTEXT_SESSION_KEY);
				if (session==null) {
					try {
						session=getSession(threadContext);
						send(session, replyTo, cid, prepareReply(plr.getResult(),threadContext), getReplyMessageType(), timeToLive, getReplyDeliveryMode().getDeliveryMode(), getReplyPriority(), ignoreInvalidDestinationException);
					} finally {
						releaseSession(session);
					}
				} else {
					send(session, replyTo, cid, plr.getResult(), getReplyMessageType(), timeToLive, getReplyDeliveryMode().getDeliveryMode(), getReplyPriority(), ignoreInvalidDestinationException);
				}
			} else {
				if (getSender()==null) {
					log.debug(getLogPrefix()+"itself has no sender to send the result (An enclosing Receiver might still have one).");
				} else {
					if (log.isDebugEnabled()) {
						log.debug(getLogPrefix()+ "no replyTo address found or not configured to use replyTo, using default destination sending message with correlationID[" + cid + "] [" + plr.getResult() + "]");
					}
					PipeLineSession pipeLineSession = new PipeLineSession();
					pipeLineSession.put(PipeLineSession.messageIdKey,cid);
					getSender().sendMessage(plr.getResult(), pipeLineSession);
				}
			}
=======
>>>>>>> 74e3ba4d

			// TODO Do we still need this? Should we rollback too? See
			// PushingJmsListener.afterMessageProcessed() too (which does a
			// rollback, but no commit).
			if (!isTransacted()) {
				if (isJmsTransacted()) {
					// the following if transacted using transacted sessions, instead of XA-enabled sessions.
					Session session = (Session)threadContext.get(IListenerConnector.THREAD_CONTEXT_SESSION_KEY);
					if (session == null) {
						log.warn("Listener ["+getName()+"] message ["+ (String)threadContext.get(PipeLineSession.messageIdKey) +"] has no session to commit or rollback");
					} else {
						if (plr.getState()==ExitState.SUCCESS) {
							session.commit();
						} else {
							log.warn("Listener ["+getName()+"] message ["+ (String)threadContext.get(PipeLineSession.messageIdKey) +"] not committed nor rolled back either");
							//TODO: enable rollback, or remove support for JmsTransacted altogether (XA-transactions should do it all)
							// session.rollback();
						}
						if (isSessionsArePooled()) {
							threadContext.remove(IListenerConnector.THREAD_CONTEXT_SESSION_KEY);
							releaseSession(session);
						}
					}
				} else {
					// TODO: dit weghalen. Het hoort hier niet, en zit ook al in getIdFromRawMessage. Daar hoort het ook niet, overigens...
					if (getAcknowledgeModeEnum() == AcknowledgeMode.CLIENT_ACKNOWLEDGE) {
						log.debug("["+getName()+"] acknowledges message with id ["+threadContext.get(PipeLineSession.messageIdKey)+"]");
						((TextMessage)rawMessageOrWrapper).acknowledge();
					}
				}
			}
		} catch (JMSException e) {
			throw new ListenerException(e);
		}
	}

	protected void sendReply(PipeLineResult plr, Destination replyTo, String replyCid, long timeToLive, boolean ignoreInvalidDestinationException, Map<String, Object> threadContext, Map<String, Object> properties) throws SenderException, ListenerException, NamingException, JMSException, IOException {
		Session session = (Session)threadContext.get(IListenerConnector.THREAD_CONTEXT_SESSION_KEY);
		if (session==null) {
			try {
				session=getSession(threadContext);
				send(session, replyTo, replyCid, prepareReply(plr.getResult(),threadContext), getReplyMessageType(), timeToLive, getReplyDeliveryMode().getDeliveryMode(), getReplyPriority(), ignoreInvalidDestinationException, properties);
			} finally {
				releaseSession(session);
			}
		} else {
			send(session, replyTo, replyCid, plr.getResult(), getReplyMessageType(), timeToLive, getReplyDeliveryMode().getDeliveryMode(), getReplyPriority(), ignoreInvalidDestinationException, properties);
		}
	}



	/**
	 * Retrieves messages from queue or other channel, but does no processing on it.
	 */
	@Override
	public javax.jms.Message getRawMessage(Map<String,Object> threadContext) throws ListenerException {
		return getRawMessageFromDestination(null, threadContext);
	}

	@Override
	public javax.jms.Message getRawMessage(String correlationId, Map<String,Object> threadContext) throws ListenerException, TimeoutException {
		javax.jms.Message msg = getRawMessageFromDestination(correlationId, threadContext);
		if (msg==null) {
			throw new TimeoutException(getLogPrefix()+" timed out waiting for message with correlationId ["+correlationId+"]");
		}
		if (log.isDebugEnabled()) {
			log.debug("JmsListener ["+getName()+"] received for correlationId ["+correlationId+"] replymessage ["+msg+"]");
		}
		return msg;
	}


	private boolean sessionNeedsToBeSavedForAfterProcessMessage(Object result) {
		return isJmsTransacted() &&
				!isTransacted() &&
				isSessionsArePooled()&&
				result != null;
	}

	/**
	 * Retrieves messages from queue or other channel under transaction control, but does no processing on it.
	 */
	private javax.jms.Message getRawMessageFromDestination(String correlationId, Map<String,Object> threadContext) throws ListenerException {
		Session session=null;
		javax.jms.Message msg = null;
		try {
			session = getSession(threadContext);
			MessageConsumer mc=null;
			try {
				mc = getReceiver(threadContext,session,correlationId);
				msg = mc.receive(getTimeOut());
				while (msg==null && correlationId==null && canGoOn() && !isTransacted()) {
					msg = mc.receive(getTimeOut());
				}
			} catch (JMSException e) {
				throw new ListenerException(getLogPrefix()+"exception retrieving message",e);
			} finally {
				releaseReceiver(mc,correlationId);
			}
		} finally {
			if (sessionNeedsToBeSavedForAfterProcessMessage(msg)) {
				threadContext.put(IListenerConnector.THREAD_CONTEXT_SESSION_KEY, session);
			} else {
				releaseSession(session);
			}
		}
		return msg;
	}

	/**
	 * @see IPostboxListener#retrieveRawMessage(String, Map)
	 */
	@Override
	public javax.jms.Message retrieveRawMessage(String messageSelector, Map<String,Object> threadContext) throws ListenerException {
		Session session=null;
		try {
			session = getSession(threadContext);
			MessageConsumer mc=null;
			try {
				mc = getMessageConsumer(session, getDestination(), messageSelector);
				javax.jms.Message result = (getTimeOut()<0) ? mc.receiveNoWait() : mc.receive(getTimeOut());
				return result;
			} finally {
				if (mc != null) {
					try {
						mc.close();
					} catch(JMSException e) {
						log.warn(getLogPrefix()+"exception closing messageConsumer",e);
					}
				}
			}
		} catch (Exception e) {
			throw new ListenerException(getLogPrefix()+"exception preparing to retrieve message", e);
		} finally {
			releaseSession(session);
		}
	}


	protected boolean canGoOn() {
		return runStateEnquirer!=null && runStateEnquirer.getRunState()==RunState.STARTED;
	}

	@Override
	public void SetRunStateEnquirer(RunStateEnquirer enquirer) {
		runStateEnquirer=enquirer;
	}

}<|MERGE_RESOLUTION|>--- conflicted
+++ resolved
@@ -144,11 +144,7 @@
 		try {
 			if (!isSessionsArePooled()) {
 				Session session = createSession();
-<<<<<<< HEAD
-				threadContext.put(THREAD_CONTEXT_SESSION_KEY, session);
-=======
 				threadContext.put(IListenerConnector.THREAD_CONTEXT_SESSION_KEY, session);
->>>>>>> 74e3ba4d
 
 				MessageConsumer mc = getMessageConsumer(session, getDestination());
 				threadContext.put(THREAD_CONTEXT_MESSAGECONSUMER_KEY, mc);
@@ -167,11 +163,7 @@
 				MessageConsumer mc = (MessageConsumer) threadContext.remove(THREAD_CONTEXT_MESSAGECONSUMER_KEY);
 				releaseReceiver(mc,null);
 
-<<<<<<< HEAD
-				Session session = (Session) threadContext.remove(THREAD_CONTEXT_SESSION_KEY);
-=======
 				Session session = (Session) threadContext.remove(IListenerConnector.THREAD_CONTEXT_SESSION_KEY);
->>>>>>> 74e3ba4d
 				closeSession(session);
 			}
 		} catch (Exception e) {
@@ -184,60 +176,6 @@
 	public void afterMessageProcessed(PipeLineResult plr, Object rawMessageOrWrapper, Map<String, Object> threadContext) throws ListenerException {
 		super.afterMessageProcessed(plr, rawMessageOrWrapper, threadContext);
 		try {
-<<<<<<< HEAD
-			Destination replyTo = (Destination) threadContext.get("replyTo");
-
-			// handle reply
-			if (isUseReplyTo() && (replyTo != null)) {
-
-				log.debug(getLogPrefix()+"sending reply message with correlationID [" + cid + "], replyTo [" + replyTo.toString()+ "]");
-				long timeToLive = getReplyMessageTimeToLive();
-				boolean ignoreInvalidDestinationException = false;
-				if (timeToLive == 0) {
-					if (rawMessageOrWrapper instanceof javax.jms.Message) {
-						javax.jms.Message messageReceived=(javax.jms.Message)rawMessageOrWrapper;
-						long expiration=messageReceived.getJMSExpiration();
-						if (expiration!=0) {
-							timeToLive=expiration-new Date().getTime();
-							if (timeToLive<=0) {
-								log.warn(getLogPrefix()+"message ["+cid+"] expired ["+timeToLive+"]ms, sending response with 1 second time to live");
-								timeToLive=1000;
-								// In case of a temporary queue it might already
-								// have disappeared.
-								ignoreInvalidDestinationException = true;
-							}
-						}
-					} else {
-						log.warn(getLogPrefix()+"message with correlationID ["+cid+"] is not a JMS message, but ["+rawMessageOrWrapper.getClass().getName()+"], cannot determine time to live ["+timeToLive+"]ms, sending response with 20 second time to live");
-						timeToLive=1000;
-						ignoreInvalidDestinationException = true;
-					}
-				}
-				Session session = (Session)threadContext.get(THREAD_CONTEXT_SESSION_KEY);
-				if (session==null) {
-					try {
-						session=getSession(threadContext);
-						send(session, replyTo, cid, prepareReply(plr.getResult(),threadContext), getReplyMessageType(), timeToLive, getReplyDeliveryMode().getDeliveryMode(), getReplyPriority(), ignoreInvalidDestinationException);
-					} finally {
-						releaseSession(session);
-					}
-				} else {
-					send(session, replyTo, cid, plr.getResult(), getReplyMessageType(), timeToLive, getReplyDeliveryMode().getDeliveryMode(), getReplyPriority(), ignoreInvalidDestinationException);
-				}
-			} else {
-				if (getSender()==null) {
-					log.debug(getLogPrefix()+"itself has no sender to send the result (An enclosing Receiver might still have one).");
-				} else {
-					if (log.isDebugEnabled()) {
-						log.debug(getLogPrefix()+ "no replyTo address found or not configured to use replyTo, using default destination sending message with correlationID[" + cid + "] [" + plr.getResult() + "]");
-					}
-					PipeLineSession pipeLineSession = new PipeLineSession();
-					pipeLineSession.put(PipeLineSession.messageIdKey,cid);
-					getSender().sendMessage(plr.getResult(), pipeLineSession);
-				}
-			}
-=======
->>>>>>> 74e3ba4d
 
 			// TODO Do we still need this? Should we rollback too? See
 			// PushingJmsListener.afterMessageProcessed() too (which does a
