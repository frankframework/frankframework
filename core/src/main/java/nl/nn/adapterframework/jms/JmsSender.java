/*
   Copyright 2013, 2018 Nationale-Nederlanden

   Licensed under the Apache License, Version 2.0 (the "License");
   you may not use this file except in compliance with the License.
   You may obtain a copy of the License at

       http://www.apache.org/licenses/LICENSE-2.0

   Unless required by applicable law or agreed to in writing, software
   distributed under the License is distributed on an "AS IS" BASIS,
   WITHOUT WARRANTIES OR CONDITIONS OF ANY KIND, either express or implied.
   See the License for the specific language governing permissions and
   limitations under the License.
*/
package nl.nn.adapterframework.jms;

import java.io.IOException;
import java.util.ArrayList;
import java.util.Enumeration;
import java.util.List;
import java.util.StringTokenizer;

import javax.jms.Destination;
import javax.jms.JMSException;
//import javax.jms.Message;
import javax.jms.MessageConsumer;
import javax.jms.MessageProducer;
import javax.jms.Session;
import javax.naming.NamingException;
import javax.xml.transform.TransformerException;

import org.apache.commons.lang.StringUtils;
import org.apache.commons.lang.builder.ToStringBuilder;
import org.xml.sax.SAXException;

import nl.nn.adapterframework.configuration.ConfigurationException;
import nl.nn.adapterframework.configuration.ConfigurationWarnings;
import nl.nn.adapterframework.core.IPipeLineSession;
import nl.nn.adapterframework.core.ISenderWithParameters;
import nl.nn.adapterframework.core.ParameterException;
import nl.nn.adapterframework.core.SenderException;
import nl.nn.adapterframework.core.TimeOutException;
import nl.nn.adapterframework.doc.IbisDoc;
import nl.nn.adapterframework.parameters.Parameter;
import nl.nn.adapterframework.parameters.ParameterList;
import nl.nn.adapterframework.parameters.ParameterValue;
import nl.nn.adapterframework.parameters.ParameterValueList;
import nl.nn.adapterframework.soap.SoapWrapper;
import nl.nn.adapterframework.stream.Message;

/**
 * This class sends messages with JMS.
 *
 * <table border="1">
 * <p><b>Parameters:</b>
 * <tr><th>name</th><th>type</th><th>remarks</th></tr>
 * <tr><td></td>SoapAction<td><i>String</i></td><td>SoapAction. Automatically filled from attribute <code>soapAction</code></td></tr>
 * <tr><td><i>any</i></td><td><i>any</i></td><td>all parameters present are set as messageproperties</td></tr>
 * </table>
 * </p>
 * 
 * @author Gerrit van Brakel
 */

public class JmsSender extends JMSFacade implements ISenderWithParameters {
	private String replyToName = null;
	private int deliveryMode = 0;
	private String messageType = null;
	private int priority=-1;
	private boolean synchronous=false;
	private int replyTimeout=5000;
	private String replySoapHeaderSessionKey="replySoapHeader";
	private boolean soap=false;
	private String encodingStyleURI=null;
	private String serviceNamespaceURI=null;
	private String soapAction=null;
	private String soapHeaderParam="soapHeader";
	private String linkMethod="MESSAGEID";
	
	protected ParameterList paramList = null;
	private SoapWrapper soapWrapper = null;
	private String responseHeaders = null;
	private List<String> responseHeadersList = new ArrayList<String>();

	/**
	 * Configures the sender
	 */
	@Override
	public void configure() throws ConfigurationException {
		if (StringUtils.isNotEmpty(getSoapAction()) && (paramList==null || paramList.findParameter("SoapAction")==null)) {
			Parameter p = new Parameter();
			p.setName("SoapAction");
			p.setValue(getSoapAction());
			addParameter(p);
		}
		if (paramList!=null) {
			paramList.configure();
		}
		super.configure();
		if (isSoap()) {
			//ConfigurationWarnings configWarnings = ConfigurationWarnings.getInstance();
			//String msg = getLogPrefix()+"the use of attribute soap=true has been deprecated. Please change to SoapWrapperPipe";
			//configWarnings.add(log, msg);
			soapWrapper=SoapWrapper.getInstance();
		}

		if (responseHeaders != null) {
			StringTokenizer st = new StringTokenizer(responseHeaders, ",");
			while (st.hasMoreElements()) {
				responseHeadersList.add(st.nextToken());
			}
		}
	}

	/**
	 * Starts the sender 
	 */
	@Override
	public void open() throws SenderException {
		try {
			super.open();
		}
		catch (Exception e) {
			throw new SenderException(e);
		}
	}

	@Override
	public void addParameter(Parameter p) { 
		if (paramList==null) {
			paramList=new ParameterList();
		}
		paramList.add(p);
	}

	@Override
	public ParameterList getParameterList() {
		return paramList;
	}

	@Override
	public Message sendMessage(Message message, IPipeLineSession session) throws SenderException, TimeOutException, IOException {
		return sendMessage(message, session, null);
	}

	public Message sendMessage(Message input, IPipeLineSession session, String soapHeader) throws SenderException, TimeOutException, IOException {
		String message= input.asString();
		Session s = null;
		MessageProducer mp = null;
		String correlationID = session==null ? null : session.getMessageId();

		ParameterValueList pvl=null;
		if (paramList != null) {
			try {
				pvl=paramList.getValues(input, session);
			} catch (ParameterException e) {
				throw new SenderException(getLogPrefix()+"cannot extract parameters",e);
			}
		}

		if (isSoap()) {
			if (soapHeader==null) {
				if (pvl!=null && StringUtils.isNotEmpty(getSoapHeaderParam())) {
					ParameterValue soapHeaderParamValue=pvl.getParameterValue(getSoapHeaderParam());
					if (soapHeaderParamValue==null) {
						log.warn("no SoapHeader found using parameter ["+getSoapHeaderParam()+"]");
					} else {
						soapHeader=soapHeaderParamValue.asStringValue("");
					}
				}
			}
			message = soapWrapper.putInEnvelope(message, getEncodingStyleURI(),getServiceNamespaceURI(),soapHeader);
			if (log.isDebugEnabled()) log.debug(getLogPrefix()+"correlationId ["+correlationID+"] soap message ["+message+"]");
		}
		try {
			s = createSession();
			mp = getMessageProducer(s, getDestination(session));
			Destination replyQueue = null;

			// create message
<<<<<<< HEAD
			Message msg = createMessage(s, correlationID, message);
=======
			javax.jms.Message msg = createTextMessage(s, correlationID, message);
>>>>>>> 25834848

			if (getMessageType()!=null) {
				msg.setJMSType(getMessageType());
			}
			if (getDeliveryModeInt()>0) {
				msg.setJMSDeliveryMode(getDeliveryModeInt());
				mp.setDeliveryMode(getDeliveryModeInt());
			}
			if (getPriority()>=0) {
				msg.setJMSPriority(getPriority());
				mp.setPriority(getPriority());
			}

			// set properties
			if (pvl != null) {
				setProperties(msg, pvl);
			}
			if (replyToName != null) {
				replyQueue = getDestination(replyToName);
			} else {
				if (isSynchronous()) {
					replyQueue = getMessagingSource().getDynamicReplyQueue(s);
				}
			}
			if (replyQueue!=null) {
				msg.setJMSReplyTo(replyQueue);
				if (log.isDebugEnabled()) log.debug("replyTo set to queue [" + replyQueue.toString() + "]");
			}

			// send message	
			send(mp, msg);
			if (log.isDebugEnabled()) {
				log.debug(
					"[" + getName() + "] " + "sent message [" + message + "] " + "to [" + mp.getDestination()
						+ "] " + "msgID [" + msg.getJMSMessageID() + "] " + "correlationID [" + msg.getJMSCorrelationID()
						+ "] " + "using deliveryMode [" + getDeliveryMode() + "] "
						+ ((replyToName != null) ? "replyTo [" + replyToName+"]" : ""));
			} else {
				if (log.isInfoEnabled()) {
					log.info(
						"[" + getName() + "] " + "sent message to [" + mp.getDestination()
							+ "] " + "msgID [" + msg.getJMSMessageID() + "] " + "correlationID [" + msg.getJMSCorrelationID()
							+ "] " + "using deliveryMode [" + getDeliveryMode() + "] "
							+ ((replyToName != null) ? "replyTo [" + replyToName+"]" : ""));
				}
			}
			if (isSynchronous()) {
				String replyCorrelationId=null;
				if (replyToName != null) {
					if ("CORRELATIONID".equalsIgnoreCase(getLinkMethod())) {
						replyCorrelationId=correlationID;
					} else if ("CORRELATIONID_FROM_MESSAGE".equalsIgnoreCase(getLinkMethod())) {
						replyCorrelationId=msg.getJMSCorrelationID();
					} else {
						replyCorrelationId=msg.getJMSMessageID();
					}
				}
				if (log.isDebugEnabled()) log.debug("[" + getName() + "] start waiting for reply on [" + replyQueue + "] requestMsgId ["+msg.getJMSMessageID()+"] replyCorrelationId ["+replyCorrelationId+"] for ["+getReplyTimeout()+"] ms");
				MessageConsumer mc = getMessageConsumerForCorrelationId(s,replyQueue,replyCorrelationId);
				try {
					javax.jms.Message rawReplyMsg = mc.receive(getReplyTimeout());
					if (rawReplyMsg==null) {
						throw new TimeOutException("did not receive reply on [" + replyQueue + "] requestMsgId ["+msg.getJMSMessageID()+"] replyCorrelationId ["+replyCorrelationId+"] within ["+getReplyTimeout()+"] ms");
					}
					if(getResponseHeadersList().size() > 0) {
						Enumeration<?> propertyNames = rawReplyMsg.getPropertyNames();
						while(propertyNames.hasMoreElements()) {
							String jmsProperty = (String) propertyNames.nextElement();
							if(getResponseHeadersList().contains(jmsProperty)) {
								session.put(jmsProperty, rawReplyMsg.getObjectProperty(jmsProperty));
							}
						}
					}
					return new Message(getStringFromRawMessage(rawReplyMsg, session, isSoap(), getReplySoapHeaderSessionKey(),soapWrapper));
				} finally {
					if (mc != null) { 
						try { 
							mc.close(); 
						} catch (JMSException e) { 
							log.warn("JmsSender [" + getName() + "] got exception closing message consumer for reply",e); 
						}
					}
				}
			}
			return new Message(msg.getJMSMessageID());
		} catch (JMSException e) {
			throw new SenderException(e);
		} catch (IOException e) {
			throw new SenderException(e);
		} catch (NamingException e) {
			throw new SenderException(e);
		} catch (SAXException e) {
			throw new SenderException(e);
		} catch (TransformerException e) {
			throw new SenderException(e);
		} catch (JmsException e) {
			throw new SenderException(e);
		} finally {
			if (mp != null) { 
				try { 
					mp.close(); 
				} catch (JMSException e) { 
					log.warn("JmsSender [" + getName() + "] got exception closing message producer",e); 
				}
			}
			closeSession(s);
		}
	}

	public Destination getDestination(IPipeLineSession session) throws JmsException, NamingException, JMSException {
		return getDestination();
	}

	/**
	 * Sets the JMS message properties as described in the msgProperties arraylist
	 */
	private void setProperties(javax.jms.Message msg, ParameterValueList msgProperties) throws JMSException {
		for (int i=0; i<msgProperties.size(); i++) {
			ParameterValue property = msgProperties.getParameterValue(i);
			String type = property.getDefinition().getType();
			String name = property.getDefinition().getName();

			if (!isSoap() || !name.equals(getSoapHeaderParam())) {

				if (log.isDebugEnabled()) { log.debug(getLogPrefix()+"setting ["+type+"] property from param ["+name+"] to value ["+property.getValue()+"]"); }

				if ("boolean".equalsIgnoreCase(type))
					msg.setBooleanProperty(name, property.asBooleanValue(false));
				else if ("byte".equalsIgnoreCase(type))
					msg.setByteProperty(name, property.asByteValue((byte) 0));
				else if ("double".equalsIgnoreCase(type))
					msg.setDoubleProperty(name, property.asDoubleValue(0));
				else if ("float".equalsIgnoreCase(type))
					msg.setFloatProperty(name, property.asFloatValue(0));
				else if ("int".equalsIgnoreCase(type))
					msg.setIntProperty(name, property.asIntegerValue(0));
				else if ("long".equalsIgnoreCase(type))
					msg.setLongProperty(name, property.asLongValue(0L));
				else if ("short".equalsIgnoreCase(type))
					msg.setShortProperty(name, property.asShortValue((short) 0));
				else if ("string".equalsIgnoreCase(type))
					msg.setStringProperty(name, property.asStringValue(""));
				else // if ("object".equalsIgnoreCase(type))
					msg.setObjectProperty(name, property.getValue());
			}
		}
	}
	
	@Override
	public String toString() {
		String result = super.toString();
		ToStringBuilder ts = new ToStringBuilder(this);
		ts.append("name", getName());
		ts.append("replyToName", replyToName);
		ts.append("deliveryMode", getDeliveryMode());
		result += ts.toString();
		return result;

	}

	@IbisDoc({"when <code>true</code>, the sender operates in rr mode: the a reply is expected, either on the queue specified in 'replytoname', or on a dynamically generated temporary queue", "false"})
	public void setSynchronous(boolean synchronous) {
		this.synchronous=synchronous;
	}
	@Override
	public boolean isSynchronous() {
		return synchronous;
	}

	public String getReplyTo() {
		return replyToName;
	}

	@IbisDoc({"name of the queue the reply is expected on. this value is send in the jmsreplyto-header with the message.", ""})
	public void setReplyToName(String replyTo) {
		this.replyToName = replyTo;
	}
	
	@IbisDoc({"value of the jmstype field", "not set by application"})
	public void setMessageType(String string) {
		messageType = string;
	}
	public String getMessageType() {
		return messageType;
	}

	@IbisDoc({"controls mode that messages are sent with: either 'persistent' or 'non_persistent'", "not set by application"})
	public void setDeliveryMode(String deliveryMode) {
		int newMode = stringToDeliveryMode(deliveryMode);
		if (newMode==0) {
			ConfigurationWarnings cw = ConfigurationWarnings.getInstance();
			cw.add(log,getLogPrefix()+"unknown delivery mode ["+deliveryMode+"], delivery mode not changed");
		} else
			this.deliveryMode=newMode;
	}
	public String getDeliveryMode() {
		return deliveryModeToString(deliveryMode);
	}
	public int getDeliveryModeInt() {
		return deliveryMode;
	}
	


	public int getPriority() {
		return priority;
	}

	@IbisDoc({"sets the priority that is used to deliver the message. ranges from 0 to 9. defaults to -1, meaning not set. effectively the default priority is set by jms to 4", ""})
	public void setPriority(int i) {
		priority = i;
	}

	@IbisDoc({"when <code>true</code>, messages sent are put in a soap envelope", "<code>false</code>"})
	public void setSoap(boolean b) {
		soap = b;
	}
	public boolean isSoap() {
		return soap;
	}

	public void setEncodingStyleURI(String string) {
		encodingStyleURI = string;
	}
	public String getEncodingStyleURI() {
		return encodingStyleURI;
	}

	public void setServiceNamespaceURI(String string) {
		serviceNamespaceURI = string;
	}
	public String getServiceNamespaceURI() {
		return serviceNamespaceURI;
	}

	@IbisDoc({"soapaction string sent as messageproperty", ""})
	public void setSoapAction(String string) {
		soapAction = string;
	}
	public String getSoapAction() {
		return soapAction;
	}

	@IbisDoc({"name of parameter containing soap header", "soapheader"})
	public void setSoapHeaderParam(String string) {
		soapHeaderParam = string;
	}
	public String getSoapHeaderParam() {
		return soapHeaderParam;
	}

	@IbisDoc({"maximum time in ms to wait for a reply. 0 means no timeout. (only for synchronous=true)", "5000"})
	public void setReplyTimeout(int i) {
		replyTimeout = i;
	}
	public int getReplyTimeout() {
		return replyTimeout;
	}

	@IbisDoc({"session key to store soap header of reply", "soapheader"})
	public void setReplySoapHeaderSessionKey(String string) {
		replySoapHeaderSessionKey = string;
	}
	public String getReplySoapHeaderSessionKey() {
		return replySoapHeaderSessionKey;
	}

	@IbisDoc({"(only used when synchronous='true' and and replytoname is set) eithter 'correlationid', 'correlationid_from_message' or 'messageid'. indicates wether the server uses the correlationid from the pipeline, the correlationid from the message or the messageid in the correlationid field of the reply. this requires the sender to have set the correlationid at the time of sending.", "messageid"})
	public void setLinkMethod(String method) {
		linkMethod=method;
	}
	public String getLinkMethod() {
		return linkMethod;
	}

	@IbisDoc({"a list with jms headers to add to the ipipelinesession", ""})
	public void setResponseHeadersToSessionKeys(String responseHeaders) {
		this.responseHeaders = responseHeaders;
	}
	public List<String> getResponseHeadersList() {
		return responseHeadersList;
	}
}<|MERGE_RESOLUTION|>--- conflicted
+++ resolved
@@ -179,11 +179,7 @@
 			Destination replyQueue = null;
 
 			// create message
-<<<<<<< HEAD
-			Message msg = createMessage(s, correlationID, message);
-=======
-			javax.jms.Message msg = createTextMessage(s, correlationID, message);
->>>>>>> 25834848
+			javax.jms.Message msg = createMessage(s, correlationID, message);
 
 			if (getMessageType()!=null) {
 				msg.setJMSType(getMessageType());
