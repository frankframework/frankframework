--- conflicted
+++ resolved
@@ -81,38 +81,38 @@
 	private boolean jmsTransacted = false;
 	private String subscriberType = "DURABLE"; // DURABLE or TRANSIENT
 
-	private int ackMode = Session.AUTO_ACKNOWLEDGE;
-	private boolean persistent;
-	private long messageTimeToLive = 0;
-	private String destinationName;
-	private boolean useTopicFunctions = false;
-	private String authAlias;
-	private boolean lookupDestination = true;
-
-	private String destinationType = "QUEUE"; // QUEUE or TOPIC
-
-	protected MessagingSource messagingSource;
-	private Destination destination;
-
-	private Map<String, ConnectionFactory> proxiedConnectionFactories;
-	private Map<String, String> proxiedDestinationNames;
-
-	// ---------------------------------------------------------------------
-	// Queue fields
-	// ---------------------------------------------------------------------
-	private String queueConnectionFactoryName;
-	// ---------------------------------------------------------------------
-	// Topic fields
-	// ---------------------------------------------------------------------
-	private String topicConnectionFactoryName;
-
-	// the MessageSelector will provide filter functionality, as specified
-	// javax.jms.Message.
-	private String messageSelector = null;
-
-	private boolean correlationIdToHex = false;
-	private String correlationIdToHexPrefix = "ID:";
-	private int correlationIdMaxLength = -1;
+    private int ackMode = Session.AUTO_ACKNOWLEDGE;
+    private boolean persistent;
+	private long messageTimeToLive=0;
+    private String destinationName;
+    private boolean useTopicFunctions = false;
+    private String authAlias;
+    private boolean lookupDestination = true;
+
+    private String destinationType="QUEUE"; // QUEUE or TOPIC
+
+    protected MessagingSource messagingSource;
+    private Destination destination;
+
+    private Map<String, ConnectionFactory> proxiedConnectionFactories;
+    private Map<String, String> proxiedDestinationNames;
+
+    //---------------------------------------------------------------------
+    // Queue fields
+    //---------------------------------------------------------------------
+    private String queueConnectionFactoryName;
+    //---------------------------------------------------------------------
+    // Topic fields
+    //---------------------------------------------------------------------
+    private String topicConnectionFactoryName;
+
+	//the MessageSelector will provide filter functionality, as specified
+	//javax.jms.Message.
+    private String messageSelector=null;
+
+    private boolean correlationIdToHex=false;
+    private String correlationIdToHexPrefix="ID:";
+    private int correlationIdMaxLength=-1;
 
 	public static int stringToDeliveryMode(String mode) {
 		if (MODE_PERSISTENT.equalsIgnoreCase(mode)) {
@@ -122,20 +122,20 @@
 			return DeliveryMode.NON_PERSISTENT;
 		}
 		return 0;
-	}
-
-	public static String deliveryModeToString(int mode) {
-		if (mode == 0) {
-			return "not set by application";
-		}
-		if (mode == DeliveryMode.PERSISTENT) {
-			return MODE_PERSISTENT;
-		}
-		if (mode == DeliveryMode.NON_PERSISTENT) {
-			return MODE_NON_PERSISTENT;
-		}
-		return "unknown delivery mode [" + mode + "]";
-	}
+   }
+
+   public static String deliveryModeToString(int mode) {
+	   if (mode==0) {
+		   return "not set by application";
+	   }
+	   if (mode==DeliveryMode.PERSISTENT) {
+		   return MODE_PERSISTENT;
+	   }
+	   if (mode==DeliveryMode.NON_PERSISTENT) {
+		   return MODE_NON_PERSISTENT;
+	   }
+	   return "unknown delivery mode ["+mode+"]";
+   }
 
 	protected String getLogPrefix() {
 		return "["+getName()+"] ";
@@ -189,27 +189,27 @@
 
 	protected MessagingSource getMessagingSource() throws JmsException {
 		// We use double-checked locking here
-		// We're aware of the risks involved, but consider them
-		// to be acceptable since this method is invoked first time
-		// from 'configure', at which time only 1 single thread will
-		// access the JMS Facade instance.
-		if (messagingSource == null) {
-			synchronized (this) {
-				if (messagingSource == null) {
-					log.debug("instantiating MessagingSourceFactory");
-					MessagingSourceFactory messagingSourceFactory = getMessagingSourceFactory();
-					try {
-						String connectionFactoryName = getConnectionFactoryName();
-						log.debug("creating MessagingSource");
-						messagingSource = messagingSourceFactory.getMessagingSource(connectionFactoryName, getAuthAlias(), createDestination, useJms102);
-					} catch (IbisException e) {
-						if (e instanceof JmsException) {
-							throw (JmsException) e;
-						}
-						throw new JmsException(e);
-					}
-				}
-			}
+        // We're aware of the risks involved, but consider them
+        // to be acceptable since this method is invoked first time
+        // from 'configure', at which time only 1 single thread will
+        // access the JMS Facade instance.
+        if (messagingSource == null) {
+            synchronized (this) {
+                if (messagingSource == null) {
+                    log.debug("instantiating MessagingSourceFactory");
+                    MessagingSourceFactory messagingSourceFactory = getMessagingSourceFactory();
+                    try {
+                        String connectionFactoryName = getConnectionFactoryName();
+                        log.debug("creating MessagingSource");
+						messagingSource = messagingSourceFactory.getMessagingSource(connectionFactoryName,getAuthAlias(), createDestination, useJms102);
+                    } catch (IbisException e) {
+                        if (e instanceof JmsException) {
+                                throw (JmsException)e;
+                        }
+                        throw new JmsException(e);
+                    }
+                }
+            }
 		}
 		return messagingSource;
 	}
@@ -316,20 +316,7 @@
 			message.setJMSCorrelationID(correlationID);
 		}
 	}
-<<<<<<< HEAD
 	
-    public Destination getDestination() throws NamingException, JMSException, JmsException  {
-	    if (destination == null) {
-	    	String destinationName = getDestinationName();
-	    	if (StringUtils.isEmpty(destinationName)) {
-	    		throw new NamingException("no destinationName specified");
-	    	}
-	    	if (isLookupDestination()) {
-			    if (!useTopicFunctions || getPersistent()) {
-			        destination = getDestination(destinationName);
-			    } else {
-=======
-
 	public Destination getDestination() throws NamingException, JMSException, JmsException {
 		if (destination == null) {
 			String destinationName = getDestinationName();
@@ -340,7 +327,6 @@
 				if (!useTopicFunctions || getPersistent()) {
 					destination = getDestination(destinationName);
 				} else {
->>>>>>> fa06d08f
 					TopicSession session = null;
 					try {
 						session = (TopicSession) createSession();
@@ -479,13 +465,13 @@
 		return result;
 	}
 
-	/**
-	 * Gets a queueReceiver value
-	 * @see QueueReceiver
-	 */
+    /**
+     * Gets a queueReceiver value
+     * @see QueueReceiver
+     */
 	private QueueReceiver getQueueReceiver(QueueSession session, Queue destination, String selector) throws NamingException, JMSException {
-		QueueReceiver queueReceiver = session.createReceiver(destination, selector);
-		return queueReceiver;
+	    QueueReceiver queueReceiver = session.createReceiver(destination, selector);
+	    return queueReceiver;
 	}
 	
 	/**
@@ -505,17 +491,17 @@
 	}
 	private TopicSubscriber getTopicSubscriber(TopicSession session, Topic topic, String selector) throws NamingException, JMSException {
 
-		TopicSubscriber topicSubscriber;
-		if (subscriberType.equalsIgnoreCase("DURABLE")) {
+	    TopicSubscriber topicSubscriber;
+	    if (subscriberType.equalsIgnoreCase("DURABLE")) {
 			topicSubscriber = session.createDurableSubscriber(topic, destinationName, selector, false);
-			if (log.isDebugEnabled()) log.debug("[" + name + "] got durable subscriber for topic [" + destinationName + "] with selector [" + selector + "]");
-
-		} else {
-			topicSubscriber = session.createSubscriber(topic, selector, false);
+			if (log.isDebugEnabled()) log.debug("[" + name  + "] got durable subscriber for topic [" + destinationName + "] with selector [" + selector + "]");
+
+	    } else {
+	        topicSubscriber = session.createSubscriber(topic, selector, false);
 			if (log.isDebugEnabled()) log.debug("[" + name + "] got transient subscriber for topic [" + destinationName + "] with selector [" + selector + "]");
-		}
-
-		return topicSubscriber;
+	    }
+
+	    return topicSubscriber;
 	}
 
 	private MessageConsumer getTopicSubscriber(Session session, Topic topic, String selector) throws NamingException, JMSException {
@@ -787,11 +773,11 @@
 		this.destinationType = type;
 		if (destinationType.equalsIgnoreCase("TOPIC")) {
 			useTopicFunctions = true;
-		} else {
+        } else {
 			useTopicFunctions = false;
-		}
-	}
-	public String getDestinationType() {
+        }
+	}
+    public String getDestinationType() {
 		return destinationType;
 	}
 
