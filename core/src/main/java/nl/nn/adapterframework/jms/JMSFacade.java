/*
   Copyright 2013, 2015, 2018 Nationale-Nederlanden

   Licensed under the Apache License, Version 2.0 (the "License");
   you may not use this file except in compliance with the License.
   You may obtain a copy of the License at

       http://www.apache.org/licenses/LICENSE-2.0

   Unless required by applicable law or agreed to in writing, software
   distributed under the License is distributed on an "AS IS" BASIS,
   WITHOUT WARRANTIES OR CONDITIONS OF ANY KIND, either express or implied.
   See the License for the specific language governing permissions and
   limitations under the License.
*/
package nl.nn.adapterframework.jms;

import java.io.IOException;
import java.util.Iterator;
import java.util.Map;

import javax.jms.ConnectionFactory;
import javax.jms.DeliveryMode;
import javax.jms.Destination;
import javax.jms.InvalidDestinationException;
import javax.jms.JMSException;
import javax.jms.Message;
import javax.jms.MessageConsumer;
import javax.jms.MessageProducer;
import javax.jms.Queue;
import javax.jms.QueueReceiver;
import javax.jms.QueueSender;
import javax.jms.QueueSession;
import javax.jms.Session;
import javax.jms.TextMessage;
import javax.jms.Topic;
import javax.jms.TopicPublisher;
import javax.jms.TopicSession;
import javax.jms.TopicSubscriber;
import javax.naming.NamingException;
import javax.xml.transform.TransformerException;

import nl.nn.adapterframework.configuration.ConfigurationException;
import nl.nn.adapterframework.core.HasPhysicalDestination;
import nl.nn.adapterframework.core.IMessageWrapper;
import nl.nn.adapterframework.core.INamedObject;
import nl.nn.adapterframework.core.IXAEnabled;
import nl.nn.adapterframework.core.IbisException;
import nl.nn.adapterframework.core.SenderException;
import nl.nn.adapterframework.doc.IbisDoc;
import nl.nn.adapterframework.soap.SoapWrapper;
import nl.nn.adapterframework.util.AppConstants;
import nl.nn.adapterframework.util.DateUtils;
import nl.nn.adapterframework.util.DomBuilderException;

import org.apache.commons.lang.StringUtils;


/**
 * Provides functions for jms connections, queues and topics and acts as a facade
 * to hide for clients whether a <code>Queue</code> or <code>Topic</code> is used.
 * <br/>
 * The <code>destinationType</code> field specifies which
 * type should be used.<br/>
 * This class sends messages with JMS.
 *
<<<<<<< HEAD
 * <p><b>Configuration:</b>
 * <table border="1">
 * <tr><th>attributes</th><th>description</th><th>default</th></tr>
 * <tr><td>className</td><td>nl.nn.adapterframework.jms.JMSFacade</td><td>&nbsp;</td></tr>
 * <tr><td>{@link #setName(String) name}</td>  <td>name of the listener</td><td>&nbsp;</td></tr>
 * <tr><td>{@link #setDestinationName(String) destinationName}</td><td>name of the JMS destination (queue or topic) to use</td><td>&nbsp;</td></tr>
 * <tr><td>{@link #setDestinationType(String) destinationType}</td><td>either <code>QUEUE</code> or <code>TOPIC</code></td><td><code>QUEUE</code></td></tr>
 * <tr><td>{@link #setQueueConnectionFactoryName(String) queueConnectionFactoryName}</td><td>jndi-name of the queueConnectionFactory, used when <code>destinationType</code>=<code>QUEUE</code></td><td>&nbsp;</td></tr>
 * <tr><td>{@link #setTopicConnectionFactoryName(String) topicConnectionFactoryName}</td><td>jndi-name of the topicConnectionFactory, used when <code>destinationType</code>=<code>TOPIC</code></td><td>&nbsp;</td></tr>
 * <tr><td>{@link #setMessageSelector(String) messageSelector}</td><td>When set, the value of this attribute is used as a selector to filter messages.</td><td>0 (unlimited)</td></tr>
 * <tr><td>{@link #setMessageTimeToLive(long) messageTimeToLive}</td><td>the time (in milliseconds) it takes for the message to expire. If the message is not consumed before, it will be lost. Make sure to set it to a positive value for request/repy type of messages.</td><td>0 (unlimited)</td></tr>
 * <tr><td>{@link #setPersistent(boolean) persistent}</td><td>rather useless attribute, and not the same as <code>deliveryMode</code>. You probably want to use that.</td><td>&nbsp;</td></tr>
 * <tr><td>{@link #setAcknowledgeMode(String) acknowledgeMode}</td><td>&nbsp;</td><td>AUTO_ACKNOWLEDGE</td></tr>
 * <tr><td>{@link #setCorrelationIdToHex(boolean) correlationIdToHex}</td><td>Transform the value of the correlationId to a hexadecimal value if it starts with ID: (preserving the ID: part). Useful when sending messages to MQ which expects this value to be in hexadecimal format when it starts with ID:, otherwise generating the error: MQJMS1044: String is not a valid hexadecimal number</td><td>false</td></tr>
 * <tr><td>{@link #setCorrelationIdToHexPrefix(String) correlationIdToHexPrefix}</td><td>Prefix to check before executing correlationIdToHex. When empty (and correlationIdToHex equals true) all correlationId's are transformed, this is useful in case you want the entire correlationId to be transformed (for example when the receiving party doesn't allow characters like a colon to be present in the correlationId).</td><td>ID:</td></tr>
 * <tr><td>{@link #setCorrelationIdMaxLength(int) correlationIdMaxLength}</td><td>if set (>=0) and the length of the correlationID exceeds this maximum length, the correlationID is trimmed from the left side of a string to this maximum length</td><td>-1</td></tr>
 * <tr><td>{@link #setTransacted(boolean) transacted}</td><td>&nbsp;</td><td>false</td></tr>
 * <tr><td>{@link #setAuthAlias(String) authAlias}</td><td>alias used to obtain credentials for authentication to JMS server</td><td>&nbsp;</td></tr>
 * <tr><td>{@link #setJmsRealm(String) jmsRealm}</td><td>&nbsp;</td><td>&nbsp;</td></tr>
 * <tr><td>{@link #setLookupDestination(boolean) lookupDestination}</td><td>when set <code>false</code>, the destinationName is used directly instead of performing a JNDI lookup</td><td>true</td></tr>
 * </table>
 * </p>
=======
>>>>>>> b85724d5
 *
 * @author 	Gerrit van Brakel
 */
public class JMSFacade extends JNDIBase implements INamedObject, HasPhysicalDestination, IXAEnabled {

	public static final String MODE_PERSISTENT     = "PERSISTENT";
	public static final String MODE_NON_PERSISTENT = "NON_PERSISTENT";

	private String name;

	private boolean createDestination = AppConstants.getInstance().getBoolean("jms.createDestination", false);
	private boolean useJms102 = AppConstants.getInstance().getBoolean("jms.useJms102", false);

	private boolean transacted = false;
	private boolean jmsTransacted = false;
	private String subscriberType = "DURABLE"; // DURABLE or TRANSIENT

    private int ackMode = Session.AUTO_ACKNOWLEDGE;
    private boolean persistent;
	private long messageTimeToLive=0;
    private String destinationName;
    private boolean useTopicFunctions = false;
    private String authAlias;
    private boolean lookupDestination = true;

    private String destinationType="QUEUE"; // QUEUE or TOPIC

    protected MessagingSource messagingSource;
    private Destination destination;

    private Map<String, ConnectionFactory> proxiedConnectionFactories;
    private Map<String, String> proxiedDestinationNames;

    //---------------------------------------------------------------------
    // Queue fields
    //---------------------------------------------------------------------
    private String queueConnectionFactoryName;
    //---------------------------------------------------------------------
    // Topic fields
    //---------------------------------------------------------------------
    private String topicConnectionFactoryName;

	//the MessageSelector will provide filter functionality, as specified
	//javax.jms.Message.
    private String messageSelector=null;

    private boolean correlationIdToHex=false;
    private String correlationIdToHexPrefix="ID:";
    private int correlationIdMaxLength=-1;

	public static int stringToDeliveryMode(String mode) {
		if (MODE_PERSISTENT.equalsIgnoreCase(mode)) {
			return DeliveryMode.PERSISTENT;
		}
		if (MODE_NON_PERSISTENT.equalsIgnoreCase(mode)) {
			return DeliveryMode.NON_PERSISTENT;
		}
		return 0;
   }

   public static String deliveryModeToString(int mode) {
	   if (mode==0) {
		   return "not set by application";
	   }
	   if (mode==DeliveryMode.PERSISTENT) {
		   return MODE_PERSISTENT;
	   }
	   if (mode==DeliveryMode.NON_PERSISTENT) {
		   return MODE_NON_PERSISTENT;
	   }
	   return "unknown delivery mode ["+mode+"]";
   }

	protected String getLogPrefix() {
		return "["+getName()+"] ";
	}

	public boolean useJms102() {
		return useJms102;
	}

	public void setProxiedConnectionFactories(Map<String, ConnectionFactory> proxiedConnectionFactories) {
		this.proxiedConnectionFactories = proxiedConnectionFactories;
	}

	public Map<String, ConnectionFactory> getProxiedConnectionFactories() {
		return proxiedConnectionFactories;
	}

	public void setProxiedDestinationNames(Map<String, String> proxiedDestinationNames) {
		this.proxiedDestinationNames = proxiedDestinationNames;
	}

	public Map<String, String> getProxiedDestinationNames() {
		return proxiedDestinationNames;
	}

	public String getConnectionFactoryName() throws JmsException {
		String result = useTopicFunctions ? getTopicConnectionFactoryName() : getQueueConnectionFactoryName();
		if (StringUtils.isEmpty(result)) {
			throw new JmsException(getLogPrefix()+"no "+(useTopicFunctions ?"topic":"queue")+"ConnectionFactoryName specified");
		}
		return result;
	}

	public Object getManagedConnectionFactory() throws JmsException {
		return getMessagingSource().getManagedConnectionFactory();
	}

	public String getConnectionFactoryInfo() throws JmsException {
		return getMessagingSource().getPhysicalName();
	}

	protected JmsMessagingSource getJmsMessagingSource() throws JmsException {
		return (JmsMessagingSource)getMessagingSource();
	}
	/*
	 * Override this method in descender classes.
	 */
	protected MessagingSourceFactory getMessagingSourceFactory() {
		return new JmsMessagingSourceFactory(this);
	}

	protected MessagingSource getMessagingSource() throws JmsException {
		// We use double-checked locking here
        // We're aware of the risks involved, but consider them
        // to be acceptable since this method is invoked first time
        // from 'configure', at which time only 1 single thread will
        // access the JMS Facade instance.
        if (messagingSource == null) {
            synchronized (this) {
                if (messagingSource == null) {
                    log.debug("instantiating MessagingSourceFactory");
                    MessagingSourceFactory messagingSourceFactory = getMessagingSourceFactory();
                    try {
                        String connectionFactoryName = getConnectionFactoryName();
                        log.debug("creating MessagingSource");
						messagingSource = messagingSourceFactory.getMessagingSource(connectionFactoryName,getAuthAlias(), createDestination, useJms102);
                    } catch (IbisException e) {
                        if (e instanceof JmsException) {
                                throw (JmsException)e;
                        }
                        throw new JmsException(e);
                    }
                }
            }
		}
		return messagingSource;
	}


	/**
	 * Returns a session on the connection for a topic or a queue
	 * @return the created session
	 * @throws JmsException a reference to the IbisException
	 */
	protected Session createSession() throws JmsException {
		try {
			return getMessagingSource().createSession(isJmsTransacted(), getAckMode());
		} catch (IbisException e) {
			if (e instanceof JmsException) {
				throw (JmsException)e;
			}
			throw new JmsException(e);
		}
	}

	protected void closeSession(Session session) {
		try {
			getMessagingSource().releaseSession(session);
		} catch (JmsException e) {
			log.warn("Exception releasing session", e);
		}
	}

	public void configure() throws ConfigurationException {
		if (StringUtils.isEmpty(getDestinationName())) {
			throw new ConfigurationException("destinationName must be specified");
		}
		if (StringUtils.isEmpty(getDestinationType())) {
			throw new ConfigurationException("destinationType must be specified");
		}
	}

	/**
	 * Obtains a connection and a serviceQueue.
	 * @throws Exception an Exception
	 */
	public void open() throws Exception {
		try {
			getMessagingSource();   // obtain and cache connection, then start it.
			destination = getDestination();
		} catch (Exception e) {
			close();
			throw e;
		}
	}

	/**
	 * Releases references to serviceQueue and connection.
	 */
	@Override
	public void close() {
		try {
			if (messagingSource != null) {
				try {
					messagingSource.close();
				} catch (IbisException e) {
					log.warn(getLogPrefix() + "caught exception closing messaging source", e);
				}
				log.debug("closed connection");
			}
		} finally {
			// make sure all objects are reset, to be able to restart after IFSA parameters have changed (e.g. at iterative installation time)
			destination = null;
			messagingSource = null;
		}
	}

	public TextMessage createTextMessage(Session session, String correlationID, String message)
			throws NamingException, JMSException {
		TextMessage textMessage = null;
		textMessage = session.createTextMessage();
		if (null != correlationID) {
			if (correlationIdMaxLength>=0) {
				int cidlen;
				if (correlationID.startsWith(correlationIdToHexPrefix)) {
					cidlen = correlationID.length()-correlationIdToHexPrefix.length();
				} else {
					cidlen = correlationID.length();
				}
				if (cidlen>correlationIdMaxLength) {
					correlationID = correlationIdToHexPrefix+correlationID.substring(correlationID.length()-correlationIdMaxLength);
					if (log.isDebugEnabled()) log.debug("correlationId shortened to ["+correlationID+"]");
				}
			}
			if (correlationIdToHex && correlationID.startsWith(correlationIdToHexPrefix)) {
				String hexCorrelationID = correlationIdToHexPrefix;
				int i;
				for (i=correlationIdToHexPrefix.length();i<correlationID.length();i++) {
					int c=correlationID.charAt(i);
					hexCorrelationID+=Integer.toHexString(c);
				};
				correlationID = hexCorrelationID;
				if (log.isDebugEnabled()) log.debug("correlationId changed, based on hexidecimal values, to ["+correlationID+"]");
			}
			textMessage.setJMSCorrelationID(correlationID);
		}
		textMessage.setText(message);
		return textMessage;
	}

    public Destination getDestination() throws NamingException, JMSException, JmsException  {
	    if (destination == null) {
	    	String destinationName = getDestinationName();
	    	if (StringUtils.isEmpty(destinationName)) {
	    		throw new NamingException("no destinationName specified");
	    	}
	    	if (isLookupDestination()) {
			    if (!useTopicFunctions || getPersistent()) {
			        destination = getDestination(destinationName);
			    } else {
					TopicSession session = null;
			    	try {
						session = (TopicSession)createSession();
						destination = session.createTopic(destinationName);
			    	} finally {
						closeSession(session);
			    	}
			    }
	    	} else {
	    		destination = getJmsMessagingSource().createDestination(destinationName);
	    	}
		    if (destination==null) {
		    	throw new NamingException("cannot get Destination from ["+destinationName+"]");
		    }
	    }
	    return destination;
	}

	/**
	 * Utilitiy function to retrieve a Destination from a jndi.
	 * @param destinationName the name of the destination
	 * @return javax.jms.Destination
<<<<<<< HEAD
	 * @throws NamingException thrown when naming causes an error
	 * @throws JmsException thrown when retrieving the destination fails
=======
	 * @throws NamingException
>>>>>>> b85724d5
	 */
	public Destination getDestination(String destinationName) throws JmsException, NamingException {
		return getJmsMessagingSource().lookupDestination(destinationName);
	}

	/**
	 * Gets a MessageConsumer object for either Topics or Queues.
	 * @param session the Session object
	 * @param destination a Destination object
	 * @param correlationId the Correlation ID as a String value
	 * @return a MessageConsumer with the right filter (messageSelector)
	 * @throws NamingException thrown when naming causes an error
	 * @throws JMSException thrown when retrieving the destination fails
	 */

	public MessageConsumer getMessageConsumerForCorrelationId(Session session, Destination destination, String correlationId) throws NamingException, JMSException {
		if (correlationId==null)
			return getMessageConsumer(session, destination, null);
		else
			return getMessageConsumer(session, destination, "JMSCorrelationID='" + correlationId + "'");
	}

	/**
	 * Create a MessageConsumer. In this overloaded function the selector is taken into account.
	 * This ensures that listeners (or other extensions of this class) do not influence how the selector
	 * is used: when a correlationID should be in the filter the  <code>getMessageConsumerForCorrelationId</code>
	 * should be used, other wise the <code>getMessageConsumer</code> function which has no attribute for
	 * <code>selector</code>. Whe a MessageSelector is set, it will be used when no correlation id is required.
	 * @param session the Session
	 * @param destination the Destination
	 * @param selector the MessageSelector
	 * @return MessageConsumer
	 * @throws NamingException thrown when naming causes an error
	 * @throws JMSException thrown when retrieving the destination fails
	 */
	public MessageConsumer getMessageConsumer(Session session, Destination destination, String selector) throws NamingException, JMSException {
		if (useTopicFunctions) {
			if (useJms102()) {
				return getTopicSubscriber((TopicSession)session, (Topic)destination, selector);
			} else {
				return getTopicSubscriber(session, (Topic)destination, selector);
			}
		} else {
			if (useJms102()) {
				return getQueueReceiver((QueueSession)session, (Queue)destination, selector);
			} else {
				return session.createConsumer(destination, selector);
			}
		}
	}
	/**
	 * Create a MessageConsumer, on a specific session and for a specific destination.
	 * This functions hides wether we work via Topics or Queues and wether or not a
	 * messageSelector is set.
	 * @param session the Session
	 * @param destination the Destination
	 * @return the MessageConsumer
	 * @throws NamingException thrown when naming causes an error
	 * @throws JMSException thrown when retrieving the destination fails
	 */
	public MessageConsumer getMessageConsumer(Session session, Destination destination) throws NamingException, JMSException {
		return getMessageConsumer(session, destination, getMessageSelector());
	}

	public MessageProducer getMessageProducer(Session session,
			Destination destination) throws NamingException, JMSException {
		MessageProducer mp;
		if (useJms102()) {
			if (useTopicFunctions) {
				mp = getTopicPublisher((TopicSession)session, (Topic)destination);
			} else {
				mp = getQueueSender((QueueSession)session, (Queue)destination);
			}
		} else {
			mp = session.createProducer(destination);
		}
		if (getMessageTimeToLive()>0)
			mp.setTimeToLive(getMessageTimeToLive());
		return mp;
	}

	public String getPhysicalDestinationShortName() {
		try {
			return getPhysicalDestinationShortName(false);
		} catch (JmsException e) {
			log.warn("[" + name + "] got exception in getPhysicalDestinationShortName", e);
			return null;
		}
	}

	public String getPhysicalDestinationShortName(boolean throwException) throws JmsException {
		String result = null;
		try {
			Destination d = getDestination();
			if (d != null) {
				if (useTopicFunctions)
					result = ((Topic) d).getTopicName();
				else
					result = ((Queue) d).getQueueName();
			}
		} catch (Exception e) {
			if (throwException) {
				throw new JmsException(e);
			} else {
				log.warn("[" + name + "] got exception in getPhysicalDestinationShortName", e);
			}
		}
		return result;
	}

	public String getPhysicalDestinationName() {
		String result = getDestinationType()+"("+getDestinationName()+") ["+getPhysicalDestinationShortName()+"]";
		if (StringUtils.isNotEmpty(getMessageSelector())) {
			result+=" selector ["+getMessageSelector()+"]";
		}
		JmsRealm jmsRealm=null;
		if (getJmsRealName()!=null) {
			jmsRealm=JmsRealmFactory.getInstance().getJmsRealm(getJmsRealName());
		}
	    if (jmsRealm==null) {
	    	log.warn("Could not find jmsRealm ["+getJmsRealName()+"]");
	    } else {
			result+=" on ("+jmsRealm.retrieveConnectionFactoryName()+")";
		}
		return result;
	}

    /**
     *  Gets a queueReceiver
     * @see QueueReceiver
     * @return                                   The queueReceiver value
<<<<<<< HEAD
     * @exception  javax.naming.NamingException  Description of the Exception
     * @exception  javax.jms.JMSException        Description of the Exception
=======
     * @exception  NamingException  Description of the Exception
     * @exception  JMSException                  Description of the Exception
>>>>>>> b85724d5
     */
	private QueueReceiver getQueueReceiver(QueueSession session, Queue destination, String selector) throws NamingException, JMSException {
	    QueueReceiver queueReceiver = session.createReceiver(destination, selector);
	    return queueReceiver;
	}
	/**
	  *  Gets the queueSender for a specific queue, not the one in <code>destination</code>
	  * @see QueueSender
	  * @return                                   The queueReceiver value
<<<<<<< HEAD
	  * @exception  javax.naming.NamingException  Description of the Exception
	  * @exception  javax.jms.JMSException		  Description of the Exception
=======
	  * @exception  NamingException  Description of the Exception
	  * @exception  JMSException
>>>>>>> b85724d5
	  */
	private QueueSender getQueueSender(QueueSession session, Queue destination) throws NamingException, JMSException {
		return session.createSender(destination);
	}

	/**
	 * Gets a topicPublisher for a specified topic
	 */
	private TopicPublisher getTopicPublisher(TopicSession session, Topic topic) throws NamingException, JMSException {
		return session.createPublisher(topic);
	}
	private TopicSubscriber getTopicSubscriber(TopicSession session, Topic topic, String selector) throws NamingException, JMSException {

	    TopicSubscriber topicSubscriber;
	    if (subscriberType.equalsIgnoreCase("DURABLE")) {
	        topicSubscriber =
	            session.createDurableSubscriber(topic, destinationName, selector, false);
			if (log.isDebugEnabled()) log.debug("[" + name  + "] got durable subscriber for topic [" + destinationName + "] with selector [" + selector + "]");

	    } else {
	        topicSubscriber = session.createSubscriber(topic, selector, false);
			if (log.isDebugEnabled()) log.debug("[" + name + "] got transient subscriber for topic [" + destinationName + "] with selector [" + selector + "]");
	    }

	    return topicSubscriber;
	}

	private MessageConsumer getTopicSubscriber(Session session, Topic topic, String selector) throws NamingException, JMSException {
		MessageConsumer messageConsumer;
		if (subscriberType.equalsIgnoreCase("DURABLE")) {
			messageConsumer = session.createDurableSubscriber(topic, destinationName, selector, false);
			if (log.isDebugEnabled()) log.debug("[" + name  + "] got durable subscriber for topic [" + destinationName + "] with selector [" + selector + "]");
		} else {
			messageConsumer = session.createConsumer(topic, selector, false);
			if (log.isDebugEnabled()) log.debug("[" + name + "] got transient subscriber for topic [" + destinationName + "] with selector [" + selector + "]");
		}
		return messageConsumer;
	}



	public String send(Session session, Destination dest, String correlationId, String message, String messageType, long timeToLive, int deliveryMode, int priority) throws NamingException, JMSException, SenderException {
		return send(session, dest, correlationId, message, messageType, timeToLive, deliveryMode, priority, false);
	}
	public String send(Session session, Destination dest, String correlationId, String message, String messageType, long timeToLive, int deliveryMode, int priority, boolean ignoreInvalidDestinationException) throws NamingException, JMSException, SenderException {
		return send(session, dest, correlationId, message, messageType, timeToLive, deliveryMode, priority, ignoreInvalidDestinationException, null);
	}
	public String send(Session session, Destination dest, String correlationId, String message, String messageType, long timeToLive, int deliveryMode, int priority, boolean ignoreInvalidDestinationException, Map<String, Object> properties) throws NamingException, JMSException, SenderException {
		TextMessage msg = createTextMessage(session, correlationId, message);
		MessageProducer mp;
		try {
			if (useJms102()) {
				if ((session instanceof TopicSession) && (dest instanceof Topic)) {
					mp = getTopicPublisher((TopicSession)session, (Topic)dest);
				} else {
					if ((session instanceof QueueSession) && (dest instanceof Queue)) {
						mp = getQueueSender((QueueSession)session, (Queue)dest);
					} else {
						throw new SenderException("classes of Session ["+session.getClass().getName()+"] and Destination ["+dest.getClass().getName()+"] do not match (Queue vs Topic)");
					}
				}
			} else {
				mp = session.createProducer(dest);
			}
		} catch (InvalidDestinationException e) {
			if (ignoreInvalidDestinationException) {
				log.warn("queue ["+dest+"] doesn't exist");
				return null;
			} else {
				throw e;
			}
		}
		if (messageType!=null) {
			msg.setJMSType(messageType);
		}
		if (deliveryMode>0) {
			msg.setJMSDeliveryMode(deliveryMode);
			mp.setDeliveryMode(deliveryMode);
		}
		if (priority>=0) {
			msg.setJMSPriority(priority);
			mp.setPriority(priority);
		}
		if (timeToLive>0) {
			mp.setTimeToLive(timeToLive);
		}
		if (properties!=null) {
			for (Iterator<String> it = properties.keySet().iterator(); it.hasNext();) {
				String key = it.next();
				Object value = properties.get(key);
				log.debug("setting property ["+name+"] to value ["+value+"]");
				msg.setObjectProperty(key, value);
			}
		}
		String result = send(mp, msg, ignoreInvalidDestinationException);
		mp.close();
		return result;
	}



	/**
	 * Send a message
	 * @param messageProducer the message producer
	 * @param message the message
	 * @return messageID of the sent message
	 * @throws NamingException thrown when naming causes an error
	 * @throws JMSException thrown when retrieving the destination fails
	 */
	public String send(MessageProducer messageProducer, Message message)
			throws NamingException, JMSException {
		return send(messageProducer, message, false);
	}
	public String send(MessageProducer messageProducer, Message message, boolean ignoreInvalidDestinationException)
			throws NamingException, JMSException {
		if (log.isDebugEnabled()) {
			log.debug(getLogPrefix()+"sender on ["+ getDestinationName() 
				+ "] will send message with JMSDeliveryMode=[" + message.getJMSDeliveryMode()
				+ "] \n  JMSMessageID=[" + message.getJMSMessageID()
				+ "] \n  JMSCorrelationID=[" + message.getJMSCorrelationID()
				+ "] \n  JMSTimestamp=[" + DateUtils.format(message.getJMSTimestamp()) 
				+ "] \n  JMSExpiration=[" + message.getJMSExpiration()
				+ "] \n  JMSPriority=[" + message.getJMSPriority()
				+ "] \n Message=[" + message.toString()
				+ "]");
		}
		try {
			if (useJms102()) {
				if (messageProducer instanceof TopicPublisher) {
					((TopicPublisher) messageProducer).publish(message);
				} else {
					((QueueSender) messageProducer).send(message);
				}
				return message.getJMSMessageID();
			} else {
				messageProducer.send(message);
				return message.getJMSMessageID();
			}
		} catch (InvalidDestinationException e) {
			if (ignoreInvalidDestinationException) {
				log.warn("queue ["+messageProducer.getDestination()+"] doesn't exist");
				return null;
			} else {
				throw e;
			}
		}
	}
	/**
	 * Send a message
	 * @param session the current session
	 * @param dest destination
	 * @param message the message
	 * @return message ID of the sent message
	 * @throws NamingException thrown when naming causes an error
	 * @throws JMSException thrown when retrieving the destination fails
	 */
	public String send(Session session, Destination dest, Message message)
		throws NamingException, JMSException {
		return send(session, dest, message, false);
	}
	public String send(Session session, Destination dest, Message message, boolean ignoreInvalidDestinationException)
			throws NamingException, JMSException {
		try {
			if (useJms102()) {
				if (dest instanceof Topic) {
					return sendByTopic((TopicSession)session, (Topic)dest, message);
				} else {
					return sendByQueue((QueueSession)session, (Queue)dest, message);
				}
			} else {
				MessageProducer mp = session.createProducer(dest);
				mp.send(message);
				mp.close();
				return message.getJMSMessageID();
			}
		} catch (InvalidDestinationException e) {
			if (ignoreInvalidDestinationException) {
				log.warn("queue ["+dest+"] doesn't exist");
				return null;
			} else {
				throw e;
			}
		}
	}

	protected String sendByQueue(QueueSession session, Queue destination,
			Message message) throws NamingException, JMSException {
		QueueSender tqs = session.createSender(destination);
		tqs.send(message);
		tqs.close();
		return message.getJMSMessageID();
	}

	protected String sendByTopic(TopicSession session, Topic destination,
			Message message) throws NamingException, JMSException {
		TopicPublisher tps = session.createPublisher(destination);
		tps.publish(message);
		tps.close();
		return message.getJMSMessageID();
	}

	public boolean isSessionsArePooled() {
		try {
			return isTransacted() || getMessagingSource().sessionsArePooled();
		} catch (JmsException e) {
			log.error("could not get session",e);
			return false;
		}
	}

	/**
<<<<<<< HEAD
	 * Extracts string from message obtained from getRawMessage. May also extract
=======
	 * Extracts string from message obtained from getRawMessage(Map). May also extract
>>>>>>> b85724d5
	 * other parameters from the message and put those in the threadContext.
	 * @param rawMessage the raw message
	 * @param context the context of the message
	 * @param soap soap
	 * @param soapHeaderSessionKey the soapHeaderSessionKey
	 * @param soapWrapper the soapWrapper
	 * @return String  input message for adapter.
	 * @throws JMSException thrown when an exception is thrown in the JMS API
	 * @throws DomBuilderException an Exception
	 * @throws TransformerException thrown when XML transformation fails
	 * @throws IOException thrown when IO fails
	 */
	public String getStringFromRawMessage(Object rawMessage, Map context, boolean soap, String soapHeaderSessionKey, SoapWrapper soapWrapper) throws JMSException, DomBuilderException, TransformerException, IOException {
		TextMessage message = null;
		String rawMessageText;
/*
		try {
			message = (TextMessage) rawMessage;
		} catch (ClassCastException e) {
			log.error("message received by listener on ["+ getDestinationName()+ "] was not of type TextMessage, but ["+rawMessage.getClass().getName()+"]", e);
			return null;
		}
		rawMessageText= message.getText();
*/
		if (rawMessage instanceof IMessageWrapper) {
			rawMessageText = ((IMessageWrapper)rawMessage).getText();
		} else if (rawMessage instanceof TextMessage) {
			rawMessageText = ((TextMessage)rawMessage).getText();
		} else {
			rawMessageText = (String)rawMessage;
		}
		if (!soap) {
			return rawMessageText;
		}
		String messageText=extractMessageBody(rawMessageText, context, soapWrapper);
		if (StringUtils.isNotEmpty(soapHeaderSessionKey)) {
			String soapHeader=soapWrapper.getHeader(rawMessageText);
			context.put(soapHeaderSessionKey,soapHeader);
		}
		return messageText;
	}

	protected String extractMessageBody(String rawMessageText, Map context, SoapWrapper soapWrapper) throws DomBuilderException, TransformerException, IOException {
		return soapWrapper.getBody(rawMessageText);
	}


    public String toString() {
        StringBuffer sb = new StringBuffer();
        sb.append(super.toString());
        if (useTopicFunctions) {
            sb.append("[topicName=" + destinationName + "]");
	        sb.append("[topicConnectionFactoryName=" + topicConnectionFactoryName + "]");
        } else {
            sb.append("[queueName=" + destinationName + "]");
	        sb.append("[queueConnectionFactoryName=" + queueConnectionFactoryName + "]");
        }
	//  sb.append("[physicalDestinationName="+getPhysicalDestinationName()+"]");
        sb.append("[ackMode=" + getAcknowledgeModeAsString(ackMode) + "]");
        sb.append("[persistent=" + getPersistent() + "]");
        sb.append("[transacted=" + transacted + "]");
        return sb.toString();
    }


	/**
	 * The name of the object.
	 * @param newName name to be set
	 */
	@IbisDoc({"name of the listener", ""})
	public void setName(String newName) {
		name = newName;
	}
	public String getName() {
		return name;
	}

	/**
	 * The name of the destination, this may be a <code>queue</code> or <code>topic</code> name.
	 * @param destinationName name of the destination to be set
	 */
	@IbisDoc({"name of the jms destination (queue or topic) to use", ""})
	public void setDestinationName(String destinationName) {
		this.destinationName = destinationName;
	}
	public String getDestinationName() {
		return destinationName;
	}


	/**
	 * should be <code>QUEUE</code> or <code>TOPIC</code><br/>
	 * This function also sets the <code>useTopicFunctions</code> field,
	 * that controls wether Topic functions are used or Queue functions.
	 * @param type the type of the destination to be set
	 */
	@IbisDoc({"either <code>queue</code> or <code>topic</code>", "<code>queue</code>"})
	public void setDestinationType(String type) {
		this.destinationType = type;
		if (destinationType.equalsIgnoreCase("TOPIC")) {
			useTopicFunctions = true;
        } else {
			useTopicFunctions = false;
        }
	}
    public String getDestinationType() {
		return destinationType;
	}

	/**
	 * Sets the JMS-acknowledge mode. This controls for non transacted listeners the way messages are acknowledged.
	 * See the jms-documentation.
	 * @param ackMode the JMS-acknowledge mode to be set
	 */
	public void setAckMode(int ackMode) {
		this.ackMode = ackMode;
	}
	public int getAckMode() {
		return ackMode;
	}

	/**
	 * Convencience function to convert the numeric value of an (@link #setAckMode(int) acknowledgeMode} to a human-readable string.
	 * @param ackMode the JMS-acknowledge mode
	 * @return the JMS-acknowledge mode in string format
	 */
	public static String getAcknowledgeModeAsString(int ackMode) {
		String ackString;
		if (Session.AUTO_ACKNOWLEDGE == ackMode) {
			ackString = "Auto";
		} else
			if (Session.CLIENT_ACKNOWLEDGE == ackMode) {
				ackString = "Client";
			} else
				if (Session.DUPS_OK_ACKNOWLEDGE == ackMode) {
					ackString = "Dups";
				} else {
					ackString = "none";
				}

		return ackString;
	}

	/**
	 * String-version of {@link #setAckMode(int)}
	 * @param acknowledgeMode the JMS-acknowledge mode to be set
	 */
	@IbisDoc({"", "auto_acknowledge"})
	public void setAcknowledgeMode(String acknowledgeMode) {

		if (acknowledgeMode.equalsIgnoreCase("auto") || acknowledgeMode.equalsIgnoreCase("AUTO_ACKNOWLEDGE")) {
			ackMode = Session.AUTO_ACKNOWLEDGE;
		} else
			if (acknowledgeMode.equalsIgnoreCase("dups") || acknowledgeMode.equalsIgnoreCase("DUPS_OK_ACKNOWLEDGE")) {
				ackMode = Session.DUPS_OK_ACKNOWLEDGE;
			} else
				if (acknowledgeMode.equalsIgnoreCase("client") || acknowledgeMode.equalsIgnoreCase("CLIENT_ACKNOWLEDGE")) {
					ackMode = Session.CLIENT_ACKNOWLEDGE;
				} else {
					// ignore all ack modes, to test no acking
					log.warn("["+name+"] invalid acknowledgemode:[" + acknowledgeMode + "] setting no acknowledge");
					ackMode = -1;
				}

	}
	/**
	 * String-version of {@link #getAckMode()}
	 * @return the JMS-acknowledge mode
	 */
	public String getAcknowledgeMode() {
		return getAcknowledgeModeAsString(getAckMode());
	}


	/**
	 * Controls whether messages are processed persistently.
	 *
	 * When set <code>true</code>, the JMS provider ensures that messages aren't lost when the application might crash.
	 * @param value whether messages are to be processed persistently
	 */
	@IbisDoc({"rather useless attribute, and not the same as <code>deliverymode</code>. you probably want to use that.", ""})
	public void setPersistent(boolean value) {
		persistent = value;
	}
	public boolean getPersistent() {
		return persistent;
	}

	/**
	 * SubscriberType should <b>DURABLE</b> or <b>TRANSIENT</b>
	 * Only applicable for topics <br/>
	 * @param subscriberType the subscriber type to be set
	 */
	public void setSubscriberType(String subscriberType) {
		if ((!subscriberType.equalsIgnoreCase("DURABLE"))
			&& (!subscriberType.equalsIgnoreCase("TRANSIENT"))) {
			throw new IllegalArgumentException(
				"invalid subscriberType, should be DURABLE or TRANSIENT. "
					+ this.subscriberType
					+ " is assumed");
		} else
			this.subscriberType = subscriberType;
	}
	public String getSubscriberType() {
		return subscriberType;
	}

	/**
	 * The JNDI-name of the connection factory to use to connect to a <i>queue</i> if {@link #isTransacted()} returns <code>false</code>.
	 * The corresponding connection factory should be configured not to support XA transactions.
	 * @param name the name for the queueConnectionFactory to be set
	 */
	@IbisDoc({"jndi-name of the queueconnectionfactory, used when <code>destinationtype<code>=</code>queue</code>", ""})
	public void setQueueConnectionFactoryName(String name) {
		queueConnectionFactoryName=name;
	}
	public String getQueueConnectionFactoryName() {
		return queueConnectionFactoryName;
	}

	/**
	 * The JNDI-name of the connection factory to use to connect to a <i>queue</i> if {@link #isTransacted()} returns <code>true</code>.
	 * The corresponding connection factory should support XA transactions.
	 * @deprecated please use 'setQueueConnectionFactoryName()' instead
	 * @param queueConnectionFactoryNameXA the queueConnectionFactory name to be set
	 */
	public void setQueueConnectionFactoryNameXA(String queueConnectionFactoryNameXA) {
		if (StringUtils.isNotEmpty(queueConnectionFactoryNameXA)) {
			throw new IllegalArgumentException(getLogPrefix()+"use of attribute 'queueConnectionFactoryNameXA' is no longer supported. The queueConnectionFactory can now only be specified using attribute 'queueConnectionFactoryName'");
		}
	}


	/**
	 * The JNDI-name of the connection factory to use to connect to a <i>topic</i> if {@link #isTransacted()} returns <code>false</code>.
	 * The corresponding connection factory should be configured not to support XA transactions.
	 * @param topicConnectionFactoryName the topicConnectionFactoryName to be set
	 */
	@IbisDoc({"jndi-name of the topicconnectionfactory, used when <code>destinationtype<code>=</code>topic</code>", ""})
	public void setTopicConnectionFactoryName(String topicConnectionFactoryName) {
		this.topicConnectionFactoryName = topicConnectionFactoryName;
	}
	public String getTopicConnectionFactoryName() {
		return topicConnectionFactoryName;
	}

	/**
	 * The JNDI-name of the connection factory to use to connect to a <i>topic</i> if {@link #isTransacted()} returns <code>true</code>.
	 * The corresponding connection factory should support XA transactions.
	 * @deprecated please use 'setTopicConnectionFactoryName()' instead
	 * @param topicConnectionFactoryNameXA the topicConnectionFactoryName to be set
	 */
	public void setTopicConnectionFactoryNameXA(String topicConnectionFactoryNameXA) {
		if (StringUtils.isNotEmpty(topicConnectionFactoryNameXA)) {
			throw new IllegalArgumentException(getLogPrefix()+"use of attribute 'topicConnectionFactoryNameXA' is no longer supported. The topicConnectionFactory can now only be specified using attribute 'topicConnectionFactoryName'");
		}
	}

	/**
	 * Controls the use of JMS transacted session.
	 * In versions prior to 4.1, this attribute was called plainly 'transacted'. The {@link #setTransacted(boolean) transacted}
	 * attribute, however, is now in uses to indicate the use of XA-transactions. XA transactions can be used
	 * in a pipeline to simultaneously (in one transaction) commit or rollback messages send to a number of queues, or
	 * even together with database actions.
	 *
	 * @since 4.1
	 *
	 * @deprecated This attribute has been added to provide the pre-4.1 transaction functionality to configurations that
	 * relied this specific functionality. New configurations should not use it.
	 * @param jmsTransacted whether it should be jmsTransacted
	 *
	 */
	public void setJmsTransacted(boolean jmsTransacted) {
		this.jmsTransacted = jmsTransacted;
	}
	public boolean isJmsTransacted() {
		return jmsTransacted;
	}

	@IbisDoc({"transform the value of the correlationid to a hexadecimal value if it starts with id: (preserving the id: part). useful when sending messages to mq which expects this value to be in hexadecimal format when it starts with id:, otherwise generating the error: mqjms1044: string is not a valid hexadecimal number", "false"})
	public void setCorrelationIdToHex(boolean correlationIdToHex) {
		this.correlationIdToHex = correlationIdToHex;
	}

	@IbisDoc({"prefix to check before executing correlationidtohex. when empty (and correlationidtohex equals true) all correlationid's are transformed, this is useful in case you want the entire correlationid to be transformed (for example when the receiving party doesn't allow characters like a colon to be present in the correlationid).", "id:"})
	public void setCorrelationIdToHexPrefix(String correlationIdToHexPrefix) {
		this.correlationIdToHexPrefix = correlationIdToHexPrefix;
	}

	/**
	 * Controls whether messages are send under transaction control.
	 * If set <code>true</code>, messages are committed or rolled back under control of an XA-transaction.
	 * @param transacted whether it should be transacted
	 */
	@IbisDoc({"", "false"})
	public void setTransacted(boolean transacted) {
		this.transacted = transacted;
	}
	/**
	 * Set the time-to-live in milliseconds of a message
	 * @param ttl exp time in milliseconds
	 */
	@IbisDoc({"the time (in milliseconds) it takes for the message to expire. if the message is not consumed before, it will be lost. make sure to set it to a positive value for request/repy type of messages.", "0 (unlimited)"})
	public void setMessageTimeToLive(long ttl){
		this.messageTimeToLive=ttl;
	}
	/**
	 * Get the  time-to-live in milliseconds of a message
	 * @return the time to live for the message
	 */
	public long getMessageTimeToLive(){
		return this.messageTimeToLive;
	}

	public boolean isCorrelationIdToHex() {
		return correlationIdToHex;
	}

	@IbisDoc({"if set (>=0) and the length of the correlationid exceeds this maximum length, the correlationid is trimmed from the left side of a string to this maximum length", "-1"})
	public void setCorrelationIdMaxLength(int i) {
		correlationIdMaxLength = i;
	}
	public int getCorrelationIdMaxLength() {
		return correlationIdMaxLength;
	}

	/**
	 * Indicates whether messages are send under transaction control.
	 * @see #setTransacted(boolean)
	 */
	public boolean isTransacted() {
		return transacted;
	}

    public boolean isUseTopicFunctions() {
        return useTopicFunctions;
    }

	@IbisDoc({"when set, the value of this attribute is used as a selector to filter messages.", "0 (unlimited)"})
	public void setMessageSelector(String newMessageSelector) {
		this.messageSelector=newMessageSelector;
	}
	public String getMessageSelector() {
		return messageSelector;
	}


	@IbisDoc({"alias used to obtain credentials for authentication to jms server", ""})
	public void setAuthAlias(String string) {
		authAlias = string;
	}
	public String getAuthAlias() {
		return authAlias;
	}

	@IbisDoc({"when set <code>false</code>, the destinationname is used directly instead of performing a jndi lookup", "true"})
	public void setLookupDestination(boolean b) {
		lookupDestination = b;
	}
	public boolean isLookupDestination() {
		return lookupDestination;
	}
}<|MERGE_RESOLUTION|>--- conflicted
+++ resolved
@@ -64,31 +64,6 @@
  * type should be used.<br/>
  * This class sends messages with JMS.
  *
-<<<<<<< HEAD
- * <p><b>Configuration:</b>
- * <table border="1">
- * <tr><th>attributes</th><th>description</th><th>default</th></tr>
- * <tr><td>className</td><td>nl.nn.adapterframework.jms.JMSFacade</td><td>&nbsp;</td></tr>
- * <tr><td>{@link #setName(String) name}</td>  <td>name of the listener</td><td>&nbsp;</td></tr>
- * <tr><td>{@link #setDestinationName(String) destinationName}</td><td>name of the JMS destination (queue or topic) to use</td><td>&nbsp;</td></tr>
- * <tr><td>{@link #setDestinationType(String) destinationType}</td><td>either <code>QUEUE</code> or <code>TOPIC</code></td><td><code>QUEUE</code></td></tr>
- * <tr><td>{@link #setQueueConnectionFactoryName(String) queueConnectionFactoryName}</td><td>jndi-name of the queueConnectionFactory, used when <code>destinationType</code>=<code>QUEUE</code></td><td>&nbsp;</td></tr>
- * <tr><td>{@link #setTopicConnectionFactoryName(String) topicConnectionFactoryName}</td><td>jndi-name of the topicConnectionFactory, used when <code>destinationType</code>=<code>TOPIC</code></td><td>&nbsp;</td></tr>
- * <tr><td>{@link #setMessageSelector(String) messageSelector}</td><td>When set, the value of this attribute is used as a selector to filter messages.</td><td>0 (unlimited)</td></tr>
- * <tr><td>{@link #setMessageTimeToLive(long) messageTimeToLive}</td><td>the time (in milliseconds) it takes for the message to expire. If the message is not consumed before, it will be lost. Make sure to set it to a positive value for request/repy type of messages.</td><td>0 (unlimited)</td></tr>
- * <tr><td>{@link #setPersistent(boolean) persistent}</td><td>rather useless attribute, and not the same as <code>deliveryMode</code>. You probably want to use that.</td><td>&nbsp;</td></tr>
- * <tr><td>{@link #setAcknowledgeMode(String) acknowledgeMode}</td><td>&nbsp;</td><td>AUTO_ACKNOWLEDGE</td></tr>
- * <tr><td>{@link #setCorrelationIdToHex(boolean) correlationIdToHex}</td><td>Transform the value of the correlationId to a hexadecimal value if it starts with ID: (preserving the ID: part). Useful when sending messages to MQ which expects this value to be in hexadecimal format when it starts with ID:, otherwise generating the error: MQJMS1044: String is not a valid hexadecimal number</td><td>false</td></tr>
- * <tr><td>{@link #setCorrelationIdToHexPrefix(String) correlationIdToHexPrefix}</td><td>Prefix to check before executing correlationIdToHex. When empty (and correlationIdToHex equals true) all correlationId's are transformed, this is useful in case you want the entire correlationId to be transformed (for example when the receiving party doesn't allow characters like a colon to be present in the correlationId).</td><td>ID:</td></tr>
- * <tr><td>{@link #setCorrelationIdMaxLength(int) correlationIdMaxLength}</td><td>if set (>=0) and the length of the correlationID exceeds this maximum length, the correlationID is trimmed from the left side of a string to this maximum length</td><td>-1</td></tr>
- * <tr><td>{@link #setTransacted(boolean) transacted}</td><td>&nbsp;</td><td>false</td></tr>
- * <tr><td>{@link #setAuthAlias(String) authAlias}</td><td>alias used to obtain credentials for authentication to JMS server</td><td>&nbsp;</td></tr>
- * <tr><td>{@link #setJmsRealm(String) jmsRealm}</td><td>&nbsp;</td><td>&nbsp;</td></tr>
- * <tr><td>{@link #setLookupDestination(boolean) lookupDestination}</td><td>when set <code>false</code>, the destinationName is used directly instead of performing a JNDI lookup</td><td>true</td></tr>
- * </table>
- * </p>
-=======
->>>>>>> b85724d5
  *
  * @author 	Gerrit van Brakel
  */
@@ -309,7 +284,7 @@
 	}
 
 	public TextMessage createTextMessage(Session session, String correlationID, String message)
-			throws NamingException, JMSException {
+			throws javax.naming.NamingException, JMSException {
 		TextMessage textMessage = null;
 		textMessage = session.createTextMessage();
 		if (null != correlationID) {
@@ -373,12 +348,8 @@
 	 * Utilitiy function to retrieve a Destination from a jndi.
 	 * @param destinationName the name of the destination
 	 * @return javax.jms.Destination
-<<<<<<< HEAD
 	 * @throws NamingException thrown when naming causes an error
 	 * @throws JmsException thrown when retrieving the destination fails
-=======
-	 * @throws NamingException
->>>>>>> b85724d5
 	 */
 	public Destination getDestination(String destinationName) throws JmsException, NamingException {
 		return getJmsMessagingSource().lookupDestination(destinationName);
@@ -508,15 +479,10 @@
 
     /**
      *  Gets a queueReceiver
-     * @see QueueReceiver
+     * @see javax.jms.QueueReceiver
      * @return                                   The queueReceiver value
-<<<<<<< HEAD
      * @exception  javax.naming.NamingException  Description of the Exception
      * @exception  javax.jms.JMSException        Description of the Exception
-=======
-     * @exception  NamingException  Description of the Exception
-     * @exception  JMSException                  Description of the Exception
->>>>>>> b85724d5
      */
 	private QueueReceiver getQueueReceiver(QueueSession session, Queue destination, String selector) throws NamingException, JMSException {
 	    QueueReceiver queueReceiver = session.createReceiver(destination, selector);
@@ -524,15 +490,10 @@
 	}
 	/**
 	  *  Gets the queueSender for a specific queue, not the one in <code>destination</code>
-	  * @see QueueSender
+	  * @see javax.jms.QueueSender
 	  * @return                                   The queueReceiver value
-<<<<<<< HEAD
 	  * @exception  javax.naming.NamingException  Description of the Exception
 	  * @exception  javax.jms.JMSException		  Description of the Exception
-=======
-	  * @exception  NamingException  Description of the Exception
-	  * @exception  JMSException
->>>>>>> b85724d5
 	  */
 	private QueueSender getQueueSender(QueueSession session, Queue destination) throws NamingException, JMSException {
 		return session.createSender(destination);
@@ -744,11 +705,7 @@
 	}
 
 	/**
-<<<<<<< HEAD
 	 * Extracts string from message obtained from getRawMessage. May also extract
-=======
-	 * Extracts string from message obtained from getRawMessage(Map). May also extract
->>>>>>> b85724d5
 	 * other parameters from the message and put those in the threadContext.
 	 * @param rawMessage the raw message
 	 * @param context the context of the message
