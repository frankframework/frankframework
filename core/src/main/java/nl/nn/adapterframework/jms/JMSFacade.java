--- conflicted
+++ resolved
@@ -177,14 +177,9 @@
 		PERSISTENT(javax.jms.DeliveryMode.PERSISTENT),
 		NON_PERSISTENT(javax.jms.DeliveryMode.NON_PERSISTENT);
 
-<<<<<<< HEAD
-		private @Getter final int deliveryMode;
+		private final @Getter final int deliveryMode;
 
 		DeliveryMode(int deliveryMode) {
-=======
-		private final @Getter int deliveryMode;
-		private DeliveryMode(int deliveryMode) {
->>>>>>> 4af7e36c
 			this.deliveryMode = deliveryMode;
 		}
 
