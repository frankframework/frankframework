/*
Copyright 2021 WeAreFrank!

Licensed under the Apache License, Version 2.0 (the "License");
you may not use this file except in compliance with the License.
You may obtain a copy of the License at

    http://www.apache.org/licenses/LICENSE-2.0

Unless required by applicable law or agreed to in writing, software
distributed under the License is distributed on an "AS IS" BASIS,
WITHOUT WARRANTIES OR CONDITIONS OF ANY KIND, either express or implied.
See the License for the specific language governing permissions and
limitations under the License.
*/
package nl.nn.adapterframework.webcontrol.api;

import java.io.Writer;
import java.util.HashMap;
import java.util.LinkedHashMap;
import java.util.Map.Entry;

import javax.annotation.security.RolesAllowed;
import javax.ws.rs.Consumes;
import javax.ws.rs.POST;
import javax.ws.rs.Path;
import javax.ws.rs.Produces;
import javax.ws.rs.core.MediaType;
import javax.ws.rs.core.Response;

import org.apache.commons.io.output.StringBuilderWriter;
import org.apache.commons.lang3.StringUtils;

import nl.nn.adapterframework.configuration.Configuration;
import nl.nn.adapterframework.jdbc.migration.Migrator;

@Path("/")
public final class ShowLiquibaseScript extends Base {

	@POST
	@RolesAllowed({"IbisObserver", "IbisDataAdmin", "IbisAdmin", "IbisTester"})
	@Path("/jdbc/liquibase")
	@Consumes(MediaType.APPLICATION_JSON)
	@Produces(MediaType.APPLICATION_JSON)
	public Response execute(LinkedHashMap<String, Object> json) throws ApiException {

		Response.ResponseBuilder response = Response.noContent();

		String configuration = null;
		for (Entry<String, Object> entry : json.entrySet()) {
			String key = entry.getKey();
			if("configuration".equalsIgnoreCase(key)) {
				configuration = entry.getValue().toString();
			}
		}

		if(configuration == null) {
			return response.status(Response.Status.BAD_REQUEST).build();
		}

		String result = null;
		Writer writer = new StringBuilderWriter();
		Configuration config = getIbisManager().getConfiguration(configuration);
		try(Migrator databaseMigrator = config.getBean("jdbcMigrator", Migrator.class)) {
<<<<<<< HEAD
			databaseMigrator.setIbisContext(getIbisContext());
=======
			databaseMigrator.setDatasourceName(datasource);
>>>>>>> 19d50a31
			databaseMigrator.configure();
			result = databaseMigrator.getUpdateSql(writer).toString();
		} catch (Exception e) {
			throw new ApiException("Error generating SQL script", e);
		}

		if(StringUtils.isEmpty(result)) {
			throw new ApiException("Make sure liquibase xml script exists for configuration ["+configuration+"]");
		}

		HashMap<String, Object> resultMap = new HashMap<>();
		resultMap.put("result", result);

		return Response.status(Response.Status.CREATED).entity(resultMap).build();
	}

}<|MERGE_RESOLUTION|>--- conflicted
+++ resolved
@@ -62,11 +62,6 @@
 		Writer writer = new StringBuilderWriter();
 		Configuration config = getIbisManager().getConfiguration(configuration);
 		try(Migrator databaseMigrator = config.getBean("jdbcMigrator", Migrator.class)) {
-<<<<<<< HEAD
-			databaseMigrator.setIbisContext(getIbisContext());
-=======
-			databaseMigrator.setDatasourceName(datasource);
->>>>>>> 19d50a31
 			databaseMigrator.configure();
 			result = databaseMigrator.getUpdateSql(writer).toString();
 		} catch (Exception e) {
