/*
Copyright 2016-2017, 2019, 2020 WeAreFrank!

Licensed under the Apache License, Version 2.0 (the "License");
you may not use this file except in compliance with the License.
You may obtain a copy of the License at

    http://www.apache.org/licenses/LICENSE-2.0

Unless required by applicable law or agreed to in writing, software
distributed under the License is distributed on an "AS IS" BASIS,
WITHOUT WARRANTIES OR CONDITIONS OF ANY KIND, either express or implied.
See the License for the specific language governing permissions and
limitations under the License.
*/
package nl.nn.adapterframework.webcontrol.api;

import nl.nn.adapterframework.jdbc.DirectQuerySender;
import nl.nn.adapterframework.jdbc.transformer.AbstractQueryOutputTransformer;
import nl.nn.adapterframework.jdbc.transformer.QueryOutputToCSV;
import nl.nn.adapterframework.jdbc.transformer.QueryOutputToJson;
import nl.nn.adapterframework.jms.JmsRealm;
import nl.nn.adapterframework.jms.JmsRealmFactory;
import nl.nn.adapterframework.stream.Message;

import javax.annotation.security.RolesAllowed;
import javax.ws.rs.Consumes;
import javax.ws.rs.GET;
import javax.ws.rs.POST;
import javax.ws.rs.Path;
import javax.ws.rs.Produces;
import javax.ws.rs.core.MediaType;
import javax.ws.rs.core.Response;

import org.apache.commons.lang3.StringUtils;

import java.util.ArrayList;
import java.util.HashMap;
import java.util.LinkedHashMap;
import java.util.List;
import java.util.Map;
import java.util.Map.Entry;

/**
 * Executes a query.
 *
 * @since	7.0-B1
 * @author	Niels Meijer
 */

@Path("/")
public final class ExecuteJdbcQuery extends Base {

	public static final String DBXML2CSV_XSLT="xml/xsl/dbxml2csv.xslt";

	@GET
	@RolesAllowed({"IbisObserver", "IbisDataAdmin", "IbisAdmin", "IbisTester"})
	@Path("/jdbc")
	@Produces(MediaType.APPLICATION_JSON)
	public Response getJdbcInfo() throws ApiException {

		Map<String, Object> result = new HashMap<String, Object>();
		JmsRealmFactory realmFactory = JmsRealmFactory.getInstance();

		List<String> jmsRealms = realmFactory.getRegisteredDatasourceRealmNamesAsList();
		List<String> datasources = new ArrayList<>();
		if (jmsRealms.size() == 0) {
			datasources.add("no datasources found in jmsRealms");
		} else {
			for (String jmsRealm : jmsRealms) {
				JmsRealm realm = realmFactory.getJmsRealm(jmsRealm);
				String datasourceName = realm.getDatasourceName();
				if(!datasources.contains(datasourceName)) { //It's possible multiple realms use the same datasourceName
					datasources.add(datasourceName);
				}
			}
		}

		result.put("datasources", datasources);

		List<String> resultTypes = new ArrayList<String>();
		resultTypes.add("csv");
		resultTypes.add("xml");
		resultTypes.add("json");
		result.put("resultTypes", resultTypes);

		return Response.status(Response.Status.CREATED).entity(result).build();
	}

	@POST
	@RolesAllowed({"IbisTester"})
	@Path("/jdbc/query")
	@Consumes(MediaType.APPLICATION_JSON)
	@Produces(MediaType.APPLICATION_JSON)
	public Response execute(LinkedHashMap<String, Object> json) throws ApiException {

		String datasource = null, resultType = null, query = null, queryType = null, result = "", returnType = MediaType.APPLICATION_XML;
<<<<<<< HEAD
=======
		boolean avoidLocking = false;
>>>>>>> 5a7e1d82
		for (Entry<String, Object> entry : json.entrySet()) {
			String key = entry.getKey();
			if(key.equalsIgnoreCase("datasource")) {
				datasource = entry.getValue().toString();
			}
			if(key.equalsIgnoreCase("resultType")) {
				resultType = entry.getValue().toString().toLowerCase();
				if(resultType.equalsIgnoreCase("csv")) {
					returnType = MediaType.TEXT_PLAIN;
				}
				if(resultType.equalsIgnoreCase("json")) {
					returnType = MediaType.APPLICATION_JSON;
				}
			}
<<<<<<< HEAD
=======
			if(key.equalsIgnoreCase("avoidLocking")) {
				avoidLocking = Boolean.parseBoolean(entry.getValue().toString());
			}
>>>>>>> 5a7e1d82
			if(key.equalsIgnoreCase("query")) {
				query = entry.getValue().toString();
			}
			if(key.equalsIgnoreCase("type")) {
				queryType = entry.getValue().toString();
			}
		}

		if(StringUtils.isEmpty(queryType)) {
			queryType = "other"; // defaults to other

			String[] commands = new String[] {"select", "show"}; //if it matches, set it to select
			for (String command : commands) {
				if(query.toLowerCase().startsWith(command)) {
					queryType = "select";
					break;
				}
			}
		}

		if(datasource == null || resultType == null || query == null) {
			throw new ApiException("Missing data, datasource, resultType and query are expected.", 400);
		}

		//We have all info we need, lets execute the query!
		DirectQuerySender qs;
		try {
			qs = (DirectQuerySender) getIbisContext().createBeanAutowireByName(DirectQuerySender.class);
		} catch (Exception e) {
			throw new ApiException("An error occured on creating or closing the connection", e);
		}

		try {
			qs.setName("QuerySender");
			qs.setDatasourceName(datasource);
			qs.setQueryType(queryType);
<<<<<<< HEAD
=======
			qs.setAvoidLocking(avoidLocking);
>>>>>>> 5a7e1d82
			qs.setBlobSmartGet(true);
			qs.configure(true);
			qs.open();
			Message message = qs.sendMessage(new Message(query), null);

			if (resultType.equalsIgnoreCase("csv")) {
				AbstractQueryOutputTransformer filter = new QueryOutputToCSV();
				result = filter.parse(message);
			} else if (resultType.equalsIgnoreCase("json")) {
				AbstractQueryOutputTransformer filter = new QueryOutputToJson();
				result = filter.parse(message);
			} else {
				result = message.asString();
			}

		} catch (Throwable t) {
			throw new ApiException("Error executing query", t);
		} finally {
			qs.close();
		}

		return Response.status(Response.Status.CREATED).type(returnType).entity(result).build();
	}
}<|MERGE_RESOLUTION|>--- conflicted
+++ resolved
@@ -95,10 +95,7 @@
 	public Response execute(LinkedHashMap<String, Object> json) throws ApiException {
 
 		String datasource = null, resultType = null, query = null, queryType = null, result = "", returnType = MediaType.APPLICATION_XML;
-<<<<<<< HEAD
-=======
 		boolean avoidLocking = false;
->>>>>>> 5a7e1d82
 		for (Entry<String, Object> entry : json.entrySet()) {
 			String key = entry.getKey();
 			if(key.equalsIgnoreCase("datasource")) {
@@ -113,12 +110,9 @@
 					returnType = MediaType.APPLICATION_JSON;
 				}
 			}
-<<<<<<< HEAD
-=======
 			if(key.equalsIgnoreCase("avoidLocking")) {
 				avoidLocking = Boolean.parseBoolean(entry.getValue().toString());
 			}
->>>>>>> 5a7e1d82
 			if(key.equalsIgnoreCase("query")) {
 				query = entry.getValue().toString();
 			}
@@ -155,10 +149,7 @@
 			qs.setName("QuerySender");
 			qs.setDatasourceName(datasource);
 			qs.setQueryType(queryType);
-<<<<<<< HEAD
-=======
 			qs.setAvoidLocking(avoidLocking);
->>>>>>> 5a7e1d82
 			qs.setBlobSmartGet(true);
 			qs.configure(true);
 			qs.open();
