--- conflicted
+++ resolved
@@ -87,9 +87,9 @@
 
 		returnMap.put("configurations", getConfigurations());
 
-		Principal userPrincipal = securityContext.getUserPrincipal();
-		if(userPrincipal != null) {
-			returnMap.put("userName", userPrincipal.getName());
+		String user = getUserPrincipalName();
+		if(user != null) {
+			returnMap.put("userName", user);
 		}
 
 		returnMap.put("applicationServer", servletConfig.getServletContext().getServerInfo());
@@ -155,47 +155,8 @@
 				return name1.startsWith("IAF_") ? -1 : name2.startsWith("IAF_") ? 1 : name1.compareTo(name2);
 			}
 		});
-<<<<<<< HEAD
-
-		returnMap.put("configurations", configurations);
-
-		Map<String, Object> framework = new HashMap<String, Object>(2);
-		framework.put("name", "FF!");
-		framework.put("version", appConstants.getProperty("application.version"));
-		returnMap.put("framework", framework);
-
-		Map<String, Object> instance = new HashMap<String, Object>(2);
-		instance.put("version", appConstants.getProperty("instance.version"));
-		instance.put("name", getIbisContext().getApplicationName());
-		returnMap.put("instance", instance);
-
-		String dtapStage = appConstants.getProperty("dtap.stage");
-		returnMap.put("dtap.stage", dtapStage);
-		String dtapSide = appConstants.getProperty("dtap.side");
-		returnMap.put("dtap.side", dtapSide);
-
-		String user = getUserPrincipalName();
-		if(user != null) {
-			returnMap.put("userName", user);
-		}
-
-		returnMap.put("applicationServer", servletConfig.getServletContext().getServerInfo());
-		returnMap.put("javaVersion", System.getProperty("java.runtime.name") + " (" + System.getProperty("java.runtime.version") + ")");
-		Map<String, Object> fileSystem = new HashMap<String, Object>(2);
-		fileSystem.put("totalSpace", Misc.getFileSystemTotalSpace());
-		fileSystem.put("freeSpace", Misc.getFileSystemFreeSpace());
-		returnMap.put("fileSystem", fileSystem);
-		returnMap.put("processMetrics", ProcessMetrics.toMap());
-		Date date = new Date();
-		returnMap.put("serverTime", date.getTime());
-		returnMap.put("machineName" , Misc.getHostname());
-		ApplicationMetrics metrics = getIbisContext().getBean("metrics", ApplicationMetrics.class);
-		returnMap.put("uptime", (metrics != null) ? metrics.getUptimeDate() : "");
-
-		return Response.status(Response.Status.OK).entity(returnMap).build();
-=======
+
 		return configurations;
->>>>>>> 94021151
 	}
 
 
