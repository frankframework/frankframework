--- conflicted
+++ resolved
@@ -51,11 +51,6 @@
 import javax.ws.rs.core.Response.Status;
 
 import org.apache.commons.lang3.StringUtils;
-<<<<<<< HEAD
-import org.apache.xpath.SourceTree;
-import org.xml.sax.SAXException;
-=======
->>>>>>> 2dbab12e
 
 import nl.nn.adapterframework.configuration.Configuration;
 import nl.nn.adapterframework.configuration.IbisManager.IbisAction;
@@ -386,31 +381,16 @@
 	@RolesAllowed({"IbisObserver", "IbisDataAdmin", "IbisAdmin", "IbisTester"})
 	@Path("/adapters/{name}/flow")
 	@Produces(MediaType.TEXT_PLAIN)
-<<<<<<< HEAD
-	public Response getAdapterFlow(@PathParam("name") String adapterName, @QueryParam("flowType") String flowType) throws ApiException {
-=======
 	public Response getAdapterFlow(@PathParam("name") String adapterName) throws ApiException {
->>>>>>> 2dbab12e
 		Adapter adapter = getAdapter(adapterName);
 
 		FlowDiagramManager flowDiagramManager = getFlowDiagramManager();
 
 		try {
-<<<<<<< HEAD
-			ResponseBuilder response = Response.status(Response.Status.OK);
-
-			if(flowType != null) {
-				if(flowType.equals("dot")) {
-					response.entity(flowDiagramManager.generateDot(adapter)).type(MediaType.TEXT_PLAIN);
-				} else if (flowType.equals("mermaid")) {
-					response.entity(flowDiagramManager.generateMermaid(adapter)).type(MediaType.TEXT_PLAIN);
-				}
-=======
 			ResponseBuilder response;
 			InputStream flow = flowDiagramManager.get(adapter);
 			if(flow != null) {
 				response = Response.ok(flow, flowDiagramManager.getMediaType());
->>>>>>> 2dbab12e
 			} else {
 				response = Response.noContent();
 			}
