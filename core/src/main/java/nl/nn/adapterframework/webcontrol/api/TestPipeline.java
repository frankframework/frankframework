--- conflicted
+++ resolved
@@ -102,15 +102,7 @@
 					throw new ApiException("An exception occurred while processing zip file", e);
 				}
 			} else {
-<<<<<<< HEAD
-				if(inputDataMap.get("message") != null) {
-					InputPart part = inputDataMap.get("message").get(0);
-					part.setMediaType(part.getMediaType().withCharset(fileEncoding));
-					message = part.getBodyAsString();
-				}
-=======
 				message = resolveStringWithEncoding(inputDataMap, "file", fileEncoding);
->>>>>>> f9d8fc0b
 			}
 		} else {
 			message = resolveStringWithEncoding(inputDataMap, "message", fileEncoding);
