/*
   Copyright 2019-2020 Nationale-Nederlanden, 2021-2022 WeAreFrank!

   Licensed under the Apache License, Version 2.0 (the "License");
   you may not use this file except in compliance with the License.
   You may obtain a copy of the License at

       http://www.apache.org/licenses/LICENSE-2.0

   Unless required by applicable law or agreed to in writing, software
   distributed under the License is distributed on an "AS IS" BASIS,
   WITHOUT WARRANTIES OR CONDITIONS OF ANY KIND, either express or implied.
   See the License for the specific language governing permissions and
   limitations under the License.
*/
package nl.nn.adapterframework.lifecycle;

import java.lang.reflect.Method;
import java.util.ArrayList;
import java.util.Arrays;
import java.util.Collection;
import java.util.Collections;
import java.util.HashMap;
import java.util.List;
import java.util.Map;
import java.util.Map.Entry;
import java.util.Properties;
import java.util.StringTokenizer;

import javax.servlet.HttpConstraintElement;
import javax.servlet.Servlet;
import javax.servlet.ServletContext;
import javax.servlet.ServletContextListener;
import javax.servlet.ServletRegistration;
import javax.servlet.ServletRegistration.Dynamic;
import javax.servlet.ServletSecurityElement;
import javax.servlet.annotation.ServletSecurity;
import javax.servlet.annotation.ServletSecurity.TransportGuarantee;

import org.apache.commons.lang3.StringUtils;
import org.apache.logging.log4j.Level;
import org.apache.logging.log4j.Logger;
import org.springframework.beans.factory.InitializingBean;
import org.springframework.context.ApplicationContext;
import org.springframework.context.ApplicationContextAware;

import lombok.Setter;
import nl.nn.adapterframework.lifecycle.servlets.AuthenticationType;
import nl.nn.adapterframework.lifecycle.servlets.IAuthenticator;
import nl.nn.adapterframework.lifecycle.servlets.JeeAuthenticator;
import nl.nn.adapterframework.lifecycle.servlets.ServletConfiguration;
import nl.nn.adapterframework.util.AppConstants;
import nl.nn.adapterframework.util.ClassUtils;
import nl.nn.adapterframework.util.EnumUtils;
import nl.nn.adapterframework.util.LogUtil;
import nl.nn.adapterframework.util.SpringUtils;
import nl.nn.adapterframework.util.StringUtil;

/**
 * <p>
 * Enables the use of programmatically adding servlets to the given ServletContext.<br/>
 * Run during the ApplicationServers {@link ServletContextListener#contextInitialized(javax.servlet.ServletContextEvent) contextInitialized} phase, before starting servlets.
 * This ensures that all (dynamic) {@link DynamicRegistration.Servlet servlets} are created, before servlets are being created.
 * This in turn avoids a ConcurrentModificationException if this where to be done during a {@link javax.servlet.http.HttpServlet servlet} init phase.
 * </p>
 * <p>
 * When <code>dtap.stage</code> is set to LOC, the default behaviour of each servlet is not-secured (no authentication) on HTTP.<br/>
 * When <code>dtap.stage</code> is NOT set to LOC, the default behaviour of each servlet is secured (authentication enforced) on HTTPS.
 * </p>
 * <p>
 * To change this behaviour the following properties can be used;
 * <code>servlet.servlet-name.transportGuarantee</code> - forces HTTPS when set to CONFIDENTIAL, or HTTP when set to NONE<br/>
 * <code>servlet.servlet-name.securityRoles</code> - use the default IBIS roles or create your own<br/>
 * <code>servlet.servlet-name.urlMapping</code> - path the servlet listens to<br/>
 * <code>servlet.servlet-name.loadOnStartup</code> - automatically load or use lazy-loading (affects application startup time)<br/>
 * </p>
 * NOTE:
 * Both CONTAINER and NONE are non-configurable default authenticators.
 * 
 * @author Niels Meijer
 *
 */
public class ServletManager implements ApplicationContextAware, InitializingBean {

	private ServletContext servletContext = null;
	private List<String> registeredRoles = new ArrayList<>();
	private Logger log = LogUtil.getLogger(this);
	private Map<String, ServletConfiguration> servlets = new HashMap<>();
	private Map<String, IAuthenticator> authenticators = new HashMap<>();
	private static boolean webSecurityEnabled = true;
	private static TransportGuarantee defaultTransportGuarantee = TransportGuarantee.CONFIDENTIAL;
	public static final List<String> DEFAULT_IBIS_ROLES = Arrays.asList("IbisObserver", "IbisAdmin", "IbisDataAdmin", "IbisTester", "IbisWebService");
	private @Setter ApplicationContext applicationContext;

	protected static final String AUTH_ENABLED_KEY = "application.security.http.authentication";
	protected static final String HTTPS_ENABLED_KEY = "application.security.http.transportGuarantee";

	protected ServletContext getServletContext() {
		return servletContext;
	}

	public ServletManager(ServletContext servletContext) {
		this.servletContext = servletContext;

		//Add the default IBIS roles
		registeredRoles.addAll(DEFAULT_IBIS_ROLES);

		AppConstants appConstants = AppConstants.getInstance();
		setupDefaultSecuritySettings(appConstants);
	}

	@Override // After initialization but before other servlets are wired
	public void afterPropertiesSet() throws Exception {
		addDefaultAuthenticator(AuthenticationType.CONTAINER);
		addDefaultAuthenticator(AuthenticationType.NONE);

		resolveAuthenticators();
		log.info("found Authenticators {}", authenticators::values);
	}

	private void addDefaultAuthenticator(AuthenticationType type) {
		if(!authenticators.containsKey(type.name())) {
			Class<? extends IAuthenticator> clazz = type.getAuthenticator().getClass();
			IAuthenticator authenticator = SpringUtils.createBean(applicationContext, clazz);
			authenticators.put(type.name(), authenticator);
		}
	}

	public void startAuthenticators() {
		log.info("starting Authenticators {}", authenticators::values);

		for(IAuthenticator authenticator : authenticators.values()) {
			authenticator.build();
		}
	}

	private void resolveAuthenticators() {
		StringTokenizer tokenizer = AppConstants.getInstance().getTokenizedProperty("application.security.http.authenticators");
		while(tokenizer.hasMoreTokens()) {
			String token = tokenizer.nextToken();
			if(StringUtils.isNotEmpty(token)) {
				resolveAndConfigureAuthenticator(token);
			}
		}
	}

	private void resolveAndConfigureAuthenticator(String authenticatorName) {
		AppConstants appConstants = AppConstants.getInstance();
		String properyPrefix = "application.security.http.authenticators."+authenticatorName+".";
		String type = AppConstants.getInstance().getProperty(properyPrefix+"type");
		AuthenticationType auth = null;
		try {
			auth = EnumUtils.parse(AuthenticationType.class, type);
		} catch (IllegalArgumentException e) {
			throw new IllegalStateException("invalid authenticator type", e);
		}
		Class<? extends IAuthenticator> clazz = auth.getAuthenticator().getClass();
		IAuthenticator authenticator = SpringUtils.createBean(applicationContext, clazz);

		for(Method method: clazz.getMethods()) {
			if(!method.getName().startsWith("set") || method.getParameterTypes().length != 1)
				continue;

			String setter = StringUtil.lcFirst(method.getName().substring(3));
			String value = appConstants.getProperty(properyPrefix+setter);
			if(StringUtils.isEmpty(value))
				continue;

			ClassUtils.invokeSetter(authenticator, method, value);
		}

		authenticators.put(authenticatorName, authenticator);
	}

	protected static void setupDefaultSecuritySettings(Properties properties) {
		boolean isDtapStageLoc = "LOC".equalsIgnoreCase(properties.getProperty("dtap.stage"));
		String isAuthEnabled = properties.getProperty(AUTH_ENABLED_KEY);
		webSecurityEnabled = StringUtils.isNotEmpty(isAuthEnabled) ? Boolean.parseBoolean(isAuthEnabled) : !isDtapStageLoc;

		String constraintType = properties.getProperty(HTTPS_ENABLED_KEY);
		if (StringUtils.isNotEmpty(constraintType)) {
			try {
				defaultTransportGuarantee = EnumUtils.parse(TransportGuarantee.class, constraintType);
			} catch(IllegalArgumentException e) {
				LogUtil.getLogger(ServletManager.class).error("unable to set TransportGuarantee", e);
			}
		} else if(isDtapStageLoc) {
			defaultTransportGuarantee = TransportGuarantee.NONE;
		}
	}

	public static boolean isWebSecurityEnabled() {
		return webSecurityEnabled;
	}

	public static TransportGuarantee getDefaultTransportGuarantee() {
		return defaultTransportGuarantee;
	}

	/**
	 * Register a new role
	 * @param roleNames String or multiple strings of roleNames to register
	 */
	public void declareRoles(String... roleNames) {
		for (String role : roleNames) {
			if(StringUtils.isNotEmpty(role) && !registeredRoles.contains(role)) {
				registeredRoles.add(role);

				getServletContext().declareRoles(role);
				log.info("declared role [{}]", role);
			}
		}
	}

	public void register(DynamicRegistration.Servlet servlet) {
		Map<String, String> parameters = null;
		if(servlet instanceof DynamicRegistration.ServletWithParameters)
			parameters = ((DynamicRegistration.ServletWithParameters) servlet).getParameters();

		registerServlet(servlet, parameters);
	}

	private void registerServlet(DynamicRegistration.Servlet servlet, Map<String, String> parameters) {
		ServletConfiguration config = new ServletConfiguration(servlet);

<<<<<<< HEAD
		String servletName = config.getName();
		if(servlets.containsKey(servletName)) {
			System.out.println("skipping " + servletName);
			return ;
=======
		if(!config.isEnabled()) {
			log.info("skip instantiating servlet name [{}] not enabled", config::getName);
			return;
>>>>>>> 90bbd32a
		}

		registerServlet(servlet, config, parameters);

		String authenticatorName = config.getAuthenticatorName();
		if(StringUtils.isNotEmpty(authenticatorName)) {
			IAuthenticator authenticator = authenticators.get(authenticatorName);
			if(authenticator == null) {
				throw new IllegalStateException("unable to configure servlet security, authenticator ["+authenticatorName+"] does not exist");
			}
			authenticator.registerServlet(config);
		}
	}

	private void registerServlet(Servlet servlet, ServletConfiguration config, Map<String, String> initParameters) {
		String servletName = config.getName();
		if(servlets.containsKey(servletName)) {
			throw new IllegalArgumentException("unable to instantiate servlet ["+servletName+"], servlet name must be unique");
		}

		log.info("instantiating IbisInitializer servlet name [{}] servletClass [{}]", servletName, servlet);

		ServletRegistration.Dynamic serv = getServletContext().addServlet(servletName, servlet);

		serv.setLoadOnStartup(config.getLoadOnStartup());
		serv.addMapping(config.getUrlMapping().toArray(new String[0]));
		serv.setServletSecurity(getServletSecurity(config));

		if(initParameters != null && !initParameters.isEmpty()) {
			//Manually loop through the map as serv.setInitParameters will fail all parameters even if only 1 fails...
			for(Entry<String, String> entry : initParameters.entrySet()) {
				String key = entry.getKey();
				String value = entry.getValue();
				if(!serv.setInitParameter(key, value)) {
					log("unable to set init-parameter ["+key+"] with value ["+value+"] for servlet ["+servletName+"]", Level.ERROR);
				}
			}
		}

		servlets.put(servletName, config);
		logServletInfo(serv, config);
	}

	private void logServletInfo(Dynamic serv, ServletConfiguration config) {
		StringBuilder builder = new StringBuilder("registered");
		builder.append(" servlet ["+serv.getName()+"]");
		builder.append(" configuration ");
		builder.append(config);

		getServletContext().log(builder.toString());

		if(log.isDebugEnabled()) builder.append(" class ["+serv.getClassName()+"]");
		log.info(builder::toString);
	}

	private ServletSecurityElement getServletSecurity(ServletConfiguration config) {
		String[] roles = new String[0];
		if(config.isAuthenticationEnabled() && authenticators.get(config.getAuthenticatorName()) instanceof JeeAuthenticator) {// Only add roles when using  Container Based Authentication
			roles = config.getSecurityRoles().toArray(new String[0]);
			declareRoles(roles);
		}
		HttpConstraintElement httpConstraintElement = new HttpConstraintElement(config.getTransportGuarantee(), roles);

		return new ServletSecurityElement(httpConstraintElement);
	}

	private void log(String msg, Level level) {
		if(log.isInfoEnabled() )
			getServletContext().log(msg);

		log.log(level, msg);
	}

	public ServletConfiguration getServlet(String name) {
		return servlets.get(name);
	}

	public Collection<ServletConfiguration> getServlets() {
		return Collections.unmodifiableCollection(servlets.values());
	}

	public static ServletSecurity.TransportGuarantee getTransportGuarantee(String propertyName) {
		AppConstants appConstants = AppConstants.getInstance();
		String constraintType = appConstants.getString(propertyName, null);
		if (StringUtils.isNotEmpty(constraintType)) {
			return EnumUtils.parse(TransportGuarantee.class, constraintType);
		}
		return defaultTransportGuarantee;
	}
}<|MERGE_RESOLUTION|>--- conflicted
+++ resolved
@@ -223,16 +223,9 @@
 	private void registerServlet(DynamicRegistration.Servlet servlet, Map<String, String> parameters) {
 		ServletConfiguration config = new ServletConfiguration(servlet);
 
-<<<<<<< HEAD
-		String servletName = config.getName();
-		if(servlets.containsKey(servletName)) {
-			System.out.println("skipping " + servletName);
-			return ;
-=======
 		if(!config.isEnabled()) {
 			log.info("skip instantiating servlet name [{}] not enabled", config::getName);
 			return;
->>>>>>> 90bbd32a
 		}
 
 		registerServlet(servlet, config, parameters);
