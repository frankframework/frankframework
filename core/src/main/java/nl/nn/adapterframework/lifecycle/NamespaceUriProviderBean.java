--- conflicted
+++ resolved
@@ -75,11 +75,7 @@
 			log.debug("default CXF SpringBus ["+bus.getId()+"]");
 
 			log.info("registering NamespaceURI Provider with JAX-WS CXF Dispatcher");
-<<<<<<< HEAD
-			namespaceRouter = new EndpointImpl(bus, new NamespaceUriProvider());
-=======
 			namespaceRouter = new Endpoint(bus, new NamespaceUriProvider());
->>>>>>> 642f1aa8
 			namespaceRouter.publish("/rpcrouter");
 
 			if(namespaceRouter.isPublished()) {
