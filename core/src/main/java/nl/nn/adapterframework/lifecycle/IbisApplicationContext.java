--- conflicted
+++ resolved
@@ -15,19 +15,7 @@
 */
 package nl.nn.adapterframework.lifecycle;
 
-<<<<<<< HEAD
-=======
-import java.io.IOException;
-import java.io.InputStream;
-import java.net.URL;
-import java.util.ArrayList;
-import java.util.List;
-import java.util.Map;
-import java.util.Properties;
-
-import javax.servlet.ServletException;
-
->>>>>>> 85ad7439
+
 import nl.nn.adapterframework.extensions.cxf.NamespaceUriProviderManager;
 import nl.nn.adapterframework.util.AppConstants;
 import nl.nn.adapterframework.util.LogUtil;
@@ -57,302 +45,304 @@
 import java.util.Properties;
 
 /**
- * Creates and maintains the (Spring) Application Context. If the context is loaded through a {@link IbisApplicationServlet servlet} 
+ * Creates and maintains the (Spring) Application Context. If the context is loaded through a {@link IbisApplicationServlet servlet}
  * it will register the servlet in the context. When the Application Context is created or destroyed it will also create/destroy the servlet.
  * This ensures that the correct {@link SpringBus bus} will be used in which CXF will register it's endpoints and dispatchers.
- * 
+ * <p>
  * <br/><br/>
- * 
- * It is important that the Application Context is created before the {@link IbisApplicationServlet servlet} initializes. 
+ * <p>
+ * It is important that the Application Context is created before the {@link IbisApplicationServlet servlet} initializes.
  * Otherwise the servlet will register under the wrong {@link SpringBus bus}!
- * 
+ * <p>
  * <br/><br/>
- * 
+ * <p>
  * It is possible to retrieve the Application Context through the Spring WebApplicationContextUtils class
+ *
  * @see org.springframework.web.context.support.WebApplicationContextUtils#getWebApplicationContext
- *
  */
 public class IbisApplicationContext {
-	enum BootState {
-		FIRST_START,STARTING,STARTED,STOPPING,STOPPED;
-	}
-
-	private AbstractApplicationContext applicationContext;
-	private IbisApplicationServlet servlet = null;
-	public final AppConstants APP_CONSTANTS = AppConstants.getInstance();
-	private Logger log = LogUtil.getLogger(this);
-	private final String SPRINGCONTEXT = "/springContext.xml";
-	private ServletManager servletManager = null;
-	private BootState STATE = BootState.FIRST_START;
-
-	private NamespaceUriProviderManager namespaceUriProviderManager = new NamespaceUriProviderManager();
-
-	public void setServletConfig(IbisApplicationServlet servletConfig) {
-		this.servlet = servletConfig;
-		servletManager = new ServletManager(servletConfig);
-	}
-
-	/**
-	 * Create Spring Bean factory.
-	 *
-	 * Create the Spring Bean Factory using the default <code>springContext</code>,
-	 * if not <code>null</code>.
-	 *
-	 * @throws BeansException If the Factory can not be created.
-	 *
-	 */
-	public void createApplicationContext() throws BeansException {
-		log.debug("creating Spring Application Context");
-		if(!STATE.equals(BootState.FIRST_START))
-			STATE = BootState.STARTING;
-
-		long start = System.currentTimeMillis();
-
-		if(servlet == null) {
-			log.debug("no servlet found, using ClassPathApplicationContext");
-			applicationContext = createClassPathApplicationContext();
-		}
-		else {
-			log.debug("found servletconfig, using WebApplicationContext");
-			applicationContext = createWebApplicationContext();
-
-			//When the IBIS is started from a servlet, start the NamespaceUriProviderManager (servlet/rpcrouter)
-			namespaceUriProviderManager.init();
-		}
-
-		registerApplicationModules();
-
-		log.info("created "+applicationContext.getClass().getSimpleName()+" in " + (System.currentTimeMillis() - start) + " ms");
-		STATE = BootState.STARTED;
-	}
-
-	/**
-	 * Creates the Spring Application Context when ran from a {@link IbisApplicationServlet servlet}
-	 * @throws BeansException when the Context fails to initialize
-	 */
-	private XmlWebApplicationContext createWebApplicationContext() throws BeansException {
-		String springContext = XmlWebApplicationContext.CLASSPATH_URL_PREFIX + SPRINGCONTEXT;
-		XmlWebApplicationContext applicationContext = new XmlWebApplicationContext();
-
-		MutablePropertySources propertySources = applicationContext.getEnvironment().getPropertySources();
-		propertySources.remove(StandardEnvironment.SYSTEM_PROPERTIES_PROPERTY_SOURCE_NAME);
-		propertySources.remove(StandardEnvironment.SYSTEM_ENVIRONMENT_PROPERTY_SOURCE_NAME);
-		propertySources.addFirst(new PropertiesPropertySource("ibis", APP_CONSTANTS));
-
-		applicationContext.setConfigLocation(springContext);
-		applicationContext.setServletConfig(servlet.getServletConfig());
-
-		applicationContext.refresh();
-
-		//Look for IbisInitializer annotations, parse them as beans and 'autowire' *-aware interfaces
-		loadIbisInitializers(applicationContext);
-
-		//Makes it possible to retrieve the Application Context through the Spring WebApplicationContextUtils class (e.q. cxf)
-		//@see org.springframework.web.context.support.WebApplicationContextUtils#getWebApplicationContext
-		servlet.getServletContext().setAttribute(WebApplicationContext.ROOT_WEB_APPLICATION_CONTEXT_ATTRIBUTE, applicationContext);
-
-		//Retrieve and set the newly created SpringBus as default bus to use
-		Bus bus = (Bus) applicationContext.getBean("cxf");
-		if(bus instanceof SpringBus) {
-			log.debug("setting default CXF SpringBus["+bus.getId()+"]");
-			BusFactory.setDefaultBus(bus);
-		}
-
-		//Initialize the servlet
-		try {
-			servlet.doInit();
-		} catch (ServletException e) {
-			throw new RuntimeException("unable to run #CXFServlet.init();");
-		}
-
-		return applicationContext;
-	}
-
-	private void loadIbisInitializers(AbstractApplicationContext applicationContext) {
-		BeanDefinitionRegistry factory = (BeanDefinitionRegistry) applicationContext.getAutowireCapableBeanFactory();
-		try {
-			Map<String, Object> interfaces = applicationContext.getBeansWithAnnotation(IbisInitializer.class);
-
-			for (String beanName : interfaces.keySet()) {
-				Object clazz = interfaces.get(beanName);
+    enum BootState {
+        FIRST_START, STARTING, STARTED, STOPPING, STOPPED;
+    }
+
+    private AbstractApplicationContext applicationContext;
+    private IbisApplicationServlet servlet = null;
+    public final AppConstants APP_CONSTANTS = AppConstants.getInstance();
+    private Logger log = LogUtil.getLogger(this);
+    private final String SPRINGCONTEXT = "/springContext.xml";
+    private ServletManager servletManager = null;
+    private BootState STATE = BootState.FIRST_START;
+
+    private NamespaceUriProviderManager namespaceUriProviderManager = new NamespaceUriProviderManager();
+
+    public void setServletConfig(IbisApplicationServlet servletConfig) {
+        this.servlet = servletConfig;
+        servletManager = new ServletManager(servletConfig);
+    }
+
+    /**
+     * Create Spring Bean factory.
+     * <p>
+     * Create the Spring Bean Factory using the default <code>springContext</code>,
+     * if not <code>null</code>.
+     *
+     * @throws BeansException If the Factory can not be created.
+     */
+    public void createApplicationContext() throws BeansException {
+        log.debug("creating Spring Application Context");
+        if (!STATE.equals(BootState.FIRST_START))
+            STATE = BootState.STARTING;
+
+        long start = System.currentTimeMillis();
+
+        if (servlet == null) {
+            log.debug("no servlet found, using ClassPathApplicationContext");
+            applicationContext = createClassPathApplicationContext();
+        } else {
+            log.debug("found servletconfig, using WebApplicationContext");
+            applicationContext = createWebApplicationContext();
+
+            //When the IBIS is started from a servlet, start the NamespaceUriProviderManager (servlet/rpcrouter)
+            namespaceUriProviderManager.init();
+        }
+
+        registerApplicationModules();
+
+        log.info("created " + applicationContext.getClass().getSimpleName() + " in " + (System.currentTimeMillis() - start) + " ms");
+        STATE = BootState.STARTED;
+    }
+
+    /**
+     * Creates the Spring Application Context when ran from a {@link IbisApplicationServlet servlet}
+     *
+     * @throws BeansException when the Context fails to initialize
+     */
+    private XmlWebApplicationContext createWebApplicationContext() throws BeansException {
+        String springContext = XmlWebApplicationContext.CLASSPATH_URL_PREFIX + SPRINGCONTEXT;
+        XmlWebApplicationContext applicationContext = new XmlWebApplicationContext();
+
+        MutablePropertySources propertySources = applicationContext.getEnvironment().getPropertySources();
+        propertySources.remove(StandardEnvironment.SYSTEM_PROPERTIES_PROPERTY_SOURCE_NAME);
+        propertySources.remove(StandardEnvironment.SYSTEM_ENVIRONMENT_PROPERTY_SOURCE_NAME);
+        propertySources.addFirst(new PropertiesPropertySource("ibis", APP_CONSTANTS));
+
+        applicationContext.setConfigLocation(springContext);
+        applicationContext.setServletConfig(servlet.getServletConfig());
+
+        applicationContext.refresh();
+
+        //Look for IbisInitializer annotations, parse them as beans and 'autowire' *-aware interfaces
+        loadIbisInitializers(applicationContext);
+
+        //Makes it possible to retrieve the Application Context through the Spring WebApplicationContextUtils class (e.q. cxf)
+        //@see org.springframework.web.context.support.WebApplicationContextUtils#getWebApplicationContext
+        servlet.getServletContext().setAttribute(WebApplicationContext.ROOT_WEB_APPLICATION_CONTEXT_ATTRIBUTE, applicationContext);
+
+        //Retrieve and set the newly created SpringBus as default bus to use
+        Bus bus = (Bus) applicationContext.getBean("cxf");
+        if (bus instanceof SpringBus) {
+            log.debug("setting default CXF SpringBus[" + bus.getId() + "]");
+            BusFactory.setDefaultBus(bus);
+        }
+
+        //Initialize the servlet
+        try {
+            servlet.doInit();
+        } catch (ServletException e) {
+            throw new RuntimeException("unable to run #CXFServlet.init();");
+        }
+
+        return applicationContext;
+    }
+
+    private void loadIbisInitializers(AbstractApplicationContext applicationContext) {
+        BeanDefinitionRegistry factory = (BeanDefinitionRegistry) applicationContext.getAutowireCapableBeanFactory();
+        try {
+            Map<String, Object> interfaces = applicationContext.getBeansWithAnnotation(IbisInitializer.class);
+
+            for (String beanName : interfaces.keySet()) {
+                Object clazz = interfaces.get(beanName);
 //				IbisInitializer metaData = clazz.getClass().getAnnotation(IbisInitializer.class);
 
-				if(servlet != null)
-					servlet.getServletContext().log("Autowiring IbisInitializer ["+beanName+"]");
-
-				if(clazz != null) {
-					if(servlet != null && STATE.equals(BootState.FIRST_START)) {
-						if(clazz instanceof DynamicRegistration.Servlet) {
-							DynamicRegistration.Servlet servlet = (DynamicRegistration.Servlet) clazz;
-							log.info("adding servlet ["+servlet.getName()+"] to context");
-							servletManager.register(servlet);
-						}
-
-						factory.removeBeanDefinition(beanName);
-						log.debug("unwired DynamicRegistration.Servlet ["+beanName+"]");
-					}
-
-					log.debug("instantiated IbisInitializer ["+beanName+"]");
-				}
-			}
-		}
-		catch(Throwable t) {
-			t.printStackTrace();
-		}
-	}
-
-	/**
-	 * Creates the Spring Application Context when ran from the command line.
-	 * @throws BeansException when the Context fails to initialize
-	 */
-	private ClassPathXmlApplicationContext createClassPathApplicationContext() throws BeansException {
-		ClassPathXmlApplicationContext applicationContext = new ClassPathXmlApplicationContext();
-
-		MutablePropertySources propertySources = applicationContext.getEnvironment().getPropertySources();
-		propertySources.remove(StandardEnvironment.SYSTEM_PROPERTIES_PROPERTY_SOURCE_NAME);
-		propertySources.remove(StandardEnvironment.SYSTEM_ENVIRONMENT_PROPERTY_SOURCE_NAME);
-		propertySources.addFirst(new PropertiesPropertySource("ibis", APP_CONSTANTS));
-		applicationContext.setConfigLocation(SPRINGCONTEXT);
-		applicationContext.refresh();
-
-		return applicationContext;
-	}
-
-	/**
-	 * Destroys the Spring context
-	 */
-	protected void destroyApplicationContext() {
-		
-		namespaceUriProviderManager.destroy();
-
-		if (applicationContext != null) {
-			String oldContextName = applicationContext.getDisplayName();
-			log.debug("destroying Ibis Application Context ["+oldContextName+"]");
-
-			((ConfigurableApplicationContext)applicationContext).close();
-
-			if(servlet != null)
-				servlet.doDestroy();
-
-			applicationContext = null;
-
-			log.info("destroyed Ibis Application Context ["+oldContextName+"]");
-		}
-	}
-
-	public Object getBean(String beanName) {
-		return applicationContext.getBean(beanName);
-	}
-
-	public Object getBean(String beanName, Class<?> beanClass) {
-		return applicationContext.getBean(beanName, beanClass);
-	}
-
-	@SuppressWarnings("unchecked")
-	public <T> T createBeanAutowireByName(Class<T> beanClass) {
-		return (T) applicationContext.getAutowireCapableBeanFactory().createBean(beanClass, AutowireCapableBeanFactory.AUTOWIRE_BY_NAME, false);
-	}
-
-	public void autowireBeanProperties(Object existingBean, int autowireMode, boolean dependencyCheck) {
-		applicationContext.getAutowireCapableBeanFactory().autowireBeanProperties(existingBean, autowireMode, dependencyCheck);
-	}
-
-	public void initializeBean(Object existingBean, String beanName) {
-		applicationContext.getAutowireCapableBeanFactory().initializeBean(existingBean, beanName);
-	}
-
-	public String[] getBeanNamesForType(Class<?> beanClass) {
-		return applicationContext.getBeanNamesForType(beanClass);
-	}
-
-	public boolean isPrototype(String beanName) {
-		return applicationContext.isPrototype(beanName);
-	}
-
-	/**
-	 * Returns the Spring XML Bean Factory If non exists yet it will create one.
-	 * If initializing the context fails, it will return null
-	 * 
-	 * @return Spring XML Bean Factory or NULL
-	 */
-	public AbstractApplicationContext getApplicationContext() {
-		if(applicationContext == null)
-			createApplicationContext();
-
-		return applicationContext;
-	}
-	
-
-	/**
-	 * Register all IBIS modules that can be found on the classpath
-	 * TODO: retrieve this (automatically/) through Spring
-	 */
-	private void registerApplicationModules() {
-		List<String> iafModules = new ArrayList<String>();
-
-		iafModules.add("ibis-adapterframework-akamai");
-		iafModules.add("ibis-adapterframework-cmis");
-		iafModules.add("ibis-adapterframework-coolgen");
-		iafModules.add("ibis-adapterframework-core");
-		iafModules.add("ibis-adapterframework-ibm");
-		iafModules.add("ibis-adapterframework-idin");
-		iafModules.add("ibis-adapterframework-ifsa");
-		iafModules.add("ibis-adapterframework-ladybug");
-		iafModules.add("ibis-adapterframework-larva");
-		iafModules.add("ibis-adapterframework-sap");
-		iafModules.add("ibis-adapterframework-tibco");
-		iafModules.add("ibis-adapterframework-webapp");
-
-		registerApplicationModules(iafModules);
-	}
-
-	/**
-	 * Register IBIS modules that can be found on the classpath
-	 * @param iafModules list with modules to register
-	 */
-	private void registerApplicationModules(List<String> iafModules) {
-		for(String module: iafModules) {
-			String version = getModuleVersion(module);
-
-			if(version != null) {
-				APP_CONSTANTS.put(module+".version", version);
-				log.info("Loading IAF module ["+module+"] version ["+version+"]");
-			}
-		}
-	}
-
-	/**
-	 * Get IBIS module version
-	 * @param module name of the module to fetch the version
-	 * @return module version or null if not found
-	 */
-	private String getModuleVersion(String module) {
-		ClassLoader classLoader = this.getClass().getClassLoader();
-		String basePath = "META-INF/maven/org.ibissource/";
-		URL pomProperties = classLoader.getResource(basePath+module+"/pom.properties");
-
-		if(pomProperties != null) {
-			try {
-				InputStream is = pomProperties.openStream();
-				Properties props = new Properties();
-				props.load(is);
-				return (String) props.get("version");
-			} catch (IOException e) {
-				log.warn("unable to read pom.properties file for module["+module+"]", e);
-
-				return "unknown";
-			}
-		}
-
-		// unable to find module, assume it's not on the classpath
-		return null;
-	}
-
-	/**
-	 * Returns true if context's state is STARTED.
-	 * @return true if state is STARTED.
-	 */
-	public boolean isStarted() {
-		return STATE.equals(BootState.STARTED);
-	}
+                if (servlet != null)
+                    servlet.getServletContext().log("Autowiring IbisInitializer [" + beanName + "]");
+
+                if (clazz != null) {
+                    if (servlet != null && STATE.equals(BootState.FIRST_START)) {
+                        if (clazz instanceof DynamicRegistration.Servlet) {
+                            DynamicRegistration.Servlet servlet = (DynamicRegistration.Servlet) clazz;
+                            log.info("adding servlet [" + servlet.getName() + "] to context");
+                            servletManager.register(servlet);
+                        }
+
+                        factory.removeBeanDefinition(beanName);
+                        log.debug("unwired DynamicRegistration.Servlet [" + beanName + "]");
+                    }
+
+                    log.debug("instantiated IbisInitializer [" + beanName + "]");
+                }
+            }
+        } catch (Throwable t) {
+            t.printStackTrace();
+        }
+    }
+
+    /**
+     * Creates the Spring Application Context when ran from the command line.
+     *
+     * @throws BeansException when the Context fails to initialize
+     */
+    private ClassPathXmlApplicationContext createClassPathApplicationContext() throws BeansException {
+        ClassPathXmlApplicationContext applicationContext = new ClassPathXmlApplicationContext();
+
+        MutablePropertySources propertySources = applicationContext.getEnvironment().getPropertySources();
+        propertySources.remove(StandardEnvironment.SYSTEM_PROPERTIES_PROPERTY_SOURCE_NAME);
+        propertySources.remove(StandardEnvironment.SYSTEM_ENVIRONMENT_PROPERTY_SOURCE_NAME);
+        propertySources.addFirst(new PropertiesPropertySource("ibis", APP_CONSTANTS));
+        applicationContext.setConfigLocation(SPRINGCONTEXT);
+        applicationContext.refresh();
+
+        return applicationContext;
+    }
+
+    /**
+     * Destroys the Spring context
+     */
+    protected void destroyApplicationContext() {
+
+        namespaceUriProviderManager.destroy();
+
+        if (applicationContext != null) {
+            String oldContextName = applicationContext.getDisplayName();
+            log.debug("destroying Ibis Application Context [" + oldContextName + "]");
+
+            ((ConfigurableApplicationContext) applicationContext).close();
+
+            if (servlet != null)
+                servlet.doDestroy();
+
+            applicationContext = null;
+
+            log.info("destroyed Ibis Application Context [" + oldContextName + "]");
+        }
+    }
+
+    public Object getBean(String beanName) {
+        return applicationContext.getBean(beanName);
+    }
+
+    public Object getBean(String beanName, Class<?> beanClass) {
+        return applicationContext.getBean(beanName, beanClass);
+    }
+
+    @SuppressWarnings("unchecked")
+    public <T> T createBeanAutowireByName(Class<T> beanClass) {
+        return (T) applicationContext.getAutowireCapableBeanFactory().createBean(beanClass, AutowireCapableBeanFactory.AUTOWIRE_BY_NAME, false);
+    }
+
+    public void autowireBeanProperties(Object existingBean, int autowireMode, boolean dependencyCheck) {
+        applicationContext.getAutowireCapableBeanFactory().autowireBeanProperties(existingBean, autowireMode, dependencyCheck);
+    }
+
+    public void initializeBean(Object existingBean, String beanName) {
+        applicationContext.getAutowireCapableBeanFactory().initializeBean(existingBean, beanName);
+    }
+
+    public String[] getBeanNamesForType(Class<?> beanClass) {
+        return applicationContext.getBeanNamesForType(beanClass);
+    }
+
+    public boolean isPrototype(String beanName) {
+        return applicationContext.isPrototype(beanName);
+    }
+
+    /**
+     * Returns the Spring XML Bean Factory If non exists yet it will create one.
+     * If initializing the context fails, it will return null
+     *
+     * @return Spring XML Bean Factory or NULL
+     */
+    public AbstractApplicationContext getApplicationContext() {
+        if (applicationContext == null)
+            createApplicationContext();
+
+        return applicationContext;
+    }
+
+
+    /**
+     * Register all IBIS modules that can be found on the classpath
+     * TODO: retrieve this (automatically/) through Spring
+     */
+    private void registerApplicationModules() {
+        List<String> iafModules = new ArrayList<String>();
+
+        iafModules.add("ibis-adapterframework-akamai");
+        iafModules.add("ibis-adapterframework-cmis");
+        iafModules.add("ibis-adapterframework-coolgen");
+        iafModules.add("ibis-adapterframework-core");
+        iafModules.add("ibis-adapterframework-ibm");
+        iafModules.add("ibis-adapterframework-idin");
+        iafModules.add("ibis-adapterframework-ifsa");
+        iafModules.add("ibis-adapterframework-ladybug");
+        iafModules.add("ibis-adapterframework-larva");
+        iafModules.add("ibis-adapterframework-sap");
+        iafModules.add("ibis-adapterframework-tibco");
+        iafModules.add("ibis-adapterframework-webapp");
+
+        registerApplicationModules(iafModules);
+    }
+
+    /**
+     * Register IBIS modules that can be found on the classpath
+     *
+     * @param iafModules list with modules to register
+     */
+    private void registerApplicationModules(List<String> iafModules) {
+        for (String module : iafModules) {
+            String version = getModuleVersion(module);
+
+            if (version != null) {
+                APP_CONSTANTS.put(module + ".version", version);
+                log.info("Loading IAF module [" + module + "] version [" + version + "]");
+            }
+        }
+    }
+
+    /**
+     * Get IBIS module version
+     *
+     * @param module name of the module to fetch the version
+     * @return module version or null if not found
+     */
+    private String getModuleVersion(String module) {
+        ClassLoader classLoader = this.getClass().getClassLoader();
+        String basePath = "META-INF/maven/org.ibissource/";
+        URL pomProperties = classLoader.getResource(basePath + module + "/pom.properties");
+
+        if (pomProperties != null) {
+            try {
+                InputStream is = pomProperties.openStream();
+                Properties props = new Properties();
+                props.load(is);
+                return (String) props.get("version");
+            } catch (IOException e) {
+                log.warn("unable to read pom.properties file for module[" + module + "]", e);
+
+                return "unknown";
+            }
+        }
+
+        // unable to find module, assume it's not on the classpath
+        return null;
+    }
+
+    /**
+     * Returns true if context's state is STARTED.
+     *
+     * @return true if state is STARTED.
+     */
+    public boolean isStarted() {
+        return STATE.equals(BootState.STARTED);
+    }
 }