/*
   Copyright 2019-2021 WeAreFrank!

   Licensed under the Apache License, Version 2.0 (the "License");
   you may not use this file except in compliance with the License.
   You may obtain a copy of the License at

       http://www.apache.org/licenses/LICENSE-2.0

   Unless required by applicable law or agreed to in writing, software
   distributed under the License is distributed on an "AS IS" BASIS,
   WITHOUT WARRANTIES OR CONDITIONS OF ANY KIND, either express or implied.
   See the License for the specific language governing permissions and
   limitations under the License.
*/
package nl.nn.adapterframework.lifecycle;

import static java.util.Objects.requireNonNull;

import java.io.Closeable;
import java.io.IOException;
import java.io.InputStream;
import java.net.URL;
import java.util.ArrayList;
import java.util.Arrays;
import java.util.HashMap;
import java.util.List;
import java.util.Map;
import java.util.Properties;
import java.util.stream.Collectors;

import org.apache.cxf.bus.spring.SpringBus;
import org.apache.logging.log4j.Logger;
import org.springframework.beans.BeansException;
import org.springframework.context.ApplicationContext;
import org.springframework.context.support.AbstractApplicationContext;
import org.springframework.context.support.ClassPathXmlApplicationContext;
import org.springframework.core.env.MutablePropertySources;
import org.springframework.core.env.PropertiesPropertySource;
import org.springframework.core.env.StandardEnvironment;
import org.springframework.util.ResourceUtils;

import nl.nn.adapterframework.util.AppConstants;
import nl.nn.adapterframework.util.LogUtil;
import nl.nn.adapterframework.util.SpringUtils;

/**
 * Creates and maintains the (Spring) Application Context. If the context is loaded through a {@link IbisApplicationServlet servlet}
 * it will register the servlet in the context. When the Application Context is created or destroyed it will also create/destroy the servlet.
 * This ensures that the correct {@link SpringBus bus} will be used in which CXF will register it's endpoints and dispatchers.
 * <p>
 * <br/><br/>
 * <p>
 * It is important that the Application Context is created before the {@link IbisApplicationServlet servlet} initializes.
 * Otherwise the servlet will register under the wrong {@link SpringBus bus}!
 * <p>
 * <br/><br/>
 * <p>
 * It is possible to retrieve the Application Context through the Spring WebApplicationContextUtils class
 *
 * @see org.springframework.web.context.support.WebApplicationContextUtils#getWebApplicationContext
 */
public class IbisApplicationContext implements Closeable {
	private Exception startupException;

	public enum BootState {
		FIRST_START, STARTING, STARTED, STOPPING, STOPPED, ERROR;
	}

	private AbstractApplicationContext applicationContext;
	private ApplicationContext parentContext = null;

	protected static final AppConstants APP_CONSTANTS = AppConstants.getInstance();
	private final Logger log = LogUtil.getLogger(this);
	private BootState state = BootState.FIRST_START;
	private final Map<String, String> iafModules = new HashMap<>();


	public void setParentContext(ApplicationContext parentContext) {
		this.parentContext = parentContext;
	}

	/**
	 * Create Spring Bean factory.
	 * <p>
	 * Create the Spring Bean Factory using the default <code>springContext</code>,
	 * if not <code>null</code>.
	 *
	 * @throws BeansException If the Factory can not be created.
	 */
	protected void createApplicationContext() throws BeansException {
		log.debug("creating Spring Application Context");
		if (!state.equals(BootState.FIRST_START)) {
			state = BootState.STARTING;
		}
		if (startupException != null) {
			startupException = null;
		}

		long start = System.currentTimeMillis();

		lookupApplicationModules();

		try {
			applicationContext = createClassPathApplicationContext();
			if (parentContext != null) {
				log.debug("found Spring rootContext [{}]", parentContext);
				applicationContext.setParent(parentContext);
			}
			applicationContext.refresh();
		} catch (BeansException be) {
			state = BootState.ERROR;
			startupException = be; //Save this in case we might need it later
			throw be;
		}

		log.info("created {} in {} ms", () -> applicationContext.getClass().getSimpleName(), () -> (System.currentTimeMillis() - start));
		state = BootState.STARTED;
	}

	/**
	 * Loads springUnmanagedDeployment, SpringApplicationContext and files specified by the SPRING.CONFIG.LOCATIONS
	 * property in AppConstants.properties
	 *
	 * @param classLoader to use in order to find and validate the Spring Configuration files
	 * @return A String array containing all files to use.
	 */
	protected String[] getSpringConfigurationFiles(ClassLoader classLoader) {
		List<String> springConfigurationFiles = new ArrayList<>();
		if (parentContext == null) { //When not running in a web container, populate top-level beans so they can be found throughout this/sub-contexts.
			springConfigurationFiles.add(SpringContextScope.STANDALONE.getContextFile());
		}
		springConfigurationFiles.add(SpringContextScope.APPLICATION.getContextFile());
		String configLocations = AppConstants.getInstance().getProperty("SPRING.CONFIG.LOCATIONS");
		springConfigurationFiles.addAll(splitIntoConfigFiles(classLoader, configLocations));
		addJmxConfigurationIfEnabled(springConfigurationFiles);

		log.info("loading Spring configuration files {}", springConfigurationFiles);
		return springConfigurationFiles.toArray(new String[springConfigurationFiles.size()]);
	}

	private List<String> splitIntoConfigFiles(ClassLoader classLoader, String fileList) {
		return Arrays
			.stream(fileList.split(","))
			.filter(filename -> isSpringConfigFileOnClasspath(classLoader, filename))
			.map(this::addClasspathPrefix)
			.collect(Collectors.toList());
	}

	private boolean isSpringConfigFileOnClasspath(ClassLoader classLoader, String filename) {
		URL fileURL = classLoader.getResource(filename);
		if (fileURL == null) {
			log.error("unable to locate Spring configuration file [{}]", filename);
		}
		return fileURL != null;
	}

	private String addClasspathPrefix(String filename) {
		if (filename.contains(":")) {
			return filename;
		}
		return ResourceUtils.CLASSPATH_URL_PREFIX + "/" + filename;
	}

	private void addJmxConfigurationIfEnabled(List<String> springConfigurationFiles) {
		boolean jmxEnabled = AppConstants.getInstance().getBoolean("management.endpoints.jmx.enabled", false);
		if (jmxEnabled) {
			springConfigurationFiles.add(ResourceUtils.CLASSPATH_URL_PREFIX + "/" + "SpringApplicationContextJMX.xml");
		}
	}

	/**
	 * Creates the Spring Application Context when ran from the command line.
	 *
	 * @throws BeansException when the Context fails to initialize
	 */
	private ClassPathXmlApplicationContext createClassPathApplicationContext() {
		ClassPathXmlApplicationContext classPathApplicationContext = new ClassPathXmlApplicationContext();

		MutablePropertySources propertySources = classPathApplicationContext.getEnvironment().getPropertySources();
		propertySources.remove(StandardEnvironment.SYSTEM_PROPERTIES_PROPERTY_SOURCE_NAME);
		propertySources.remove(StandardEnvironment.SYSTEM_ENVIRONMENT_PROPERTY_SOURCE_NAME);
		propertySources.addFirst(new PropertiesPropertySource(SpringContextScope.APPLICATION.getFriendlyName(), APP_CONSTANTS));

		ClassLoader classLoader = classPathApplicationContext.getClassLoader();
		if (classLoader == null) throw new IllegalStateException("no ClassLoader found to initialize Spring from");
		classPathApplicationContext.setConfigLocations(getSpringConfigurationFiles(classLoader));

		String instanceName = APP_CONSTANTS.getResolvedProperty("instance.name");
		classPathApplicationContext.setId(requireNonNull(instanceName));
		classPathApplicationContext.setDisplayName("IbisApplicationContext [" + instanceName + "]");

		return classPathApplicationContext;
	}

	/**
	 * Destroys the Spring context
	 */
	@Override
	public void close() {
		if (applicationContext != null) {
			String oldContextName = applicationContext.getDisplayName();
			log.debug("destroying Ibis Application Context [{}]", oldContextName);

			applicationContext.close();
			applicationContext = null;

			log.info("destroyed Ibis Application Context [{}]", oldContextName);
		}
	}

	@Deprecated
	public <T> T getBean(String beanName, Class<T> beanClass) {
		return applicationContext.getBean(beanName, beanClass);
	}

	@Deprecated
	public <T> T createBeanAutowireByName(Class<T> beanClass) {
		return SpringUtils.createBean(applicationContext, beanClass);
	}

	/**
	 * Returns the Spring XML Bean Factory If non exists yet it will create one.
	 * If initializing the context fails, it will return null
	 *
	 * @return Spring XML Bean Factory or NULL
	 */
	protected AbstractApplicationContext getApplicationContext() {
		if (applicationContext == null)
			createApplicationContext();

		return applicationContext;
	}

	public BootState getBootState() {
		return state;
	}

	public Exception getStartupException() {
		if (BootState.ERROR.equals(state)) {
			return startupException;
		}
		return null;
	}

	/**
	 * Register all IBIS modules that can be found on the classpath
	 * TODO: retrieve this (automatically/) through Spring
	 */
	private void lookupApplicationModules() {
<<<<<<< HEAD
=======
		if(!iafModules.isEmpty()) {
			return;
		}

>>>>>>> 0358ffa3
		List<String> modulesToScanFor = new ArrayList<>();

		modulesToScanFor.add("ibis-adapterframework-akamai");
		modulesToScanFor.add("ibis-adapterframework-cmis");
		modulesToScanFor.add("ibis-adapterframework-coolgen");
		modulesToScanFor.add("ibis-adapterframework-core");
		modulesToScanFor.add("ibis-adapterframework-ibm");
		modulesToScanFor.add("ibis-adapterframework-idin");
		modulesToScanFor.add("ibis-adapterframework-ifsa");
		modulesToScanFor.add("ibis-adapterframework-ladybug");
		modulesToScanFor.add("ibis-adapterframework-larva");
		modulesToScanFor.add("ibis-adapterframework-sap");
		modulesToScanFor.add("ibis-adapterframework-tibco");
		modulesToScanFor.add("ibis-adapterframework-webapp");
		modulesToScanFor.add("ibis-adapterframework-console");
		modulesToScanFor.add("ibis-adapterframework-aws");

		registerApplicationModules(modulesToScanFor);
	}

	/**
	 * Register IBIS modules that can be found on the classpath
	 *
	 * @param modules list with modules to register
	 */
	private void registerApplicationModules(List<String> modules) {
		for (String module : modules) {
			String version = getModuleVersion(module);

			if (version != null) {
				iafModules.put(module, version);
				APP_CONSTANTS.put(module + ".version", version);
				log.info("Loading IAF module [{}] version [{}]", module, version);
			}
		}
	}

	/**
	 * Get IBIS module version
	 *
	 * @param module name of the module to fetch the version
	 * @return module version or null if not found
	 */
	private String getModuleVersion(String module) {
		ClassLoader classLoader = this.getClass().getClassLoader();
		String basePath = "META-INF/maven/org.ibissource/";
		URL pomProperties = classLoader.getResource(basePath + module + "/pom.properties");

		if (pomProperties == null) {
			// unable to find module, assume it's not on the classpath
			return null;
		}
		try (InputStream is = pomProperties.openStream()) {
			Properties props = new Properties();
			props.load(is);
			return (String) props.get("version");
		} catch (IOException e) {
			log.warn("unable to read pom.properties file for module[{}]", module, e);

			return "unknown";
		}
	}
}<|MERGE_RESOLUTION|>--- conflicted
+++ resolved
@@ -248,13 +248,10 @@
 	 * TODO: retrieve this (automatically/) through Spring
 	 */
 	private void lookupApplicationModules() {
-<<<<<<< HEAD
-=======
 		if(!iafModules.isEmpty()) {
 			return;
 		}
 
->>>>>>> 0358ffa3
 		List<String> modulesToScanFor = new ArrayList<>();
 
 		modulesToScanFor.add("ibis-adapterframework-akamai");
