--- conflicted
+++ resolved
@@ -59,11 +59,7 @@
 			super.setRoot(getRoot());
 		}
 		if (addSoapEnvelopeToSchemaLocation) {
-<<<<<<< HEAD
-			super.setSchemaLocation(getSchemaLocation() + (getSchemaLocation().length() > 0 ? " " : "") + StringUtils.join(versions, " "));
-=======
 			super.setSchemaLocation(getSchemaLocation() + (getSchemaLocation().length() > 0 ? " " : "") + soapVersion.getSchemaLocation());
->>>>>>> f9d8fc0b
 		}
 		if (StringUtils.isEmpty(soapBody)) {
 			ConfigurationWarnings.add(this, log, "soapBody not specified");
