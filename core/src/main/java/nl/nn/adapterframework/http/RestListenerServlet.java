--- conflicted
+++ resolved
@@ -109,13 +109,8 @@
 				if (log.isTraceEnabled()) log.trace("setting parameter ["+paramname+"] to ["+paramvalue+"]");
 				messageContext.put(paramname, paramvalue);
 			}
-<<<<<<< HEAD
-			if (!ServletFileUpload.isMultipartContent(request)) {
-				body= StreamUtil.streamToString(request.getInputStream(),"\n",false);
-=======
 			if (!MultipartUtils.isMultipart(request)) {
-				body=Misc.streamToString(request.getInputStream(),"\n",false);
->>>>>>> 43d5643c
+				body = StreamUtil.streamToString(request.getInputStream(),"\n",false);
 			}
 			try {
 				log.trace("RestListenerServlet calling service ["+path+"]");
