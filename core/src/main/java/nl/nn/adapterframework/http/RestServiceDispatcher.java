/*
   Copyright 2013-2015 Nationale-Nederlanden

   Licensed under the Apache License, Version 2.0 (the "License");
   you may not use this file except in compliance with the License.
   You may obtain a copy of the License at

       http://www.apache.org/licenses/LICENSE-2.0

   Unless required by applicable law or agreed to in writing, software
   distributed under the License is distributed on an "AS IS" BASIS,
   WITHOUT WARRANTIES OR CONDITIONS OF ANY KIND, either express or implied.
   See the License for the specific language governing permissions and
   limitations under the License.
*/
package nl.nn.adapterframework.http;

import java.io.IOException;
import java.io.InputStream;
import java.security.Principal;
import java.util.ArrayList;
import java.util.HashMap;
import java.util.Iterator;
import java.util.List;
import java.util.Map;
import java.util.Set;
import java.util.SortedMap;
import java.util.StringTokenizer;
import java.util.TreeMap;

import javax.servlet.ServletContext;
import javax.servlet.http.HttpServletRequest;
import javax.servlet.http.HttpServletResponse;

import nl.nn.adapterframework.configuration.ConfigurationException;
import nl.nn.adapterframework.core.ListenerException;
import nl.nn.adapterframework.receivers.ServiceClient;
import nl.nn.adapterframework.util.AppConstants;
import nl.nn.adapterframework.util.LogUtil;

import org.apache.commons.fileupload.FileItem;
import org.apache.commons.fileupload.FileUploadException;
import org.apache.commons.fileupload.disk.DiskFileItemFactory;
import org.apache.commons.fileupload.servlet.ServletFileUpload;
import org.apache.commons.io.FilenameUtils;
import org.apache.commons.lang.StringUtils;
import org.apache.log4j.Logger;
/**
 * Singleton class that knows about the RestListeners that are active.
 * <br/>
 * This class is to be used as a facade for different services that implement
 * the <code>ServiceClient</code> interface.<br/>
 * This class is exposed as a webservice, to be able to provide a single point
 * of entry to all adapters that have a ServiceListener as a IReceiver.
 */
public class RestServiceDispatcher  {
	protected Logger log = LogUtil.getLogger(this);
	protected Logger secLog = LogUtil.getLogger("SEC");
	
	private final String WILDCARD="*";
	private final String KEY_LISTENER="listener";
	private final String KEY_ETAG_KEY="etagKey";
	private final String KEY_CONTENT_TYPE_KEY="contentTypekey";

<<<<<<< HEAD
	private static AppConstants appConstants = AppConstants.getInstance();
	private boolean secLogEnabled = appConstants.getBoolean("sec.log.enabled", false);
	private static String etagCacheType = appConstants.getProperty("etag.cache.type", "ehcache");

=======
>>>>>>> c217f57c
	private SortedMap patternClients=new TreeMap(new RestUriComparator());

	private static RestServiceDispatcher self = null;
	private static IRestEtagCache cache = null;

	public static synchronized RestServiceDispatcher getInstance() {
		 if( self == null ) {
			cache = new RestEtagEhcache();
			self = new RestServiceDispatcher();
		}
		return self;
	}

	public static synchronized IRestEtagCache getCache() {
		 if( cache == null ) {
			if(etagCacheType.equalsIgnoreCase("ehcache"))
				cache = new RestEtagEhcache();
		}
		return cache;
	}

	public String findMatchingPattern(String uri) {
		String matchingPattern=null;
		for (Iterator it=patternClients.keySet().iterator();it.hasNext();) {
			String uriPattern=(String)it.next();
			if (log.isTraceEnabled()) log.trace("comparing uri to pattern ["+uriPattern+"] ");
			if (uri.startsWith(uriPattern)) {
				matchingPattern=uriPattern;
				break;
			}
		}
		return matchingPattern;
	}
	
	public Map getMethodConfig(String matchingPattern, String method) {
		Map methodConfig;
		Map patternEntry=(Map)patternClients.get(matchingPattern);
		
		methodConfig = (Map)patternEntry.get(method);
		if (methodConfig==null) {
			methodConfig = (Map)patternEntry.get(WILDCARD);
		}
		return methodConfig;
	}
	
	public List getAvailableMethods(String matchingPattern) {
		Map patternEntry=(Map)patternClients.get(matchingPattern);
		Iterator it = patternEntry.entrySet().iterator();
		List methods = new ArrayList<String>();
		while (it.hasNext()) {
			Map.Entry pair = (Map.Entry)it.next();
			methods.add(pair.getKey());
		}
		return methods;
	}

	/**
	 * Dispatch a request.
	 * @param uri the name of the IReceiver object
	 * @param method the correlationId of this request;
	 * @param request the <code>String</code> with the request/input
	 * @return String with the result of processing the <code>request</code> through the <code>serviceName</code>
	 */
	public String dispatchRequest(String restPath, String uri, HttpServletRequest httpServletRequest, String contentType, String request, Map context, HttpServletResponse httpServletResponse, ServletContext servletContext) throws ListenerException {
		String method = httpServletRequest.getMethod();
		if (log.isTraceEnabled()) log.trace("searching listener for uri ["+uri+"] method ["+method+"]");
		
		String matchingPattern = findMatchingPattern(uri);
		if (matchingPattern==null) {
			throw new ListenerException("no REST listener configured for uri ["+uri+"]");
		}
		
		Map methodConfig = getMethodConfig(matchingPattern, method);
		
		if (methodConfig==null) {
			throw new ListenerException("No RestListeners specified for uri ["+uri+"] method ["+method+"]");
		}
		if (context==null) {
			context=new HashMap();
		}
		context.put("restPath", restPath);
		context.put("uri", uri);
		context.put("method", method);

		String etag = null;
		String ifNoneMatch = httpServletRequest.getHeader("If-None-Match");
		if(ifNoneMatch != null && !ifNoneMatch.isEmpty()) {
			context.put("if-none-match", ifNoneMatch);
			etag = ifNoneMatch;
		}
		String ifMatch = httpServletRequest.getHeader("If-Match");
		if(ifMatch != null && !ifMatch.isEmpty()) {
			context.put("if-match", ifMatch);
			etag = ifMatch;
		}

		context.put("contentType", contentType);
		ServiceClient listener=(ServiceClient)methodConfig.get(KEY_LISTENER);
		String etagKey=(String)methodConfig.get(KEY_ETAG_KEY);
		String contentTypeKey=(String)methodConfig.get(KEY_CONTENT_TYPE_KEY);

		Principal principal = null;
		if (httpServletRequest != null) {
			principal = httpServletRequest.getUserPrincipal();
			if (principal != null) {
				context.put("principal", principal.getName());
			}
		}
		
		String ctName = Thread.currentThread().getName();
		try {
			boolean writeToSecLog = false;
			if (listener instanceof RestListener) {
				RestListener restListener = (RestListener) listener;
				if (restListener.isRetrieveMultipart()) {
					if (ServletFileUpload.isMultipartContent(httpServletRequest)) {
						try {
							DiskFileItemFactory diskFileItemFactory = new DiskFileItemFactory();
							ServletFileUpload servletFileUpload = new ServletFileUpload(diskFileItemFactory);
							List<FileItem> items = servletFileUpload.parseRequest(httpServletRequest);
					        for (FileItem item : items) {
					        	if (item.isFormField()) {
					                // Process regular form field (input type="text|radio|checkbox|etc", select, etc).
					                String fieldName = item.getFieldName();
					                String fieldValue = item.getString();
					    			log.debug("setting parameter ["+fieldName+"] to ["+fieldValue+"]");
					    			context.put(fieldName, fieldValue);
					            } else {
					                // Process form file field (input type="file").
					                String fieldName = item.getFieldName();
					                String fieldNameName = fieldName + "Name";
					                String fileName = FilenameUtils.getName(item.getName());
					    			if (log.isTraceEnabled()) log.trace("setting parameter ["+fieldNameName+"] to ["+fileName+"]");
					    			context.put(fieldNameName, fileName);
					                InputStream inputStream = item.getInputStream();
					                if (inputStream.available() > 0) {
					                	log.debug("setting parameter ["+fieldName+"] to input stream of file ["+fileName+"]");
						    			context.put(fieldName, inputStream);
					                } else {
						    			log.debug("setting parameter ["+fieldName+"] to ["+null+"]");
						    			context.put(fieldName, null);
					                }
					            }
					        }
						} catch (FileUploadException e) {
							throw new ListenerException(e);
						} catch (IOException e) {
							throw new ListenerException(e);
						}
					}
				}
				writeToSecLog = restListener.isWriteToSecLog();
				if (writeToSecLog) {
					context.put("writeSecLogMessage", restListener.isWriteSecLogMessage());
 				}
				boolean authorized = false;
				if (principal == null) {
					authorized = true;
				} else {
					String authRoles = restListener.getAuthRoles();
					if (StringUtils.isNotEmpty(authRoles)) {
						StringTokenizer st = new StringTokenizer(authRoles, ",;");
						while (st.hasMoreTokens()) {
							String authRole = st.nextToken();
							if (httpServletRequest.isUserInRole(authRole)) {
								authorized = true;
							}
						}
					}
				}
				if (!authorized) {
					throw new ListenerException("Not allowed for uri [" + uri + "]");
				}
				Thread.currentThread().setName(restListener.getName() + "["+ctName+"]");
			}
	
			if (etagKey!=null) context.put(etagKey,etag);
			if (contentTypeKey!=null) context.put(contentTypeKey,contentType);
			if (log.isTraceEnabled()) log.trace("dispatching request, uri ["+uri+"] listener pattern ["+matchingPattern+"] method ["+method+"] etag ["+etag+"] contentType ["+contentType+"]");
			if (httpServletRequest!=null) context.put("restListenerServletRequest", httpServletRequest);
			if (httpServletResponse!=null) context.put("restListenerServletResponse", httpServletResponse);
			if (servletContext!=null) context.put("restListenerServletContext", servletContext);

<<<<<<< HEAD
			if (secLogEnabled && writeToSecLog) {
				secLog.info(HttpUtils.getExtendedCommandIssuedBy(httpServletRequest));
			}

			//Caching: check for etags
			if(uri.startsWith("/")) uri = uri.substring(1);
			if(uri.indexOf("?") > -1) {
				uri = uri.split("?")[0];
			}
			String etagCacheKey = restPath+"_"+uri;
			IRestEtagCache cache = getCache();
			if(cache != null && cache.containsKey(etagCacheKey)) {
				String cachedEtag = (String) cache.get(etagCacheKey);

				if(ifNoneMatch != null && ifNoneMatch.equalsIgnoreCase(cachedEtag) && method.equalsIgnoreCase("GET")) {
					//Exit with 304
					context.put("exitcode", 304);
					if(log.isDebugEnabled()) log.trace("aborting request with status 304, matched if-none-match ["+ifNoneMatch+"]");
					return null;
				}
				if(ifMatch != null && !ifMatch.equalsIgnoreCase(cachedEtag) && !method.equalsIgnoreCase("GET")) {
					//Exit with 412
					context.put("exitcode", 412);
					if(log.isDebugEnabled()) log.trace("aborting request with status 412, matched if-match ["+ifMatch+"] method ["+method+"]");
					return null;
				}
			}

=======
			if (writeToSecLog) {
				secLog.info(HttpUtils.getExtendedCommandIssuedBy(httpServletRequest));
			}

>>>>>>> c217f57c
			String result=listener.processRequest(null, request, context);

			//Caching: pipeline has been processed, save etag
			if(result != null && cache != null && context.containsKey("etag")) { //In case the eTag has manually been set and the pipeline exited in error state...
				cache.put(etagCacheKey, context.get("etag"));
			}

			if (result == null && !context.containsKey("exitcode")) {
				log.warn("result is null!");
			}
			return result;
		} finally {
			if (listener instanceof RestListener) {
				Thread.currentThread().setName(ctName);
			}
		}
	}

	public void registerServiceClient(ServiceClient listener, String uriPattern,
			String method, String etagSessionKey, String contentTypeSessionKey, boolean validateEtag) throws ConfigurationException {
		uriPattern = unifyUriPattern(uriPattern);
		if (StringUtils.isEmpty(method)) {
			method=WILDCARD;
		}
		Map patternEntry=(Map)patternClients.get(uriPattern);
		if (patternEntry==null) {
			patternEntry=new HashMap();
			patternClients.put(uriPattern, patternEntry);
		}
		Map listenerConfig = (Map)patternEntry.get(method);
		if (listenerConfig!=null) { 
			throw new ConfigurationException("RestListener for uriPattern ["+uriPattern+"] method ["+method+"] already configured");
		}
		listenerConfig = new HashMap();
		patternEntry.put(method,listenerConfig);
		listenerConfig.put(KEY_LISTENER, listener);
		listenerConfig.put("validateEtag", validateEtag);
		if (StringUtils.isNotEmpty(etagSessionKey)) listenerConfig.put(KEY_ETAG_KEY, etagSessionKey);
		if (StringUtils.isNotEmpty(contentTypeSessionKey)) listenerConfig.put(KEY_CONTENT_TYPE_KEY, contentTypeSessionKey);
	}

	public void unregisterServiceClient(String uriPattern) {
		uriPattern = unifyUriPattern(uriPattern);
		patternClients.remove(uriPattern);
	}

	public Set getUriPatterns() {
		return patternClients.keySet();
	}

	private String unifyUriPattern(String uriPattern) {
		if (StringUtils.isEmpty(uriPattern)) {
			uriPattern="/";
		} else {
			if (!uriPattern.startsWith("/")) {
				uriPattern="/"+uriPattern;
			}
		}
		return uriPattern;
	}
}<|MERGE_RESOLUTION|>--- conflicted
+++ resolved
@@ -62,13 +62,9 @@
 	private final String KEY_ETAG_KEY="etagKey";
 	private final String KEY_CONTENT_TYPE_KEY="contentTypekey";
 
-<<<<<<< HEAD
 	private static AppConstants appConstants = AppConstants.getInstance();
-	private boolean secLogEnabled = appConstants.getBoolean("sec.log.enabled", false);
 	private static String etagCacheType = appConstants.getProperty("etag.cache.type", "ehcache");
 
-=======
->>>>>>> c217f57c
 	private SortedMap patternClients=new TreeMap(new RestUriComparator());
 
 	private static RestServiceDispatcher self = null;
@@ -252,8 +248,7 @@
 			if (httpServletResponse!=null) context.put("restListenerServletResponse", httpServletResponse);
 			if (servletContext!=null) context.put("restListenerServletContext", servletContext);
 
-<<<<<<< HEAD
-			if (secLogEnabled && writeToSecLog) {
+			if (writeToSecLog) {
 				secLog.info(HttpUtils.getExtendedCommandIssuedBy(httpServletRequest));
 			}
 
@@ -281,12 +276,6 @@
 				}
 			}
 
-=======
-			if (writeToSecLog) {
-				secLog.info(HttpUtils.getExtendedCommandIssuedBy(httpServletRequest));
-			}
-
->>>>>>> c217f57c
 			String result=listener.processRequest(null, request, context);
 
 			//Caching: pipeline has been processed, save etag
