--- conflicted
+++ resolved
@@ -600,10 +600,7 @@
 					}
 				}
 
-<<<<<<< HEAD
-				/*
-=======
-				/**
+				/*
 				 * If a Last Modified value is present, set the 'Last-Modified' header.
 				 */
 				long lastModDate = Instant.now().toEpochMilli();
@@ -627,8 +624,7 @@
 				cacheControl.append("must-revalidate, max-age=0, post-check=0, pre-check=0");
 				response.setHeader("Cache-Control", cacheControl.toString());
 
-				/**
->>>>>>> 68933c96
+				/*
 				 * Add headers
 				 */
 				response.addHeader("Allow", (String) messageContext.get("allowedMethods"));
