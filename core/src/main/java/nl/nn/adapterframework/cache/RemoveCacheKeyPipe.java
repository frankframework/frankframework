/*
   Copyright 2016 Nationale-Nederlanden

   Licensed under the Apache License, Version 2.0 (the "License");
   you may not use this file except in compliance with the License.
   You may obtain a copy of the License at

       http://www.apache.org/licenses/LICENSE-2.0

   Unless required by applicable law or agreed to in writing, software
   distributed under the License is distributed on an "AS IS" BASIS,
   WITHOUT WARRANTIES OR CONDITIONS OF ANY KIND, either express or implied.
   See the License for the specific language governing permissions and
   limitations under the License.
 */
package nl.nn.adapterframework.cache;

import java.io.Serializable;

import net.sf.ehcache.Cache;
import nl.nn.adapterframework.configuration.ConfigurationException;
import nl.nn.adapterframework.core.IPipeLineSession;
import nl.nn.adapterframework.core.PipeRunException;
import nl.nn.adapterframework.core.PipeRunResult;
import nl.nn.adapterframework.doc.IbisDoc;
import nl.nn.adapterframework.pipes.FixedForwardPipe;

import org.apache.commons.lang.StringUtils;

/**
 * Remove specified cache key from cache with specified name.
 *
<<<<<<< HEAD
 * <p><b>Configuration:</b>
 * <table border="1">
 * <tr><th>attributes</th><th>description</th><th>default</th></tr>
 * <tr><td>className</td><td>nl.nn.adapterframework.pipes.WsdlGeneratorPipe</td><td>&nbsp;</td></tr>
 * <tr><td>{@link #setName(String) name}</td><td>name of the Pipe</td><td>&nbsp;</td></tr>
 * <tr><td>{@link #setCacheName(String) cacheName}</td><td>name of the cache to remove</td><td></td></tr>
 * <tr><td>{@link #setKeyXPath(String) keyXPath}</td><td>xpath expression to extract cache key from request message</td><td>&nbsp;</td></tr>
 * <tr><td>{@link #setKeyXPathOutputType(String) keyXPathOutputType}</td><td>output type of xpath expression to extract cache key from request message, must be 'xml' or 'text'</td><td>text</td></tr>
 * <tr><td>{@link #setKeyNamespaceDefs(String) keyNamespaceDefs}</td><td>namespace defintions for keyXPath. Must be in the form of a comma or space separated list of <code>prefix=namespaceuri</code>-definitions</td><td>&nbsp;</td></tr>
 * <tr><td>{@link #setKeyStyleSheet(String) keyStyleSheet}</td><td>stylesheet to extract cache key from request message. Use in combination with {@link CacheAdapterBase#setCacheEmptyKeys(boolean) cacheEmptyKeys} to inhibit caching for certain groups of request messages</td><td>&nbsp;</td></tr>
 * <tr><td>{@link #setKeyInputSessionKey(String) keyInputSessionKey}</td><td>session key to use as input for transformation of request message to key by keyXPath or keyStyleSheet</td><td>&nbsp;</td></tr>
 * </table>
 * </p>
=======
>>>>>>> b85724d5
 *
 * @author Jaco de Groot
 */
public class RemoveCacheKeyPipe extends FixedForwardPipe {
	private IbisCacheManager ibisCacheManager;
	private String cacheName;
	private KeyTransformer keyTransformer = new KeyTransformer();

	public void configure() throws ConfigurationException {
		super.configure();
		if (StringUtils.isEmpty(cacheName)) {
			throw new ConfigurationException(getLogPrefix(null) + " cacheName should be specified");
		}
		keyTransformer.configure(getName());
		ibisCacheManager = IbisCacheManager.getInstance();
	}

	public PipeRunResult doPipe(Object input, IPipeLineSession session)
			throws PipeRunException {
		String cacheKey = keyTransformer.transformKey((String)input, session);
		Cache cache = ibisCacheManager.getCache(cacheName);
		if (cache.remove("r"+cacheKey) && cache.remove("s"+cacheKey)) {
			log.debug("removed cache key [" + cacheKey + "] from cache ["+cacheName+"]");
		} else {
			log.warn("could not find cache key [" + cacheKey + "] to remove from cache ["+cacheName+"]");
		}
		return new PipeRunResult(getForward(), input);
	}

	public String getCacheName() {
		return cacheName;
	}

	@IbisDoc({"name of the cache to remove", ""})
	public void setCacheName(String cacheName) {
		this.cacheName = cacheName;
	}

	public String getKeyXPath() {
		return keyTransformer.getKeyXPath();
	}

	@IbisDoc({"xpath expression to extract cache key from request message", ""})
	public void setKeyXPath(String keyXPath) {
		keyTransformer.setKeyXPath(keyXPath);
	}

	public String getKeyXPathOutputType() {
		return keyTransformer.getKeyXPathOutputType();
	}

	@IbisDoc({"output type of xpath expression to extract cache key from request message, must be 'xml' or 'text'", "text"})
	public void setKeyXPathOutputType(String keyXPathOutputType) {
		keyTransformer.setKeyXPathOutputType(keyXPathOutputType);
	}

	public String getKeyNamespaceDefs() {
		return keyTransformer.getKeyNamespaceDefs();
	}

	@IbisDoc({"namespace defintions for keyxpath. must be in the form of a comma or space separated list of <code>prefix=namespaceuri</code>-definitions", ""})
	public void setKeyNamespaceDefs(String keyNamespaceDefs) {
		keyTransformer.setKeyNamespaceDefs(keyNamespaceDefs);
	}

	public String getKeyStyleSheet() {
		return keyTransformer.getKeyStyleSheet();
	}

	@IbisDoc({"stylesheet to extract cache key from request message. Use in combination with {@link #setCacheEmptyKeys(boolean) cacheEmptyKeys} to inhibit caching for certain groups of request messages", ""})
	public void setKeyStyleSheet(String keyStyleSheet) {
		keyTransformer.setKeyStyleSheet(keyStyleSheet);
	}

	public String getKeyInputSessionKey() {
		return keyTransformer.getKeyInputSessionKey();
	}

	@IbisDoc({"session key to use as input for transformation of request message to key by keyxpath or keystylesheet", ""})
	public void setKeyInputSessionKey(String keyInputSessionKey) {
		keyTransformer.setKeyInputSessionKey(keyInputSessionKey);
	}

}

/**
 * 
 * Helper class to use the transformKey method of the abstract CacheAdapterBase
 * class.
 *
 */
class KeyTransformer extends CacheAdapterBase {

	public void close() {
	}

	public void open() {
	}

	@Override
	protected Serializable getElement(String arg0) {
		return null;
	}

	@Override
	protected void putElement(String arg0, Serializable arg1) {
	}

	@Override
	protected Object getElementObject(Object key) {
		return null;
	}

	@Override
	protected void putElementObject(Object key, Object value) {
	}

	@Override
	protected boolean removeElement(Object key) {
		return false;
	}

}<|MERGE_RESOLUTION|>--- conflicted
+++ resolved
@@ -30,22 +30,6 @@
 /**
  * Remove specified cache key from cache with specified name.
  *
-<<<<<<< HEAD
- * <p><b>Configuration:</b>
- * <table border="1">
- * <tr><th>attributes</th><th>description</th><th>default</th></tr>
- * <tr><td>className</td><td>nl.nn.adapterframework.pipes.WsdlGeneratorPipe</td><td>&nbsp;</td></tr>
- * <tr><td>{@link #setName(String) name}</td><td>name of the Pipe</td><td>&nbsp;</td></tr>
- * <tr><td>{@link #setCacheName(String) cacheName}</td><td>name of the cache to remove</td><td></td></tr>
- * <tr><td>{@link #setKeyXPath(String) keyXPath}</td><td>xpath expression to extract cache key from request message</td><td>&nbsp;</td></tr>
- * <tr><td>{@link #setKeyXPathOutputType(String) keyXPathOutputType}</td><td>output type of xpath expression to extract cache key from request message, must be 'xml' or 'text'</td><td>text</td></tr>
- * <tr><td>{@link #setKeyNamespaceDefs(String) keyNamespaceDefs}</td><td>namespace defintions for keyXPath. Must be in the form of a comma or space separated list of <code>prefix=namespaceuri</code>-definitions</td><td>&nbsp;</td></tr>
- * <tr><td>{@link #setKeyStyleSheet(String) keyStyleSheet}</td><td>stylesheet to extract cache key from request message. Use in combination with {@link CacheAdapterBase#setCacheEmptyKeys(boolean) cacheEmptyKeys} to inhibit caching for certain groups of request messages</td><td>&nbsp;</td></tr>
- * <tr><td>{@link #setKeyInputSessionKey(String) keyInputSessionKey}</td><td>session key to use as input for transformation of request message to key by keyXPath or keyStyleSheet</td><td>&nbsp;</td></tr>
- * </table>
- * </p>
-=======
->>>>>>> b85724d5
  *
  * @author Jaco de Groot
  */
