/*
   Copyright 2013, 2016 Nationale-Nederlanden, 2022 WeAreFrank!

   Licensed under the Apache License, Version 2.0 (the "License");
   you may not use this file except in compliance with the License.
   You may obtain a copy of the License at

       http://www.apache.org/licenses/LICENSE-2.0

   Unless required by applicable law or agreed to in writing, software
   distributed under the License is distributed on an "AS IS" BASIS,
   WITHOUT WARRANTIES OR CONDITIONS OF ANY KIND, either express or implied.
   See the License for the specific language governing permissions and
   limitations under the License.
*/
package nl.nn.adapterframework.cache;

import org.apache.commons.lang3.StringUtils;
import org.apache.logging.log4j.Logger;

import net.sf.ehcache.Cache;
import net.sf.ehcache.CacheManager;
import net.sf.ehcache.Ehcache;
import net.sf.ehcache.config.CacheConfiguration;
import net.sf.ehcache.config.Configuration;
import net.sf.ehcache.config.DiskStoreConfiguration;
import net.sf.ehcache.statistics.StatisticsGateway;
import nl.nn.adapterframework.core.SenderException;
import nl.nn.adapterframework.statistics.HasStatistics.Action;
import nl.nn.adapterframework.statistics.MetricsInitializer;
import nl.nn.adapterframework.statistics.StatisticsKeeperIterationHandler;
import nl.nn.adapterframework.util.AppConstants;
import nl.nn.adapterframework.util.LogUtil;

/**
 * Common manager for caching.
 * 
 * @author  Gerrit van Brakel
 * @since   4.11
 */
public class IbisCacheManager {
	protected Logger log = LogUtil.getLogger(this);

<<<<<<< HEAD
	private final String CACHE_DIR_KEY="cache.dir";
=======
	private static final String CACHE_DIR_KEY="cache.dir";
>>>>>>> fc230777

	private static IbisCacheManager self;
	private CacheManager cacheManager=null;

<<<<<<< HEAD

=======
>>>>>>> fc230777
	private IbisCacheManager() {
		Configuration cacheManagerConfig = new Configuration();
		String cacheDir = AppConstants.getInstance().getResolvedProperty(CACHE_DIR_KEY);
		if (StringUtils.isNotEmpty(cacheDir)) {
			log.debug("setting cache directory to ["+cacheDir+"]");
			DiskStoreConfiguration diskStoreConfiguration = new DiskStoreConfiguration();
			diskStoreConfiguration.setPath(cacheDir);
			cacheManagerConfig.addDiskStore(diskStoreConfiguration);
		}
		CacheConfiguration defaultCacheConfig = new CacheConfiguration();
		cacheManagerConfig.addDefaultCache(defaultCacheConfig);
		cacheManager= new CacheManager(cacheManagerConfig);
	}

<<<<<<< HEAD
	public synchronized static IbisCacheManager getInstance() {
=======
	public static synchronized IbisCacheManager getInstance() {
>>>>>>> fc230777
		if (self==null) {
			self=new IbisCacheManager();
		}
		return self;
	}

<<<<<<< HEAD
	public synchronized static void shutdown() {
=======
	public static synchronized void shutdown() {
>>>>>>> fc230777
		if (self!=null) {
			self.log.debug("shutting down cacheManager...");
			self.cacheManager.shutdown();
			self.log.info("cacheManager shutdown");
			self.cacheManager=null;
			self=null;
		}
	}

	public Ehcache addCache(Cache cache) {
		log.debug("registering cache ["+cache.getName()+"]");
		cacheManager.addCache(cache);
		return cacheManager.getEhcache(cache.getName());
	}

	public void destroyCache(String cacheName) {
		log.debug("deregistering cache ["+cacheName+"]");
		cacheManager.removeCache(cacheName);
	}

	public Cache getCache(String cacheName) {
		return cacheManager.getCache(cacheName);
	}

	public static <D> void iterateOverStatistics(StatisticsKeeperIterationHandler<D> hski, D data, Action action) throws SenderException {
		if (self==null) {
			return;
		}
		String cacheNames[]=self.cacheManager.getCacheNames();
		for (int i=0;i<cacheNames.length;i++) {
			D subdata=hski.openGroup(data, cacheNames[i], "cache");
			Ehcache cache=self.cacheManager.getEhcache(cacheNames[i]);
			if (hski instanceof MetricsInitializer) {
				((MetricsInitializer)hski).configureCache(cache);
			} else {
				StatisticsGateway stats = cache.getStatistics();
				hski.handleScalar(subdata, "CacheHits", stats.cacheHitCount());
				hski.handleScalar(subdata, "CacheMisses", stats.cacheMissCount());
				hski.handleScalar(subdata, "EvictionCount", stats.cacheEvictedCount());
				hski.handleScalar(subdata, "InMemoryHits", stats.localHeapHitCount());
				hski.handleScalar(subdata, "ObjectCount", cache.getSize());
				hski.handleScalar(subdata, "OnDiskHits", stats.localDiskHitCount());
				hski.closeGroup(subdata);
			}
		}
	}

}<|MERGE_RESOLUTION|>--- conflicted
+++ resolved
@@ -41,19 +41,11 @@
 public class IbisCacheManager {
 	protected Logger log = LogUtil.getLogger(this);
 
-<<<<<<< HEAD
-	private final String CACHE_DIR_KEY="cache.dir";
-=======
 	private static final String CACHE_DIR_KEY="cache.dir";
->>>>>>> fc230777
 
 	private static IbisCacheManager self;
 	private CacheManager cacheManager=null;
 
-<<<<<<< HEAD
-
-=======
->>>>>>> fc230777
 	private IbisCacheManager() {
 		Configuration cacheManagerConfig = new Configuration();
 		String cacheDir = AppConstants.getInstance().getResolvedProperty(CACHE_DIR_KEY);
@@ -68,22 +60,14 @@
 		cacheManager= new CacheManager(cacheManagerConfig);
 	}
 
-<<<<<<< HEAD
-	public synchronized static IbisCacheManager getInstance() {
-=======
 	public static synchronized IbisCacheManager getInstance() {
->>>>>>> fc230777
 		if (self==null) {
 			self=new IbisCacheManager();
 		}
 		return self;
 	}
 
-<<<<<<< HEAD
-	public synchronized static void shutdown() {
-=======
 	public static synchronized void shutdown() {
->>>>>>> fc230777
 		if (self!=null) {
 			self.log.debug("shutting down cacheManager...");
 			self.cacheManager.shutdown();
