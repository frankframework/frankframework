/*
   Copyright 2013, 2016 Nationale-Nederlanden

   Licensed under the Apache License, Version 2.0 (the "License");
   you may not use this file except in compliance with the License.
   You may obtain a copy of the License at

       http://www.apache.org/licenses/LICENSE-2.0

   Unless required by applicable law or agreed to in writing, software
   distributed under the License is distributed on an "AS IS" BASIS,
   WITHOUT WARRANTIES OR CONDITIONS OF ANY KIND, either express or implied.
   See the License for the specific language governing permissions and
   limitations under the License.
*/
package nl.nn.adapterframework.pipes;

import java.io.IOException;
import java.util.ArrayList;
import java.util.List;
import java.util.Map;
import java.util.Vector;

import javax.xml.transform.TransformerConfigurationException;
import javax.xml.transform.TransformerException;

import org.apache.commons.lang.StringUtils;
import org.springframework.core.task.TaskExecutor;

import nl.nn.adapterframework.configuration.ConfigurationException;
import nl.nn.adapterframework.core.IDataIterator;
import nl.nn.adapterframework.core.IPipeLineSession;
import nl.nn.adapterframework.core.ISender;
import nl.nn.adapterframework.core.ISenderWithParameters;
import nl.nn.adapterframework.core.SenderException;
import nl.nn.adapterframework.core.TimeOutException;
import nl.nn.adapterframework.doc.IbisDoc;
import nl.nn.adapterframework.doc.IbisDescription;
import nl.nn.adapterframework.parameters.ParameterResolutionContext;
import nl.nn.adapterframework.senders.ParallelSenderExecutor;
import nl.nn.adapterframework.statistics.StatisticsKeeper;
import nl.nn.adapterframework.statistics.StatisticsKeeperIterationHandler;
import nl.nn.adapterframework.util.ClassUtils;
import nl.nn.adapterframework.util.DomBuilderException;
import nl.nn.adapterframework.util.Guard;
import nl.nn.adapterframework.util.TransformerPool;
import nl.nn.adapterframework.util.XmlUtils;


/**
 * @author  Gerrit van Brakel
 * @since   4.7
 */
<<<<<<< HEAD
@IbisDescription(
	"Abstract base class to sends a message to a Sender for each item returned by a configurable iterator. \n" +
	"<tr><td>{@link #setResultOnTimeOut(String) resultOnTimeOut}</td><td>result returned when no return-message was received within the timeout limit (e.g. \"receiver timed out\").</td><td>&nbsp;</td></tr> \n" +
	"<tr><td>{@link #setLinkMethod(String) linkMethod}</td><td>Indicates wether the server uses the correlationID or the messageID in the correlationID field of the reply</td><td>CORRELATIONID</td></tr> \n" +
	"<tr><td>{@link #setAuditTrailXPath(String) auditTrailXPath}</td><td>xpath expression to extract audit trail from message</td><td>&nbsp;</td></tr> \n" +
	"<tr><td>{@link #setCorrelationIDXPath(String) correlationIDXPath}</td><td>xpath expression to extract correlationID from message</td><td>&nbsp;</td></tr> \n" +
	"<tr><td>{@link #setStyleSheetName(String) styleSheetName}</td><td>stylesheet to apply to each message, before sending it</td><td>&nbsp;</td></tr> \n" +
	"<tr><td>{@link #setXpathExpression(String) xpathExpression}</td><td>alternatively: XPath-expression to create stylesheet from</td><td>&nbsp;</td></tr> \n" +
	"<tr><td>{@link #setNamespaceDefs(String) namespaceDefs}</td><td>namespace defintions for xpathExpression. Must be in the form of a comma or space separated list of <code>prefix=namespaceuri</code>-definitions</td><td>&nbsp;</td></tr> \n" +
	"<tr><td>{@link #setOutputType(String) outputType}</td><td>either 'text' or 'xml'. Only valid for xpathExpression</td><td>text</td></tr> \n" +
	"<tr><td>{@link #setOmitXmlDeclaration(boolean) omitXmlDeclaration}</td><td>force the transformer generated from the XPath-expression to omit the xml declaration</td><td>true</td></tr> \n" +
	"<tr><td>{@link #setIgnoreExceptions(boolean) ignoreExceptions}</td><td>when <code>true</code> ignore any exception thrown by executing sender</td><td>false</td></tr> \n" +
	"<tr><td>{@link #setStopConditionXPathExpression(String) stopConditionXPathExpression}</td><td>expression evaluated on each result if set.  \n" +
	"		Iteration stops if condition returns anything other than <code>false</code> or an empty result. \n" +
	"For example, to stop after the second child element has been processed, one of the following expressions could be used: \n" +
	"<table>  \n" +
	"<tr><td><li><code>result[position()='2']</code></td><td>returns result element after second child element has been processed</td></tr> \n" +
	"<tr><td><li><code>position()='2'</code></td><td>returns <code>false</code> after second child element has been processed, <code>true</code> for others</td></tr> \n" +
	"</table>  \n" +
	"</td><td>&nbsp;</td></tr> \n" +
	"<tr><td>{@link #setRemoveXmlDeclarationInResults(boolean) removeXmlDeclarationInResults}</td><td>postprocess each partial result, to remove the xml-declaration, as this is not allowed inside an xml-document</td><td>false</td></tr> \n" +
	"<tr><td>{@link #setCollectResults(boolean) collectResults}</td><td>controls whether all the results of each iteration will be collected in one result message. If set <code>false</code>, only a small summary is returned</td><td>true</td></tr> \n" +
	"<tr><td>{@link #setBlockSize(int) blockSize}</td><td>controls multiline behaviour. when set to a value greater than 0, it specifies the number of rows send in a block to the sender.</td><td>0 (one line at a time, no prefix of suffix)</td></tr> \n" +
	"<tr><td>{@link #setBlockPrefix(String) blockPrefix}</td><td>When <code>blockSize &gt; 0</code>, this string is inserted at the start of the set of lines.</td><td>&lt;block&gt;</td></tr> \n" +
	"<tr><td>{@link #setBlockSuffix(String) blockSuffix}</td><td>When <code>blockSize &gt; 0</code>, this string is inserted at the end of the set of lines.</td><td>&lt;/block&gt;</td></tr> \n" +
	"<tr><td>{@link #setStartPosition(int) startPosition}</td><td>When <code>startPosition &gt;= 0</code>, this field contains the start position of the key in the current record (first character is 0); all sequenced lines with the same key are put in one block and send to the sender</td><td>-1</td></tr> \n" +
	"<tr><td>{@link #setEndPosition(int) endPosition}</td><td>When <code>endPosition &gt;= startPosition</code>, this field contains the end position of the key in the current record</td><td>-1</td></tr> \n" +
	"<tr><td>{@link #setLinePrefix(String) linePrefix}</td><td>this string is inserted at the start of each line</td><td>&nbsp;</td></tr> \n" +
	"<tr><td>{@link #setLineSuffix(String) lineSuffix}</td><td>this string is inserted at the end of each line</td><td>&nbsp;</td></tr> \n" +
	"<tr><td>{@link #setItemNoSessionKey(String) itemNoSessionKey}</td><td>key of session variable to store number of item processed.</td><td>&nbsp;</td></tr> \n" +
	"<tr><td>{@link #setAddInputToResult(boolean) addInputToResult}</td><td>when <code>true</code> the input is added to the result in an input element</td><td>false</td></tr> \n" +
	"<tr><td>{@link #setRemoveDuplicates(boolean) removeDuplicates}</td><td>when <code>true</code> duplicate input elements are removed</td><td>false</td></tr> \n" +
	"</table> \n" +
	"<table border=\"1\"> \n" +
	"<tr><th>nested elements</th><th>description</th></tr> \n" +
	"<tr><td>{@link ISender sender}</td><td>specification of sender to send messages with</td></tr> \n" +
	"<tr><td>{@link nl.nn.adapterframework.core.ICorrelatedPullingListener listener}</td><td>specification of listener to listen to for replies</td></tr> \n" +
	"<tr><td>{@link nl.nn.adapterframework.parameters.Parameter param}</td><td>any parameters defined on the pipe will be handed to the sender, if this is a {@link ISenderWithParameters ISenderWithParameters}</td></tr> \n" +
	"<tr><td><code>inputValidator</code></td><td>specification of Pipe to validate input messages</td></tr> \n" +
	"<tr><td><code>outputValidator</code></td><td>specification of Pipe to validate output messages</td></tr> \n" +
	"<tr><td>{@link nl.nn.adapterframework.core.ITransactionalStorage messageLog}</td><td>log of all messages sent</td></tr> \n" +
	"</table> \n" +
	"</p> \n" +
	"<p><b>Exits:</b> \n" +
	"<table border=\"1\"> \n" +
	"<tr><th>state</th><th>condition</th></tr> \n" +
	"<tr><td>\"success\"</td><td>default when a good message was retrieved (synchronous sender), or the message was successfully sent and no listener was specified and the sender was not synchronous</td></tr> \n" +
	"<tr><td><i>{@link #setForwardName(String) forwardName}</i></td><td>if specified, and otherwise under same condition as \"success\"</td></tr> \n" +
	"<tr><td>\"timeout\"</td><td>no data was received (timeout on listening), if the sender was synchronous or a listener was specified.</td></tr> \n" +
	"<tr><td>\"exception\"</td><td>an exception was thrown by the Sender or its reply-Listener. The result passed to the next pipe is the exception that was caught.</td></tr> \n" +
	"</table> \n" +
	"</p> \n" +
	"<br> \n" +
	"The output of each of the processing of each of the elements is returned in XML as follows: \n" +
	"<pre> \n" +
	" &lt;results count=\"num_of_elements\"&gt; \n" +
	"   &lt;result&gt;result of processing of first item&lt;/result&gt; \n" +
	"   &lt;result&gt;result of processing of second item&lt;/result&gt; \n" +
	"      ... \n" +
	" &lt;/results&gt; \n" +
	"</pre> \n" +
	"For more configuration options, see {@link MessageSendingPipe}. \n" +
	"<br> \n" +
	"use parameters like: \n" +
	"<pre> \n" +
	"&lt;param name=\"element-name-of-current-item\"  xpathExpression=\"name(/*)\" /&gt; \n" +
	"&lt;param name=\"value-of-current-item\"         xpathExpression=\"/*\" /&gt; \n" +
	"</pre> \n"
)
public abstract class IteratingPipe extends MessageSendingPipe {
=======
public abstract class IteratingPipe<I> extends MessageSendingPipe {
>>>>>>> 39e72a67
	private TaskExecutor taskExecutor;
	private boolean parallel = false;

	private String stopConditionXPathExpression=null;
	private boolean removeXmlDeclarationInResults=false;
	private boolean collectResults=true;
	private String xpathExpression=null;
	private String namespaceDefs = null; 
	private String outputType="text";
	private String styleSheetName;
	private boolean omitXmlDeclaration=true;
	private String itemNoSessionKey=null;
	private boolean addInputToResult=false;
	private boolean removeDuplicates=false;
	
	private boolean ignoreExceptions=false;

	private boolean closeIteratorOnExit=true;
	
	private String blockPrefix="<block>";
	private String blockSuffix="</block>";
	private int blockSize=0;
	private String linePrefix="";
	private String lineSuffix="";

	private int startPosition=-1;
	private int endPosition=-1;

	protected TransformerPool msgTransformerPool;
	private TransformerPool stopConditionTp=null;

	protected String makeEncapsulatingXslt(String rootElementname,String xpathExpression) {
		return 
		"<xsl:stylesheet xmlns:xsl=\"http://www.w3.org/1999/XSL/Transform\" version=\"2.0\" xmlns:xalan=\"http://xml.apache.org/xslt\">" +
		"<xsl:output method=\"xml\" omit-xml-declaration=\"yes\"/>" +
		"<xsl:strip-space elements=\"*\"/>" +
		"<xsl:template match=\"/\">" +
		"<xsl:element name=\"" + rootElementname + "\">" +
		"<xsl:copy-of select=\"" + XmlUtils.encodeChars(xpathExpression) + "\"/>" +
		"</xsl:element>" +
		"</xsl:template>" +
		"</xsl:stylesheet>";
	}

	private StatisticsKeeper senderStatisticsKeeper;

	@Override
	public void configure() throws ConfigurationException {
		super.configure();
		msgTransformerPool = TransformerPool.configureTransformer(getLogPrefix(null), classLoader, getNamespaceDefs(), getXpathExpression(), getStyleSheetName(), getOutputType(), !isOmitXmlDeclaration(), getParameterList(), false);
		try {
			if (StringUtils.isNotEmpty(getStopConditionXPathExpression())) {
				stopConditionTp=TransformerPool.getInstance(XmlUtils.createXPathEvaluatorSource(null,getStopConditionXPathExpression(),"xml",false));
			}
		} catch (TransformerConfigurationException e) {
			throw new ConfigurationException(e);
		}
	}

	protected IDataIterator<I> getIterator(Object input, IPipeLineSession session, String correlationID, Map<String,Object> threadContext) throws SenderException {
		return null;
	}

	protected String itemToMessage(I item) throws SenderException {
		return (String)item;
	}
	
	/**
	 * Alternative way to provide iteration, for classes that cannot provide an Iterator via {@link getIterator}.
	 * For each item in the input callback.handleItem is called.
	 */
	protected void iterateOverInput(Object input, IPipeLineSession session, String correlationID, Map<String,Object> threadContext, ItemCallback callback) throws SenderException, TimeOutException {
		 throw new SenderException("Could not obtain iterator and no iterateInput method provided by class ["+ClassUtils.nameOf(this)+"]");
	}

	protected class ItemCallback {
		private IPipeLineSession session;
		private String correlationID;
		private ISender sender; 
		private ISenderWithParameters psender=null;
		private StringBuffer results = new StringBuffer();
		int count=0;
		private Vector<I> inputItems = new Vector<I>();
		private Guard guard;
		List<ParallelSenderExecutor> executorList;

		public ItemCallback(IPipeLineSession session, String correlationID, ISender sender) {
			this.session=session;
			this.correlationID=correlationID;
			this.sender=sender;
			if (sender instanceof ISenderWithParameters && getParameterList()!=null) {
				psender = (ISenderWithParameters) sender;
			}
			if (isParallel() && isCollectResults()) {
				guard = new Guard();
				executorList = new ArrayList<ParallelSenderExecutor>();
			}
		}
		public boolean handleItem(I item) throws SenderException, TimeOutException {
			if (isParallel() && isCollectResults()) {
				guard.addResource();
			}
			if (isRemoveDuplicates()) {
				if (inputItems.indexOf(item)>=0) {
					log.debug(getLogPrefix(session)+"duplicate item ["+item+"] will not be processed");
					return true;
				} else {
					inputItems.add(item);
				}
			}
			String itemResult=null;
			count++;
			if (StringUtils.isNotEmpty(getItemNoSessionKey())) {
				session.put(getItemNoSessionKey(),""+count);
			}
			ParameterResolutionContext prc=null;
			String message=itemToMessage(item);
			// TODO check for bug: sessionKey params not resolved when only parameters set on sender. Next line should check sender.parameterlist too.
			if (psender !=null || msgTransformerPool!=null && getParameterList()!=null) {
				//TODO find out why ParameterResolutionContext cannot be constructed using dom-source
				prc = new ParameterResolutionContext(message, session, isNamespaceAware());
			}
			if (msgTransformerPool!=null) {
				try {
					String transformedMsg=msgTransformerPool.transform(message,prc!=null?prc.getValueMap(getParameterList()):null);
					if (log.isDebugEnabled()) {
						log.debug(getLogPrefix(session)+"iteration ["+count+"] transformed item ["+message+"] into ["+transformedMsg+"]");
					}
					message=transformedMsg;
				} catch (Exception e) {
					throw new SenderException(getLogPrefix(session)+"cannot transform item",e);
				}
			} else {
				if (log.isDebugEnabled()) {
					log.debug(getLogPrefix(session)+"iteration ["+count+"] item ["+message+"]");
				} 
			}
			try {
				if (isParallel()) {
					ParallelSenderExecutor pse= new ParallelSenderExecutor(sender, correlationID, message, prc, guard, senderStatisticsKeeper);
					if (isCollectResults()) {
						executorList.add(pse);
					}
					getTaskExecutor().execute(pse);
				} else {
					if (psender!=null) {
						itemResult = psender.sendMessage(correlationID, message, prc);
					} else {
						itemResult = sender.sendMessage(correlationID, message);
					}
				}
				if (StringUtils.isNotEmpty(getTimeOutOnResult()) && getTimeOutOnResult().equals(itemResult)) {
					throw new TimeOutException(getLogPrefix(session)+"timeOutOnResult ["+getTimeOutOnResult()+"]");
				}
				if (StringUtils.isNotEmpty(getExceptionOnResult()) && getExceptionOnResult().equals(itemResult)) {
					throw new SenderException(getLogPrefix(session)+"exceptionOnResult ["+getExceptionOnResult()+"]");
				}
			} catch (SenderException e) {
				if (isIgnoreExceptions()) {
					log.info(getLogPrefix(session)+"ignoring SenderException after excution of sender for item ["+item+"]",e);
					itemResult="<exception>"+XmlUtils.encodeChars(e.getMessage())+"</exception>";
				} else {
					throw e;
				}
			} catch (TimeOutException e) {
				if (isIgnoreExceptions()) {
					log.info(getLogPrefix(session)+"ignoring TimeOutException after excution of sender for item ["+item+"]",e);
					itemResult="<timeout>"+XmlUtils.encodeChars(e.getMessage())+"</timeout>";
				} else {
					throw e;
				}
			}
			try {
				if (isCollectResults() && !isParallel()) {
					addResult(count, message, itemResult);
				}
				if (getStopConditionTp()!=null) {
					String stopConditionResult = getStopConditionTp().transform(itemResult,null);
					if (StringUtils.isNotEmpty(stopConditionResult) && !stopConditionResult.equalsIgnoreCase("false")) {
						log.debug(getLogPrefix(session)+"stopcondition result ["+stopConditionResult+"], stopping loop");
						return false;
					} else {
						log.debug(getLogPrefix(session)+"stopcondition result ["+stopConditionResult+"], continueing loop");
					}
				}
				return true;
			} catch (DomBuilderException e) {
				throw new SenderException(getLogPrefix(session)+"cannot parse input",e);
			} catch (TransformerException e) {
				throw new SenderException(getLogPrefix(session)+"cannot serialize item",e);
			} catch (IOException e) {
				throw new SenderException(getLogPrefix(session)+"cannot serialize item",e);
			}
		}
		private void addResult(int count, String message, String itemResult) {
			if (isRemoveXmlDeclarationInResults()) {
				if (log.isDebugEnabled()) log.debug(getLogPrefix(session)+"removing XML declaration from ["+itemResult+"]");
				itemResult = XmlUtils.skipXmlDeclaration(itemResult);
			} 
			if (log.isDebugEnabled()) log.debug(getLogPrefix(session)+"partial result ["+itemResult+"]");
			String itemInput="";
			if (isAddInputToResult()) {
				itemInput = "<input>"+(isRemoveXmlDeclarationInResults()?XmlUtils.skipXmlDeclaration(message):message)+"</input>";
			}
			itemResult = "<result item=\"" + count + "\">\n"+itemInput+itemResult+"\n</result>";
			results.append(itemResult+"\n");
		}
		public StringBuffer getResults() throws SenderException {
			if (isParallel()) {
				try {
					guard.waitForAllResources();
					int count = 0;
					for (ParallelSenderExecutor pse : executorList) {
						count++;
						String itemResult;
						if (pse.getThrowable() == null) {
							itemResult = pse.getReply().toString();
						} else {
							itemResult = "<exception>"+XmlUtils.encodeChars(pse.getThrowable().getMessage())+"</exception>";
						}
						addResult(count, pse.getRequest().toString(), itemResult);
					}
				} catch (InterruptedException e) {
					throw new SenderException(getLogPrefix(session)+"was interupted",e);
				}
			}
			return results;
		}
		public int getCount() {
			return count;
		}
	}

	@Override
	protected String sendMessage(Object input, IPipeLineSession session, String correlationID, ISender sender, Map<String,Object> threadContext) throws SenderException, TimeOutException {
		// sendResult has a messageID for async senders, the result for sync senders
		boolean keepGoing = true;
		IDataIterator<I> it=null;
		try {
			ItemCallback callback = new ItemCallback(session,correlationID,sender);
			it = getIterator(input,session, correlationID,threadContext);
			if (it==null) {
				iterateOverInput(input,session,correlationID, threadContext, callback);
			} else {
				String nextItemStored = null;
				while (keepGoing && (it.hasNext() || nextItemStored!=null)) {
					if (Thread.currentThread().isInterrupted()) {
						throw new TimeOutException("Thread has been interrupted");
					}
					StringBuffer items = new StringBuffer();
					if (getBlockSize()>0) {
						items.append(getBlockPrefix());
						for (int i=0; i<getBlockSize() && it.hasNext(); i++) {
							String item = (String)it.next();
							items.append(getLinePrefix());
							items.append(item);
							items.append(getLineSuffix());
						}
						items.append(getBlockSuffix());
 						keepGoing = callback.handleItem((I)items.toString());  // cannot just cast to I, but anyhow....
						
					} else {
						if (getStartPosition()>=0 && getEndPosition()>getStartPosition()) {
							items.append(getBlockPrefix());
							String keyPreviousItem = null;
							boolean sameKey = true;
							while (sameKey && (it.hasNext() || nextItemStored!=null)) {
								String item;
								if (nextItemStored==null) {
									item = (String)it.next();
								} else {
									item = nextItemStored;
									nextItemStored = null;
								}
								String key;
								if (getEndPosition() >= item.length()) {
									key = item.substring(getStartPosition());
								}
								else {
									key = item.substring(getStartPosition(), getEndPosition());
								}
								if (keyPreviousItem==null || key.equals(keyPreviousItem)) {
									items.append(getLinePrefix());
									items.append(item);
									items.append(getLineSuffix());
									if (keyPreviousItem==null) {
										keyPreviousItem = key;
									}
								} else {
									sameKey = false;
									nextItemStored = item;
								}
							}
							items.append(getBlockSuffix());
	 						keepGoing = callback.handleItem((I)items.toString()); // cannot just cast to I, but anyhow....
						} else {
							I item = getItem(it);
							items.append(getLinePrefix());
							items.append(item);
							items.append(getLineSuffix());
							keepGoing = callback.handleItem(item); 
						}
					}
				}
			}
			String results = "";
			if (isCollectResults()) {
				StringBuffer callbackResults = callback.getResults();
				callbackResults.insert(0, "<results count=\""+callback.getCount()+"\">\n");
				callbackResults.append("</results>");
				results = callbackResults.toString();
			} else {
				results = "<results count=\""+callback.getCount()+"\"/>";
			}
			return results;
		} finally {
			if (it!=null) {
				try {
					if (isCloseIteratorOnExit()) {
						it.close();
					}
				} catch (Exception e) {
					log.warn("Exception closing iterator", e);
				} 
			}
		}
	}

	protected I getItem(IDataIterator<I> it) throws SenderException {
		return it.next();
	}

	@Override
	public void iterateOverStatistics(StatisticsKeeperIterationHandler hski, Object data, int action) throws SenderException {
		super.iterateOverStatistics(hski, data, action);
		hski.handleStatisticsKeeper(data, senderStatisticsKeeper);
	}

	public void setSender(Object sender) {
		if (sender instanceof ISender) {
			super.setSender((ISender)sender);
		} else {
			throw new IllegalArgumentException("sender ["+ClassUtils.nameOf(sender)+"] must implment interface ISender");
		}
		senderStatisticsKeeper =  new StatisticsKeeper("-> "+ClassUtils.nameOf(sender));
	}

	public void setTaskExecutor(TaskExecutor executor) {
		taskExecutor = executor;
	}
	public TaskExecutor getTaskExecutor() {
		return taskExecutor;
	}

	@IbisDoc({" when set <code>true</code>, the calls for all items are done in parallel (a new thread is started for each call). when collectresults set <code>true</code>, this pipe will wait for all calls to finish before results are collected and pipe result is returned", "false"})
	public void setParallel(boolean parallel) {
		this.parallel = parallel;
	}
	public boolean isParallel() {
		return parallel;
	}

	public void setStopConditionXPathExpression(String string) {
		stopConditionXPathExpression = string;
	}
	public String getStopConditionXPathExpression() {
		return stopConditionXPathExpression;
	}


	@IbisDoc({"postprocess each partial result, to remove the xml-declaration, as this is not allowed inside an xml-document", "false"})
	public void setRemoveXmlDeclarationInResults(boolean b) {
		removeXmlDeclarationInResults = b;
	}
	public boolean isRemoveXmlDeclarationInResults() {
		return removeXmlDeclarationInResults;
	}

	@IbisDoc({"controls whether all the results of each iteration will be collected in one result message. if set <code>false</code>, only a small summary is returned", "true"})
	public void setCollectResults(boolean b) {
		collectResults = b;
	}
	public boolean isCollectResults() {
		return collectResults;
	}

	protected TransformerPool getStopConditionTp() {
		return stopConditionTp;
	}


	@IbisDoc({"stylesheet to apply to each message, before sending it", ""})
	public void setStyleSheetName(String stylesheetName){
		this.styleSheetName=stylesheetName;
	}
	public String getStyleSheetName() {
		return styleSheetName;
	}

	@IbisDoc({"force the transformer generated from the xpath-expression to omit the xml declaration", "true"})
	public void setOmitXmlDeclaration(boolean b) {
		omitXmlDeclaration = b;
	}
	public boolean isOmitXmlDeclaration() {
		return omitXmlDeclaration;
	}


	@IbisDoc({"alternatively: xpath-expression to create stylesheet from", ""})
	public void setXpathExpression(String string) {
		xpathExpression = string;
	}
	public String getXpathExpression() {
		return xpathExpression;
	}

	@IbisDoc({"namespace defintions for xpathexpression. must be in the form of a comma or space separated list of <code>prefix=namespaceuri</code>-definitions", ""})
	public void setNamespaceDefs(String namespaceDefs) {
		this.namespaceDefs = namespaceDefs;
	}
	public String getNamespaceDefs() {
		return namespaceDefs;
	}

	@IbisDoc({"either 'text' or 'xml'. only valid for xpathexpression", "text"})
	public void setOutputType(String string) {
		outputType = string;
	}
	public String getOutputType() {
		return outputType;
	}


	@IbisDoc({"when <code>true</code> ignore any exception thrown by executing sender", "false"})
	public void setIgnoreExceptions(boolean b) {
		ignoreExceptions = b;
	}
	public boolean isIgnoreExceptions() {
		return ignoreExceptions;
	}

	@IbisDoc({"when <code>blocksize &gt; 0</code>, this string is inserted at the start of the set of lines.", "&lt;block&gt;"})
	public void setBlockPrefix(String string) {
		blockPrefix = string;
	}
	public String getBlockPrefix() {
		return blockPrefix;
	}

	@IbisDoc({"this string is inserted at the start of each line", ""})
	public void setLinePrefix(String string) {
		linePrefix = string;
	}
	public String getLinePrefix() {
		return linePrefix;
	}

	@IbisDoc({"when <code>blocksize &gt; 0</code>, this string is inserted at the end of the set of lines.", "&lt;/block&gt;"})
	public void setBlockSuffix(String string) {
		blockSuffix = string;
	}
	public String getBlockSuffix() {
		return blockSuffix;
	}

	@IbisDoc({"this string is inserted at the end of each line", ""})
	public void setLineSuffix(String string) {
		lineSuffix = string;
	}
	public String getLineSuffix() {
		return lineSuffix;
	}

	@IbisDoc({"controls multiline behaviour. when set to a value greater than 0, it specifies the number of rows send in a block to the sender.", "0 (one line at a time, no prefix of suffix)"})
	public void setBlockSize(int i) {
		blockSize = i;
	}
	public int getBlockSize() {
		return blockSize;
	}

	@IbisDoc({"key of session variable to store number of item processed.", ""})
	public void setItemNoSessionKey(String string) {
		itemNoSessionKey = string;
	}
	public String getItemNoSessionKey() {
		return itemNoSessionKey;
	}

	@IbisDoc({"when <code>true</code> the input is added to the result in an input element", "false"})
	public void setAddInputToResult(boolean b) {
		addInputToResult = b;
	}
	public boolean isAddInputToResult() {
		return addInputToResult;
	}

	@IbisDoc({"when <code>true</code> duplicate input elements are removed", "false"})
	public void setRemoveDuplicates(boolean b) {
		removeDuplicates = b;
	}
	public boolean isRemoveDuplicates() {
		return removeDuplicates;
	}

	protected void setCloseIteratorOnExit(boolean b) {
		closeIteratorOnExit = b;
	}
	protected boolean isCloseIteratorOnExit() {
		return closeIteratorOnExit;
	}

	@IbisDoc({"when <code>startposition &gt;= 0</code>, this field contains the start position of the key in the current record (first character is 0); all sequenced lines with the same key are put in one block and send to the sender", "-1"})
	public void setStartPosition(int i) {
		startPosition = i;
	}
	public int getStartPosition() {
		return startPosition;
	}

	@IbisDoc({"when <code>endposition &gt;= startposition</code>, this field contains the end position of the key in the current record", "-1"})
	public void setEndPosition(int i) {
		endPosition = i;
	}
	public int getEndPosition() {
		return endPosition;
	}
}<|MERGE_RESOLUTION|>--- conflicted
+++ resolved
@@ -51,7 +51,6 @@
  * @author  Gerrit van Brakel
  * @since   4.7
  */
-<<<<<<< HEAD
 @IbisDescription(
 	"Abstract base class to sends a message to a Sender for each item returned by a configurable iterator. \n" +
 	"<tr><td>{@link #setResultOnTimeOut(String) resultOnTimeOut}</td><td>result returned when no return-message was received within the timeout limit (e.g. \"receiver timed out\").</td><td>&nbsp;</td></tr> \n" +
@@ -121,10 +120,7 @@
 	"&lt;param name=\"value-of-current-item\"         xpathExpression=\"/*\" /&gt; \n" +
 	"</pre> \n"
 )
-public abstract class IteratingPipe extends MessageSendingPipe {
-=======
 public abstract class IteratingPipe<I> extends MessageSendingPipe {
->>>>>>> 39e72a67
 	private TaskExecutor taskExecutor;
 	private boolean parallel = false;
 
@@ -191,7 +187,7 @@
 	protected String itemToMessage(I item) throws SenderException {
 		return (String)item;
 	}
-	
+
 	/**
 	 * Alternative way to provide iteration, for classes that cannot provide an Iterator via {@link getIterator}.
 	 * For each item in the input callback.handleItem is called.
