--- conflicted
+++ resolved
@@ -95,28 +95,8 @@
 	@Override
 	protected String getInputXml(Object input, IPipeLineSession session) throws TransformerException {
 		//TODO: GvB: use SAXSource for primary transformation, instead of first converting to XML String. However, there appears to be a problem with that currently.
-<<<<<<< HEAD
-		return jsonToXml((String)super.getInputXml(input, session));
-//		return super.getInput(xml, session);
-
-//		Node node = jsonToDom(input);
-////		System.out.println("node: "+ToStringBuilder.reflectionToString(node));
-//		Source source=new DOMSource(node);
-//		return new ParameterResolutionContext(source, session, isNamespaceAware(), isXslt2());
-		
-//		XMLReader reader=new JsonXmlReader();
-//		Source source=new SAXSource(reader, new InputSource(new StringReader(input)));
-//		return new ParameterResolutionContext(source, session, isNamespaceAware(), isXslt2());
-	}
-	
-	@Override
-	protected Object transform(Object input, IPipeLineSession session, MessageOutputStream target) throws SenderException, TransformerException, TimeOutException {
-		Object xmlResult=super.transform(input, session, target);
-		try {
-			return xml2Json(xmlResult.toString());
-		} catch (DomBuilderException e) {
-=======
-		String json=super.getInputXml(input, session);
+		Object superObj=super.getInputXml(input, session);
+		String json=superObj==null?null:superObj.toString();
 		//if (log.isDebugEnabled()) log.debug("json ["+json+"]");
 		String xml=jsonToXml(json);
 		//if (log.isDebugEnabled()) log.debug("xml ["+xml+"]");
@@ -125,7 +105,8 @@
 	
 	@Override
 	protected String transform(Object input, IPipeLineSession session, MessageOutputStream target) throws SenderException, TransformerException, TimeOutException {
-		String xmlResult=super.transform(input, session, target);
+		Object superResult=super.transform(input, session, target);
+		String xmlResult=superResult==null?null:superResult.toString();
 		if (!isJsonResult()) {
 			return xmlResult;
 		}
@@ -133,7 +114,6 @@
 			//if (log.isDebugEnabled()) log.debug("xml result ["+xmlResult+"]");
 			return xml2Json(xmlResult);
 		} catch (SAXException e) {
->>>>>>> 7f451143
 			throw new TransformerException(e);
 		}
 	}
