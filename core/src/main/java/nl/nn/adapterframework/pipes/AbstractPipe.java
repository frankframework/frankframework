--- conflicted
+++ resolved
@@ -57,14 +57,14 @@
  * A Pipe represents an action to take in a {@link PipeLine Pipeline}. This class is ment to be extended
  * for defining steps or actions to take to complete a request. <br/>
  * The contract is that a pipe is created (by the digester), {@link #setName(String)} is called and
- * other setters are called, and then {@link IPipe#configure()} is called, optionally
- * throwing a {@link ConfigurationException}. <br/>
+ * other setters are called, and then {@link nl.nn.adapterframework.core.IPipe#configure()} is called, optionally
+ * throwing a {@link nl.nn.adapterframework.configuration.ConfigurationException}. <br/>
  * As much as possible, class instantiating should take place in the
- * {@link IPipe#configure()} method.
+ * {@link nl.nn.adapterframework.core.IPipe#configure()} method.
  * The object remains alive while the framework is running. When the pipe is to be run,
- * the {@link IPipe#doPipe(Object, IPipeLineSession) doPipe} method is activated.
+ * the {@link nl.nn.adapterframework.core.IPipe#doPipe(Object, IPipeLineSession) doPipe} method is activated.
  * <p>
- * For the duration of the processing of a message by the {@link PipeLine pipeline} has a {@link IPipeLineSession pipeLineSession}.
+ * For the duration of the processing of a message by the {@link nl.nn.adapterframework.core.PipeLine pipeline} has a {@link nl.nn.adapterframework.core.IPipeLineSession pipeLineSession}.
  * <br/>
  * By this mechanism, pipes may communicate with one another.<br/>
  * However, use this functionality with caution, as it is not desirable to make pipes dependend
@@ -74,48 +74,7 @@
  * this technique (specifying the key under which to store the value by a parameter).
  * </p>
  * <p>Since 4.1 this class also has parameters, so that decendants of this class automatically are parameter-enabled.
-<<<<<<< HEAD
- * However, your documentation should say if and how parameters are used!</p>
- * <p><b>Configuration:</b>
- * <table border="1">
- * <tr><th>attributes</th><th>description</th><th>default</th></tr>
- * <tr><td>className</td><td>nl.nn.adapterframework.pipes.AbstractPipe</td><td>&nbsp;</td></tr>
- * <tr><td>{@link #setName(String) name}</td><td>name of the Pipe</td><td>&nbsp;</td></tr>
- * <tr><td>{@link #setMaxThreads(int) maxThreads}</td><td>maximum number of threads that may call {@link #doPipe(java.lang.Object, nl.nn.adapterframework.core.IPipeLineSession)} simultaneously</td><td>0 (unlimited)</td></tr>
- * <tr><td>{@link #setActive(boolean) active}</td><td>controls whether Pipe is included in configuration. When set <code>false</code> or set to something else as "true", (even set to the empty string), the Pipe is not included in the configuration</td><td>true</td></tr>
- * <tr><td>{@link #setDurationThreshold(long) durationThreshold}</td><td>if durationThreshold >=0 and the duration (in milliseconds) of the message processing exceeded the value specified, then the message is logged informatory</td><td>-1</td></tr>
- * <tr><td>{@link #setGetInputFromSessionKey(String) getInputFromSessionKey}</td><td>when set, input is taken from this session key, instead of regular input</td><td>&nbsp;</td></tr>
- * <tr><td>{@link #setGetInputFromFixedValue(String) getInputFromFixedValue}</td><td>when set, this fixed value is taken as input, instead of regular input</td><td>&nbsp;</td></tr>
- * <tr><td>{@link #setEmptyInputReplacement(String) emptyInputReplacement}</td><td>when set and the regular input is empty, this fixed value is taken as input</td><td>&nbsp;</td></tr>
- * <tr><td>{@link #setStoreResultInSessionKey(String) storeResultInSessionKey}</td><td>when set, the result is stored under this session key</td><td>&nbsp;</td></tr>
- * <tr><td>{@link #setPreserveInput(boolean) preserveInput}</td><td>when set <code>true</code>, the input of a pipe is restored before processing the next one</td><td>false</td></tr>
- * <tr><td>{@link #setRestoreMovedElements(boolean) restoreMovedElements}</td><td>when set <code>true</code>, compacted messages in the result are restored to their original format (see also  {@link nl.nn.adapterframework.receivers.ReceiverBase#setElementToMove(java.lang.String)})</td><td>false</td></tr>
- * <tr><td>{@link #setChompCharSize(String) chompCharSize}</td><td>if set (>=0) and the character data length inside a xml element exceeds this size, the character data is chomped (with a clear comment)</td><td>&nbsp;</td></tr>
- * <tr><td>{@link #setElementToMove(String) elementToMove}</td><td>if set, the character data in this element is stored under a session key and in the message replaced by a reference to this session key: "{sessionKey:" + <code>elementToMoveSessionKey</code> + "}"</td><td>&nbsp;</td></tr>
- * <tr><td>{@link #setElementToMoveSessionKey(String) elementToMoveSessionKey}</td><td>(only used when <code>elementToMove</code> is set) name of the session key under which the character data is stored</td><td>"ref_" + the name of the element</td></tr>
- * <tr><td>{@link #setElementToMoveChain(String) elementToMoveChain}</td><td>like <code>elementToMove</code> but element is preceded with all ancestor elements and separated by semicolons (e.g. "adapter;pipeline;pipe")</td><td>&nbsp;</td></tr>
- * <tr><td>{@link #setRemoveCompactMsgNamespaces (boolean) removeCompactMsgNamespaces}</td><td>when set <code>true</code> namespaces (and prefixes) in the compacted message are removed</td><td>true</td></tr>
- * <tr><td>{@link #setNamespaceAware(boolean) namespaceAware}</td><td>controls namespace-awareness of possible XML parsing in descender-classes</td><td>application default</td></tr>
- * <tr><td>{@link #setTransactionAttribute(String) transactionAttribute}</td><td>Defines transaction and isolation behaviour. Equal to <A href="http://java.sun.com/j2ee/sdk_1.2.1/techdocs/guides/ejb/html/Transaction2.html#10494">EJB transaction attribute</a>. Possible values are:
- *   <table border="1">
- *   <tr><th>transactionAttribute</th><th>callers Transaction</th><th>Pipe excecuted in Transaction</th></tr>
- *   <tr><td colspan="1" rowspan="2">Required</td>    <td>none</td><td>T2</td></tr>
- * 											      <tr><td>T1</td>  <td>T1</td></tr>
- *   <tr><td colspan="1" rowspan="2">RequiresNew</td> <td>none</td><td>T2</td></tr>
- * 											      <tr><td>T1</td>  <td>T2</td></tr>
- *   <tr><td colspan="1" rowspan="2">Mandatory</td>   <td>none</td><td>error</td></tr>
- * 											      <tr><td>T1</td>  <td>T1</td></tr>
- *   <tr><td colspan="1" rowspan="2">NotSupported</td><td>none</td><td>none</td></tr>
- * 											      <tr><td>T1</td>  <td>none</td></tr>
- *   <tr><td colspan="1" rowspan="2">Supports</td>    <td>none</td><td>none</td></tr>
- * 											      <tr><td>T1</td>  <td>T1</td></tr>
- *   <tr><td colspan="1" rowspan="2">Never</td>       <td>none</td><td>none</td></tr>
- * 											      <tr><td>T1</td>  <td>error</td></tr>
- *  </table></td><td>Supports</td></tr>
- * <tr><td>{@link #setTransactionTimeout(int) transactionTimeout}</td><td>Timeout (in seconds) of transaction started to process a message.</td><td><code>0</code> (use system default)</code></td></tr>
-=======
  * However, your documentation should say if and how parameters are used!<p>
->>>>>>> b85724d5
  * <tr><td>{@link #setWriteToSecLog (boolean) writeToSecLog}</td><td>when set to <code>true</code> a record is written to the security log when the pipe has finished successfully</td><td>false</td></tr>
  * <tr><td>{@link #setSecLogSessionKeys(String) secLogSessionKeys}</td><td>(only used when <code>writeToSecLog=true</code>) comma separated list of keys of session variables that is appended to the security log record</td><td>&nbsp;</td></tr>
  * <tr><td>{@link #setLogIntermediaryResults (boolean) logIntermediaryResults}</td><td>when set, the value in AppConstants is overwritten (for this pipe only)</td><td>&nbsp;</td></tr>
@@ -123,24 +82,16 @@
  * </table>
  * </p>
  *
-<<<<<<< HEAD
  * <br>
-=======
- * <p>
->>>>>>> b85724d5
  * <table border="1">
  * <tr><th>nested elements</th><th>description</th></tr>
- * <tr><td>{@link Locker locker}</td><td>optional: the pipe will only be executed if a lock could be set successfully</td></tr>
+ * <tr><td>{@link nl.nn.adapterframework.util.Locker locker}</td><td>optional: the pipe will only be executed if a lock could be set successfully</td></tr>
  * </table>
-<<<<<<< HEAD
  * </br>
-=======
- * </p>
->>>>>>> b85724d5
  *
  * @author     Johan Verrips / Gerrit van Brakel
  *
- * @see IPipeLineSession
+ * @see nl.nn.adapterframework.core.IPipeLineSession
  */
 public abstract class AbstractPipe implements IExtendedPipe, HasTransactionAttribute, EventThrowing {
 	protected Logger log = LogUtil.getLogger(this);
@@ -189,8 +140,8 @@
 	}
 
 	/**
-	 * <code>configure()</code> is called after the {@link PipeLine Pipeline} is registered
-	 * at the {@link Adapter Adapter}. Purpose of this method is to reduce
+	 * <code>configure()</code> is called after the {@link nl.nn.adapterframework.core.PipeLine Pipeline} is registered
+	 * at the {@link nl.nn.adapterframework.core.Adapter Adapter}. Purpose of this method is to reduce
 	 * creating connections to databases etc. in the {@link #doPipe(Object) doPipe()} method.
 	 * As much as possible class-instantiating should take place in the
 	 * <code>configure()</code> method, to improve performance.
@@ -332,13 +283,8 @@
 	/**
 	 * Register a PipeForward object to this Pipe. Global Forwards are added
 	 * by the PipeLine. If a forward is already registered, it logs a warning.
-<<<<<<< HEAD
 	 * @param forward the pipe that will be registered
 	 * @see nl.nn.adapterframework.core.PipeLine
-=======
-	 * @param forward
-	 * @see PipeLine
->>>>>>> b85724d5
 	 * @see PipeForward
 	 */
 	@Override
@@ -401,9 +347,9 @@
 	 * The <code>toString()</code> method retrieves its value
 	 * by reflection, so overriding this method is mostly not
 	 * usefull.
-	 * @see ToStringBuilder#reflectionToString
+	 * @see org.apache.commons.lang.builder.ToStringBuilder#reflectionToString
 	 *
-	 **/
+	**/
 	@Override
 	public String toString() {
 		try {
@@ -466,7 +412,7 @@
 	}
 
 	/**
-	 * Indicates the maximum number of treads ;that may call {@link #doPipe(Object, IPipeLineSession)} simultaneously in case
+	 * Indicates the maximum number of treads ;that may call {@link #doPipe(java.lang.Object, nl.nn.adapterframework.core.IPipeLineSession)} simultaneously in case
 	 *  A value of 0 indicates an unlimited number of threads.
 	 *  @param newMaxThreads the maximum number of threads
 	 */
