--- conflicted
+++ resolved
@@ -131,20 +131,8 @@
  * </pre>
  * </code>
  * </p>
-<<<<<<< HEAD
+ * <p>
  *
- * <p><b>Configuration:</b>
- * <table border="1">
- * <tr><th>attributes</th><th>description</th><th>default</th></tr>
- * <tr><td>{@link #setName(String) name}</td><td>name of the Pipe</td><td>&nbsp;</td></tr>
- * <tr><td>{@link #setContentType(String) contentType}</td><td>content type of the servlet response</td><td>"text/html"</td></tr>
- * </table>
- * </p>
- *
-=======
- * <p>
- * 
->>>>>>> b85724d5
  * @author Peter Leeuwenburgh
  */
 
