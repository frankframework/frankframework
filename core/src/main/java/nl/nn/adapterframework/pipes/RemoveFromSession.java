--- conflicted
+++ resolved
@@ -27,7 +27,7 @@
 
 /**
  * Removes a key specified by <code>{@link #setSessionKey(String) sessionKey}</code>
- * from the {@link IPipeLineSession pipeLineSession}.
+ * from the {@link nl.nn.adapterframework.core.IPipeLineSession pipeLineSession}.
  *
  * <p><b>Exits:</b>
  * <table border="1">
@@ -99,19 +99,15 @@
 }
 /**
  * The name of the key in the <code>PipeLineSession</code> to store the input in
-<<<<<<< HEAD
  * @return the name of the key
  * {@link nl.nn.adapterframework.core.IPipeLineSession pipeLineSession}
-=======
- * {@link IPipeLineSession pipeLineSession}
->>>>>>> b85724d5
  */
 public String getSessionKey() {
 	return sessionKey;
 }
 /**
  * The name of the key in the <code>PipeLineSession</code> to store the input in
- * @see IPipeLineSession
+ * @see nl.nn.adapterframework.core.IPipeLineSession
  * 
  * @param newSessionKey the new session key to be set
  */
