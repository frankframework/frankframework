--- conflicted
+++ resolved
@@ -41,36 +41,19 @@
 import nl.nn.adapterframework.core.SenderException;
 import nl.nn.adapterframework.core.TimeOutException;
 import nl.nn.adapterframework.doc.IbisDoc;
-<<<<<<< HEAD
-import nl.nn.adapterframework.doc.IbisDescription; 
-=======
+import nl.nn.adapterframework.doc.IbisDescription;
 import nl.nn.adapterframework.util.ClassUtils;
->>>>>>> 9b37695b
 import nl.nn.adapterframework.util.StreamUtil;
 import nl.nn.adapterframework.util.TransformerPool;
 import nl.nn.adapterframework.util.XmlUtils;
 
-<<<<<<< HEAD
-import org.apache.commons.lang.StringUtils;
-import org.xml.sax.Attributes;
-import org.xml.sax.InputSource;
-import org.xml.sax.SAXException;
-import org.xml.sax.helpers.DefaultHandler;
-
-
-/** 
-=======
 /**
- * Sends a message to a Sender for each child element of the input XML.
- * Input can be a String containing XML, a filename (set processFile true), an InputStream or a Reader.
- * 
->>>>>>> 9b37695b
  * @author Gerrit van Brakel
  * @since 4.6.1
  */
 @IbisDescription(
-	"Sends a message to a Sender for each child element of the input XML. \n" + 
-	"Input can be a String containing XML, a filename (set processFile true), an InputStream or a Reader. \n" 
+	"Sends a message to a Sender for each child element of the input XML. \n" +
+	"Input can be a String containing XML, a filename (set processFile true), an InputStream or a Reader. \n"
 )
 public class ForEachChildElementPipe extends IteratingPipe {
 
@@ -81,7 +64,7 @@
 	private TransformerPool extractElementsTp=null;
 	private int xsltVersion=0; // set to 0 for auto detect.
 
-	{ 
+	{
 		setNamespaceAware(true);
 	}
 
