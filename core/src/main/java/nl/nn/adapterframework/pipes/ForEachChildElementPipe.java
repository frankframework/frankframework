--- conflicted
+++ resolved
@@ -356,16 +356,6 @@
 		try {
 			XmlUtils.parseXml(inputHandler,src);
 		} catch (Exception e) {
-<<<<<<< HEAD
-			if (itemHandler.getTimeOutException()!=null) {
-				throw itemHandler.getTimeOutException();
-			}
-			if (!itemHandler.isStopRequested()) {
-				// Xalan rethrows any caught exception with the message, but without the cause.
-				// For improved diagnosability of error situations, rethrow the original exception, where applicable.
-				rethrowTransformerException(transformerErrorListener, errorMessage);
-				throw new SenderException(errorMessage,e);
-=======
 			try {
 				if (itemHandler.getTimeOutException()!=null) {
 					throw itemHandler.getTimeOutException();
@@ -382,16 +372,11 @@
 				} catch (SAXException e1) {
 					throw new SenderException(errorMessage,e1);
 				}
->>>>>>> 642f1aa8
 			}
 		}
 		rethrowTransformerException(transformerErrorListener, errorMessage);
 	}
-<<<<<<< HEAD
-
-=======
-		
->>>>>>> 642f1aa8
+		
 	private void rethrowTransformerException(TransformerErrorListener transformerErrorListener, String errorMessage) throws SenderException {
 		if (transformerErrorListener!=null) {
 			TransformerException tex = transformerErrorListener.getFatalTransformerException();
