/*
   Copyright 2013, 2020 Nationale-Nederlanden, 2021, 2022 WeAreFrank!

   Licensed under the Apache License, Version 2.0 (the "License");
   you may not use this file except in compliance with the License.
   You may obtain a copy of the License at

       http://www.apache.org/licenses/LICENSE-2.0

   Unless required by applicable law or agreed to in writing, software
   distributed under the License is distributed on an "AS IS" BASIS,
   WITHOUT WARRANTIES OR CONDITIONS OF ANY KIND, either express or implied.
   See the License for the specific language governing permissions and
   limitations under the License.
*/
package nl.nn.adapterframework.pipes;

import java.io.IOException;
import java.util.Map;

import javax.xml.transform.TransformerConfigurationException;

import org.apache.commons.lang3.StringUtils;

import lombok.Getter;
import nl.nn.adapterframework.configuration.ConfigurationException;
import nl.nn.adapterframework.configuration.ConfigurationWarning;
import nl.nn.adapterframework.core.PipeForward;
import nl.nn.adapterframework.core.PipeLineSession;
import nl.nn.adapterframework.core.PipeRunException;
import nl.nn.adapterframework.core.PipeRunResult;
import nl.nn.adapterframework.doc.ElementType;
import nl.nn.adapterframework.doc.ElementType.ElementTypes;
import nl.nn.adapterframework.parameters.ParameterList;
import nl.nn.adapterframework.stream.Message;
import nl.nn.adapterframework.util.TransformerPool;
import nl.nn.adapterframework.util.TransformerPool.OutputType;
import nl.nn.adapterframework.util.XmlUtils;

/**
 * Selects an forward, based on XPath evaluation
 *
 * @ff.forward then The configured condition is met
 * @ff.forward else The configured condition is not met
 *
 * @author  Peter Leeuwenburgh
 * @since   4.3
 */
@ElementType(ElementTypes.ROUTER)
public class XmlIf extends AbstractPipe {

	private @Getter String namespaceDefs = null;
	private @Getter String sessionKey = null;
	private @Getter String xpathExpression = null;
	private @Getter String expressionValue = null;
	private @Getter String thenForwardName = "then";
	private @Getter String elseForwardName = "else";
	private @Getter String regex = null;
	private @Getter int xsltVersion = XmlUtils.DEFAULT_XSLT_VERSION;
	private @Getter boolean namespaceAware = XmlUtils.isNamespaceAwareByDefault();

	private TransformerPool tp = null;

	protected String makeStylesheet(String xpathExpression, String resultVal) {
		String namespaceClause = XmlUtils.getNamespaceClause(getNamespaceDefs());
		return XmlUtils.createXPathEvaluatorSource(x -> "<xsl:choose>" +
															"<xsl:when "+namespaceClause+" test=\"" + XmlUtils.encodeChars(x) + "\">" +getThenForwardName()+"</xsl:when>"+
															"<xsl:otherwise>" +getElseForwardName()+"</xsl:otherwise>" +
														"</xsl:choose>",
													xpathExpression + (StringUtils.isEmpty(resultVal)?"":"='"+resultVal+"'"),
													OutputType.TEXT, false, getParameterList(), true, !isNamespaceAware(), xsltVersion);
	}

	@Override
	public void configure() throws ConfigurationException {
		super.configure();
		if (StringUtils.isNotEmpty(getXpathExpression())) {
			try {
				tp = TransformerPool.getInstance(makeStylesheet(getXpathExpression(), getExpressionValue()));
			} catch (TransformerConfigurationException e) {
				throw new ConfigurationException("could not create transformer from xpathExpression ["+getXpathExpression()+"], target expressionValue ["+getExpressionValue()+"]",e);
			}
		}
	}

	@Override
	public PipeRunResult doPipe(Message message, PipeLineSession session) throws PipeRunException {
		String forward = "";
		PipeForward pipeForward = null;

		String sInput = null;
		if (StringUtils.isEmpty(getSessionKey())) {
			if (Message.isEmpty(message)) {
				sInput="";
			} else {
				try {
					sInput = message.asString();
				} catch (IOException e) {
					throw new PipeRunException(this, "cannot open stream", e);
				}
			}
		} else {
			log.debug("taking input from sessionKey [{}]", getSessionKey());
			try {
				sInput=session.getMessage(getSessionKey()).asString();
			} catch (IOException e) {
				throw new PipeRunException(this, "unable to resolve session key ["+getSessionKey()+"]", e);
			}
		}

		if (tp!=null) {
			try {
				Map<String,Object> parametervalues = null;
				ParameterList parameterList = getParameterList();
				if (!parameterList.isEmpty()) {
					parametervalues = parameterList.getValues(message, session, isNamespaceAware()).getValueMap();
				}
				forward = tp.transform(sInput, parametervalues, isNamespaceAware());
			} catch (Exception e) {
				throw new PipeRunException(this,"cannot evaluate expression",e);
			}
		} else if (StringUtils.isNotEmpty(getRegex())) {
			forward = sInput.matches(getRegex()) ? thenForwardName : elseForwardName;
		} else {
			if (StringUtils.isEmpty(getExpressionValue())) {
				forward = StringUtils.isEmpty(sInput) ? elseForwardName : thenForwardName;
			} else {
				forward = sInput.equals(expressionValue) ? thenForwardName : elseForwardName;
			}
		}

		log.debug("determined forward [{}]", forward);

		pipeForward=findForward(forward);

		if (pipeForward == null) {
			throw new PipeRunException (this, "cannot find forward or pipe named [" + forward + "]");
		}
		log.debug("resolved forward [{}] to path [{}]", forward, pipeForward.getPath());
		return new PipeRunResult(pipeForward, message);
	}

	@Override
	public boolean consumesSessionVariable(String sessionKey) {
		return super.consumesSessionVariable(sessionKey) || sessionKey.equals(getSessionKey());
	}

	@Deprecated
	@ConfigurationWarning("Please use getInputFromSessionKey instead.")
	/** name of the key in the <code>pipelinesession</code> to retrieve the input-message from. if not set, the current input message of the pipe is taken. n.b. same as <code>getinputfromsessionkey</code> */
	public void setSessionKey(String sessionKey){
		this.sessionKey = sessionKey;
	}

	/** a string to compare the result of the xpathexpression (or the input-message itself) to. if not specified, a non-empty result leads to the 'then'-forward, an empty result to 'else'-forward */
	public void setExpressionValue(String expressionValue){
		this.expressionValue = expressionValue;
	}

	/**
	 * forward returned when <code>'true'</code>
	 * @ff.default then
	 */
	public void setThenForwardName(String thenForwardName){
		this.thenForwardName = thenForwardName;
	}

	/**
	 * forward returned when 'false'
	 * @ff.default else
	 */
	public void setElseForwardName(String elseForwardName){
		this.elseForwardName = elseForwardName;
	}

	/** xpath expression to be applied to the input-message. if not set, no transformation is done */
	public void setXpathExpression(String string) {
		xpathExpression = string;
	}

	/** regular expression to be applied to the input-message (ignored if xpathexpression is specified). the input-message matching the given regular expression leads to the 'then'-forward */
	public void setRegex(String regex){
		this.regex = regex;
	}

<<<<<<< HEAD
	@IbisDoc({"specifies the version of xslt to use. This pipe supports up to and including XSLT version 3.0", "2"})
=======
	/**
	 * specifies the version of xslt to use
	 * @ff.default 2
	 */
>>>>>>> 00161efd
	public void setXsltVersion(int xsltVersion) {
		this.xsltVersion = xsltVersion;
	}

	/** namespace defintions for xpathExpression. Must be in the form of a comma or space separated list of <code>prefix=namespaceuri</code>-definitions. */
	public void setNamespaceDefs(String namespaceDefs) {
		this.namespaceDefs = namespaceDefs;
	}


	/**
	 * controls namespace-awareness of XSLT transformation
	 * @ff.default true
	 */
	public void setNamespaceAware(boolean b) {
		namespaceAware = b;
	}
}<|MERGE_RESOLUTION|>--- conflicted
+++ resolved
@@ -183,14 +183,10 @@
 		this.regex = regex;
 	}
 
-<<<<<<< HEAD
-	@IbisDoc({"specifies the version of xslt to use. This pipe supports up to and including XSLT version 3.0", "2"})
-=======
-	/**
-	 * specifies the version of xslt to use
+	/**
+	 * specifies the version of xslt to use. This pipe supports up to and including XSLT version 3.0
 	 * @ff.default 2
 	 */
->>>>>>> 00161efd
 	public void setXsltVersion(int xsltVersion) {
 		this.xsltVersion = xsltVersion;
 	}
