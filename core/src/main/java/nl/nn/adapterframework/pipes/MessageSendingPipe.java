/*
   Copyright 2013, 2015, 2016, 2018, 2019 Nationale-Nederlanden

   Licensed under the Apache License, Version 2.0 (the "License");
   you may not use this file except in compliance with the License.
   You may obtain a copy of the License at

       http://www.apache.org/licenses/LICENSE-2.0

   Unless required by applicable law or agreed to in writing, software
   distributed under the License is distributed on an "AS IS" BASIS,
   WITHOUT WARRANTIES OR CONDITIONS OF ANY KIND, either express or implied.
   See the License for the specific language governing permissions and
   limitations under the License.
*/
package nl.nn.adapterframework.pipes;

import java.io.IOException;
import java.io.InputStream;
import java.net.URL;
import java.util.Date;
import java.util.LinkedHashMap;
import java.util.Map;

import org.apache.commons.codec.binary.Base64InputStream;
import org.apache.commons.lang.StringUtils;
import org.apache.commons.lang.SystemUtils;
import org.apache.log4j.Logger;

import nl.nn.adapterframework.configuration.ConfigurationException;
import nl.nn.adapterframework.configuration.ConfigurationUtils;
import nl.nn.adapterframework.configuration.ConfigurationWarnings;
import nl.nn.adapterframework.core.Adapter;
import nl.nn.adapterframework.core.HasPhysicalDestination;
import nl.nn.adapterframework.core.HasSender;
import nl.nn.adapterframework.core.IAdapter;
import nl.nn.adapterframework.core.ICorrelatedPullingListener;
import nl.nn.adapterframework.core.IDualModeValidator;
import nl.nn.adapterframework.core.IPipe;
import nl.nn.adapterframework.core.IPipeLineSession;
import nl.nn.adapterframework.core.ISender;
import nl.nn.adapterframework.core.ISenderWithParameters;
import nl.nn.adapterframework.core.ITransactionalStorage;
import nl.nn.adapterframework.core.ListenerException;
import nl.nn.adapterframework.core.ParameterException;
import nl.nn.adapterframework.core.PipeForward;
import nl.nn.adapterframework.core.PipeLine;
import nl.nn.adapterframework.core.PipeRunException;
import nl.nn.adapterframework.core.PipeRunResult;
import nl.nn.adapterframework.core.PipeStartException;
import nl.nn.adapterframework.core.SenderException;
import nl.nn.adapterframework.core.TimeOutException;
import nl.nn.adapterframework.doc.IbisDoc;
import nl.nn.adapterframework.errormessageformatters.ErrorMessageFormatter;
import nl.nn.adapterframework.extensions.esb.EsbSoapWrapperPipe;
import nl.nn.adapterframework.http.RestListenerUtils;
import nl.nn.adapterframework.jdbc.JdbcTransactionalStorage;
import nl.nn.adapterframework.monitoring.EventThrowing;
import nl.nn.adapterframework.parameters.Parameter;
import nl.nn.adapterframework.parameters.ParameterList;
import nl.nn.adapterframework.parameters.ParameterResolutionContext;
import nl.nn.adapterframework.processors.ListenerProcessor;
import nl.nn.adapterframework.processors.PipeProcessor;
import nl.nn.adapterframework.senders.ConfigurationAware;
import nl.nn.adapterframework.senders.MailSender;
import nl.nn.adapterframework.statistics.HasStatistics;
import nl.nn.adapterframework.statistics.StatisticsKeeper;
import nl.nn.adapterframework.statistics.StatisticsKeeperIterationHandler;
import nl.nn.adapterframework.stream.IOutputStreamingSupport;
import nl.nn.adapterframework.stream.Message;
import nl.nn.adapterframework.stream.MessageOutputStream;
import nl.nn.adapterframework.stream.StreamingException;
import nl.nn.adapterframework.stream.StreamingPipe;
import nl.nn.adapterframework.stream.StreamingSenderBase;
import nl.nn.adapterframework.util.AppConstants;
import nl.nn.adapterframework.util.ClassUtils;
import nl.nn.adapterframework.util.LogUtil;
import nl.nn.adapterframework.util.Misc;
import nl.nn.adapterframework.util.MsgLogUtil;
import nl.nn.adapterframework.util.TransformerPool;
import nl.nn.adapterframework.util.XmlUtils;

/**
 * Sends a message using a {@link ISender sender} and optionally receives a reply from the same sender, or
 * from a {@link ICorrelatedPullingListener listener}.
 *
 * <tr><td>{@link #setResultOnTimeOut(String) resultOnTimeOut}</td><td>result returned when no return-message was received within the timeout limit (e.g. "receiver timed out").</td><td>&nbsp;</td></tr>
 * <tr><td>{@link #setLinkMethod(String) linkMethod}</td><td>Indicates wether the server uses the correlationID or the messageID in the correlationID field of the reply. This requirers the sender to have set the correlationID at the time of sending.</td><td>CORRELATIONID</td></tr>
 * <tr><td>{@link #setAuditTrailXPath(String) auditTrailXPath}</td><td>xpath expression to extract audit trail from message</td><td>&nbsp;</td></tr>
 * <tr><td>{@link #setAuditTrailNamespaceDefs(String) auditTrailNamespaceDefs}</td><td>namespace defintions for auditTrailXPath. Must be in the form of a comma or space separated list of <code>prefix=namespaceuri</code>-definitions</td><td>&nbsp;</td></tr>
 * <tr><td>{@link #setAuditTrailSessionKey(String) auditTrailSessionKey}</td><td>Key of a PipeLineSession-variable. If specified, the value of the PipeLineSession variable is used as audit trail (instead of the default "no audit trail")</td><td>&nbsp;</td></tr>
 * <tr><td>{@link #setCorrelationIDXPath(String) correlationIDXPath}</td><td>xpath expression to extract correlationID from message</td><td>&nbsp;</td></tr>
 * <tr><td>{@link #setCorrelationIDNamespaceDefs(String) correlationIDNamespaceDefs}</td><td>namespace defintions for correlationIDXPath. Must be in the form of a comma or space separated list of <code>prefix=namespaceuri</code>-definitions</td><td>&nbsp;</td></tr>
 * <tr><td>{@link #setCorrelationIDStyleSheet(String) correlationIDStyleSheet}</td><td>stylesheet to extract correlationID from message</td><td>&nbsp;</td></tr>
 * <tr><td>{@link #setCorrelationIDSessionKey(String) correlationIDSessionKey}</td><td>Key of a PipeLineSession-variable. Is specified, the value of the PipeLineSession variable is used as input for the XpathExpression or StyleSheet, instead of the current input message</td><td>&nbsp;</td></tr>
 * <tr><td>{@link #setHideRegex(String) hideRegex}</td><td>Next to common usage in {@link AbstractPipe}, also strings in the error/logstore are masked</td><td>&nbsp;</td></tr>
 * <tr><td>{@link #setHideMethod(String) hideMethod}</td><td>(only used when hideRegex is not empty and only applies to error/logstore) either <code>all</code> or <code>firstHalf</code>. When <code>firstHalf</code> only the first half of the string is masked, otherwise (<code>all</code>) the entire string is masked</td><td>"all"</td></tr>
 * <tr><td>{@link #setLabelXPath(String) labelXPath}</td><td>xpath expression to extract label from message</td><td>&nbsp;</td></tr>
 * <tr><td>{@link #setLabelNamespaceDefs(String) labelNamespaceDefs}</td><td>namespace defintions for labelXPath. Must be in the form of a comma or space separated list of <code>prefix=namespaceuri</code>-definitions</td><td>&nbsp;</td></tr>
 * <tr><td>{@link #setLabelStyleSheet(String) labelStyleSheet}</td><td>stylesheet to extract label from message</td><td>&nbsp;</td></tr>
 * <tr><td>{@link #setTimeOutOnResult(String) timeOutOnResult}</td><td>when not empty, a TimeOutException is thrown when the result equals this value (for testing purposes only)</td><td>&nbsp;</td></tr>
 * <tr><td>{@link #setExceptionOnResult(String) exceptionOnResult}</td><td>when not empty, a PipeRunException is thrown when the result equals this value (for testing purposes only)</td><td>&nbsp;</td></tr>
 * <tr><td>{@link #setMaxRetries(int) maxRetries}</td><td>the number of times a processing attempt is retried after a timeout or an exception is caught or after a incorrect reply is received (see also <code>retryXPath</code>)</td><td>0</td></tr>
 * <tr><td>{@link #setRetryMinInterval(int) retryMinInterval}</td><td>The starting number of seconds waited after an unsuccessful processing attempt before another processing attempt is made. Each next retry this interval is doubled with a upper limit of <code>retryMaxInterval</code></td><td>1</td></tr>
 * <tr><td>{@link #setRetryMaxInterval(int) retryMaxInterval}</td><td>The maximum number of seconds waited after an unsuccessful processing attempt before another processing attempt is made</td><td>600</td></tr>
 * <tr><td>{@link #setRetryXPath(String) retryXPath}</td><td>xpath expression evaluated on each technical successful reply. Retry is done if condition returns true</td><td>&nbsp;</td></tr>
 * <tr><td>{@link #setRetryNamespaceDefs(String) retryNamespaceDefs}</td><td>namespace defintions for retryXPath. Must be in the form of a comma or space separated list of <code>prefix=namespaceuri</code>-definitions</td><td>&nbsp;</td></tr>
 * <tr><td>{@link #setUseInputForExtract(boolean) useInputForExtract}</td><td>when set <code>true</code>, the input of a pipe is used to extract audit trail, correlationID and label (instead of the wrapped input)</td><td>true</td></tr>
 * <tr><td>{@link #setStreamResultToServlet(boolean) streamResultToServlet}</td><td>if set, the result is first base64 decoded and then streamed to the HttpServletResponse object</td><td>false</td></tr>
 * <tr><td>{@link #setPresumedTimeOutInterval(int) presumedTimeOutInterval}</td><td>when the previous call was a timeout, the maximum time (in seconds) after this timeout to presume the current call is also a timeout. A value of -1 indicates to never presume timeouts</td><td>10 s</td></tr> 
 * <tr><td><code>sender.*</td><td>any attribute of the sender instantiated by descendant classes</td><td>&nbsp;</td></tr>
 * </table>
 * <table border="1">
 * <tr><th>nested elements</th><th>description</th></tr>
 * <tr><td>{@link ISender sender}</td><td>specification of sender to send messages with</td></tr>
 * <tr><td>{@link ICorrelatedPullingListener listener}</td><td>specification of listener to listen to for replies</td></tr>
 * <tr><td>{@link Parameter param}</td><td>any parameters defined on the pipe will be handed to the sender,
 * if this is a {@link ISenderWithParameters ISenderWithParameters}.
 * When a parameter with the name stubFileName is present, it will <u>not</u> be handed to the sender 
 * and it is used at runtime instead of the stubFileName specified by the attribute. A lookup of the 
 * file for this stubFileName will be done at runtime, while the file for the stubFileName specified 
 * as an attribute will be done at configuration time.</td></tr>
 * <tr><td><code>inputValidator</code></td><td>specification of Pipe to validate input messages</td></tr>
 * <tr><td><code>outputValidator</code></td><td>specification of Pipe to validate output messages</td></tr>
 * <tr><td><code>inputWrapper</code></td><td>specification of Pipe to wrap input messages (before validating)</td></tr>
 * <tr><td><code>outputWrapper</code></td><td>specification of Pipe to wrap output messages (after validating)</td></tr>
 * <tr><td>{@link ITransactionalStorage messageLog}</td><td>log of all messages sent</td></tr>
 * </table>
 * </p>
 * <p><b>Exits:</b>
 * <table border="1">
 * <tr><th>state</th><th>condition</th></tr>
 * <tr><td>"success"</td><td>default when a good message was retrieved (synchronous sender), or the message was successfully sent and no listener was specified and the sender was not synchronous</td></tr>
 * <tr><td><i>{@link #setForwardName(String) forwardName}</i></td><td>if specified, and otherwise under same condition as "success"</td></tr>
 * <tr><td>"timeout"</td><td>no data was received (timeout on listening), if the sender was synchronous or a listener was specified. If "timeout" and <code>resultOnTimeOut</code> are not specified, "exception" is used in such a case</td></tr>
 * <tr><td>"exception"</td><td>an exception was thrown by the Sender or its reply-Listener. The result passed to the next pipe is the exception that was caught.</td></tr>
 * <tr><td>"illegalResult"</td><td>the received data does not comply with <code>checkXmlWellFormed</code> or <code>checkRootTag</code>.</td></tr>
 * </table>
 * </p>
 * @author  Gerrit van Brakel
 */

public class MessageSendingPipe extends StreamingPipe implements HasSender, HasStatistics, EventThrowing {
	protected Logger msgLog = LogUtil.getLogger("MSG");

	public static final String PIPE_TIMEOUT_MONITOR_EVENT = "Sender Timeout";
	public static final String PIPE_CLEAR_TIMEOUT_MONITOR_EVENT = "Sender Received Result on Time";
	public static final String PIPE_EXCEPTION_MONITOR_EVENT = "Sender Exception Caught";

	private final static String SUCCESS_FORWARD = "success";
	private final static String TIMEOUT_FORWARD = "timeout";
	private final static String EXCEPTION_FORWARD = "exception";
	private final static String ILLEGAL_RESULT_FORWARD = "illegalResult";
	private final static String PRESUMED_TIMEOUT_FORWARD = "presumedTimeout";
	private final static String INTERRUPT_FORWARD = "interrupt";
	
	private final static String STUBFILENAME = "stubFileName";

	public static final int MIN_RETRY_INTERVAL=1;
	public static final int MAX_RETRY_INTERVAL=600;

	private String linkMethod = "CORRELATIONID";

	private String correlationIDStyleSheet;
	private String correlationIDXPath;
	private String correlationIDNamespaceDefs;
	private String correlationIDSessionKey = null;
	private String labelStyleSheet;
	private String labelXPath;
	private String labelNamespaceDefs;
	private String auditTrailSessionKey = null;
	private String auditTrailXPath;
	private String auditTrailNamespaceDefs;
	private boolean useInputForExtract = true;
	private String hideMethod = "all";

	private boolean checkXmlWellFormed = false;
	private String checkRootTag;

	private String resultOnTimeOut;
	private int maxRetries=0;
	private int retryMinInterval=1;
	private int retryMaxInterval=1;
	private String retryXPath;
	private String retryNamespaceDefs;
	private int presumedTimeOutInterval=10;


	private boolean streamResultToServlet=false;

	private String stubFileName;
	private String timeOutOnResult;
	private String exceptionOnResult;

	private ISender sender = null;
	private ICorrelatedPullingListener listener = null;
	private ITransactionalStorage messageLog=null;

	private String returnString; // contains contents of stubUrl	
	private TransformerPool auditTrailTp=null;
	private TransformerPool correlationIDTp=null;
	private TransformerPool labelTp=null;
	private TransformerPool retryTp=null;

	public final static String INPUT_VALIDATOR_NAME_PREFIX="- ";
	public final static String INPUT_VALIDATOR_NAME_SUFFIX=": validate input";
	public final static String OUTPUT_VALIDATOR_NAME_PREFIX="- ";
	public final static String OUTPUT_VALIDATOR_NAME_SUFFIX=": validate output";
	public final static String INPUT_WRAPPER_NAME_PREFIX="- ";
	public final static String INPUT_WRAPPER_NAME_SUFFIX=": wrap input";
	public final static String OUTPUT_WRAPPER_NAME_PREFIX="- ";
	public final static String OUTPUT_WRAPPER_NAME_SUFFIX=": wrap output";
	public final static String MESSAGE_LOG_NAME_PREFIX="- ";
	public final static String MESSAGE_LOG_NAME_SUFFIX=": message log";

	private IPipe inputValidator=null;
	private IPipe outputValidator=null;
	private IPipe inputWrapper=null;
	private IPipe outputWrapper=null;
	
	private boolean timeoutPending=false;

	boolean checkMessageLog = AppConstants.getInstance().getBoolean("messageLog.check", false);

	private PipeProcessor pipeProcessor;
	private ListenerProcessor listenerProcessor;


	protected void propagateName() {
		ISender sender=getSender();
		if (sender!=null && StringUtils.isEmpty(sender.getName())) {
			sender.setName(getName() + "-sender");
		}
		ICorrelatedPullingListener listener=getListener();
		if (listener!=null && StringUtils.isEmpty(listener.getName())) {
			listener.setName(getName() + "-replylistener");
		}
	}

	@IbisDoc({"name of the pipe", ""})
	@Override
	public void setName(String name) {
		super.setName(name);
		propagateName();
	}

	@Override
	public void addParameter(Parameter p){
		if (getSender() instanceof ISenderWithParameters && getParameterList()!=null) {
			if (p.getName().equals(STUBFILENAME)) {
				super.addParameter(p);
			} else {
				((ISenderWithParameters)getSender()).addParameter(p);
			}
		}
	}

	/**
	 * Checks whether a sender is defined for this pipe.
	 */
	@Override
	public void configure() throws ConfigurationException {
		super.configure();
		if (StringUtils.isNotEmpty(getStubFileName())) {
			URL stubUrl;
			try {
				stubUrl = ClassUtils.getResourceURL(classLoader, getStubFileName());
			} catch (Throwable e) {
				throw new ConfigurationException(getLogPrefix(null)+"got exception finding resource for stubfile ["+getStubFileName()+"]", e);
			}
			if (stubUrl==null) {
				throw new ConfigurationException(getLogPrefix(null)+"could not find resource for stubfile ["+getStubFileName()+"]");
			}
			try {
				returnString = Misc.resourceToString(stubUrl, SystemUtils.LINE_SEPARATOR);
			} catch (Throwable e) {
				throw new ConfigurationException(getLogPrefix(null)+"got exception loading stubfile ["+getStubFileName()+"] from resource ["+stubUrl.toExternalForm()+"]", e);
			}
		} else {
			propagateName();
			if (getSender() == null) {
				throw new ConfigurationException(getLogPrefix(null) + "no sender defined ");
			}
	
			try {
				if (getSender() instanceof ConfigurationAware) {
					IAdapter adapter=getAdapter();
					if (adapter!=null) {
						((ConfigurationAware)getSender()).setConfiguration(getAdapter().getConfiguration());
					} else {
						log.debug("No Adapter to set Configuration from");
					}
				}
				getSender().configure();
			} catch (ConfigurationException e) {
				throw new ConfigurationException(getLogPrefix(null)+"while configuring sender",e);
			}
			if (getSender() instanceof HasPhysicalDestination) {
				log.info(getLogPrefix(null)+"has sender on "+((HasPhysicalDestination)getSender()).getPhysicalDestinationName());
			}
			if (getListener() != null) {
				if (getSender().isSynchronous()) {
					throw new ConfigurationException(
						getLogPrefix(null)
							+ "cannot have listener with synchronous sender");
				}
				try {
					getListener().configure();
				} catch (ConfigurationException e) {
					throw new ConfigurationException(getLogPrefix(null)+"while configuring listener",e);
				}
				if (getListener() instanceof HasPhysicalDestination) {
					log.info(getLogPrefix(null)+"has listener on "+((HasPhysicalDestination)getListener()).getPhysicalDestinationName());
				}
			}
			if (!(getLinkMethod().equalsIgnoreCase("MESSAGEID"))
				&& (!(getLinkMethod().equalsIgnoreCase("CORRELATIONID")))) {
				throw new ConfigurationException(getLogPrefix(null)+ "Invalid argument for property LinkMethod ["+getLinkMethod()+ "]. it should be either MESSAGEID or CORRELATIONID");
			}	

			if (!(getHideMethod().equalsIgnoreCase("all"))
					&& (!(getHideMethod().equalsIgnoreCase("firstHalf")))) {
				throw new ConfigurationException(getLogPrefix(null) + "invalid value for hideMethod [" + getHideMethod() + "], must be 'all' or 'firstHalf'");
			}

			if (isCheckXmlWellFormed() || StringUtils.isNotEmpty(getCheckRootTag())) {
				if (findForward(ILLEGAL_RESULT_FORWARD) == null)
					throw new ConfigurationException(getLogPrefix(null) + "has no forward with name [illegalResult]");
			}
			if (!ConfigurationUtils.stubConfiguration()) {
				if (StringUtils.isNotEmpty(getTimeOutOnResult())) {
					throw new ConfigurationException(getLogPrefix(null)+"timeOutOnResult only allowed in stub mode");
				}
				if (StringUtils.isNotEmpty(getExceptionOnResult())) {
					throw new ConfigurationException(getLogPrefix(null)+"exceptionOnResult only allowed in stub mode");
				}
			}			
			if (getMaxRetries()>0) {
				ConfigurationWarnings configWarnings = ConfigurationWarnings.getInstance();
				if (getRetryMinInterval() < MIN_RETRY_INTERVAL) {
					String msg = "retryMinInterval ["+getRetryMinInterval()+"] should be greater than or equal to ["+MIN_RETRY_INTERVAL+"], assuming the lower limit";
					configWarnings.add(log, msg);
					setRetryMinInterval(MIN_RETRY_INTERVAL);
				}
				if (getRetryMaxInterval() > MAX_RETRY_INTERVAL) {
					String msg = "retryMaxInterval ["+getRetryMaxInterval()+"] should be less than or equal to ["+MAX_RETRY_INTERVAL+"], assuming the upper limit";
					configWarnings.add(log, msg);
					setRetryMaxInterval(MAX_RETRY_INTERVAL);
				}
				if (getRetryMaxInterval() < getRetryMinInterval()) {
					String msg = "retryMaxInterval ["+getRetryMaxInterval()+"] should be greater than or equal to ["+getRetryMinInterval()+"], assuming the lower limit";
					configWarnings.add(log, msg);
					setRetryMaxInterval(getRetryMinInterval());
				}
			}
		}
		ITransactionalStorage messageLog = getMessageLog();
		if (checkMessageLog) {
			if (!getSender().isSynchronous() && getListener()==null && !(getSender() instanceof nl.nn.adapterframework.senders.IbisLocalSender)) {
				if (messageLog==null) {
					ConfigurationWarnings configWarnings = ConfigurationWarnings.getInstance();
					String msg = "asynchronous sender [" + getSender().getName() + "] without sibling listener has no messageLog. Integrity check not possible";
					configWarnings.add(log, msg);
				}
			}
		}
		if (messageLog!=null) {
			messageLog.configure();
			if (messageLog instanceof HasPhysicalDestination) {
				String msg = getLogPrefix(null)+"has messageLog in "+((HasPhysicalDestination)messageLog).getPhysicalDestinationName();
				log.info(msg);
				if (getAdapter() != null)
					getAdapter().getMessageKeeper().add(msg);
			}
			if (StringUtils.isNotEmpty(getAuditTrailXPath())) {
				auditTrailTp = TransformerPool.configureTransformer(getLogPrefix(null), classLoader, getAuditTrailNamespaceDefs(), getAuditTrailXPath(), null,"text",false,null);
			}
			if (StringUtils.isNotEmpty(getCorrelationIDXPath()) || StringUtils.isNotEmpty(getCorrelationIDStyleSheet())) {
				correlationIDTp=TransformerPool.configureTransformer(getLogPrefix(null), classLoader, getCorrelationIDNamespaceDefs(), getCorrelationIDXPath(), getCorrelationIDStyleSheet(),"text",false,null);
			}
			if (StringUtils.isNotEmpty(getLabelXPath()) || StringUtils.isNotEmpty(getLabelStyleSheet())) {
				labelTp=TransformerPool.configureTransformer(getLogPrefix(null), classLoader, getLabelNamespaceDefs(), getLabelXPath(), getLabelStyleSheet(),"text",false,null);
			}
		}
		if (StringUtils.isNotEmpty(getRetryXPath())) {
			retryTp = TransformerPool.configureTransformer(getLogPrefix(null), classLoader, getRetryNamespaceDefs(), getRetryXPath(), null,"text",false,null);
		}
		IPipe inputValidator = getInputValidator();
		IPipe outputValidator = getOutputValidator();
		if (inputValidator!=null && outputValidator==null && inputValidator instanceof IDualModeValidator) {
			outputValidator=((IDualModeValidator)inputValidator).getResponseValidator();
			setOutputValidator(outputValidator);
		}
		if (inputValidator!=null) {
			PipeForward pf = new PipeForward();
			pf.setName(SUCCESS_FORWARD);
			inputValidator.registerForward(pf);
			//inputValidator.configure(); // configure is handled in PipeLine.configure()
		}
		if (outputValidator!=null) {
			PipeForward pf = new PipeForward();
			pf.setName(SUCCESS_FORWARD);
			outputValidator.registerForward(pf);
			//outputValidator.configure(); // configure is handled in PipeLine.configure()
		}
		if (getInputWrapper()!=null) {
			PipeForward pf = new PipeForward();
			pf.setName(SUCCESS_FORWARD);
			getInputWrapper().registerForward(pf);
			if (getInputWrapper() instanceof EsbSoapWrapperPipe) {
				EsbSoapWrapperPipe eswPipe = (EsbSoapWrapperPipe)getInputWrapper();
				ISender sender = getSender();
				eswPipe.retrievePhysicalDestinationFromSender(sender);
			}
		}
		if (getOutputWrapper()!=null) {
			PipeForward pf = new PipeForward();
			pf.setName(SUCCESS_FORWARD);
			getOutputWrapper().registerForward(pf);
		}

		registerEvent(PIPE_TIMEOUT_MONITOR_EVENT);
		registerEvent(PIPE_CLEAR_TIMEOUT_MONITOR_EVENT);
		registerEvent(PIPE_EXCEPTION_MONITOR_EVENT);
	}

	/**
	 * When true, the streaming capability of the nested sender is taken into account to determine if the pipe can provide an OutputStream.
	 * Descender classes may override this method when necessary.
	 */
	protected boolean senderAffectsStreamProvidingCapability() {
		return true;
	}
	/**
	 * When true, the ability of the nested sender to write to is taken into account to determine if the pipe can stream its output.
	 * Descender classes may override this method when necessary.
	 */
	protected boolean senderAffectsStreamWritingCapability() {
		return true;
	}
	
	@Override
	public boolean canProvideOutputStream() {
		return super.canProvideOutputStream() 
				&& (!senderAffectsStreamProvidingCapability() || 
					sender instanceof IOutputStreamingSupport && ((IOutputStreamingSupport)sender).canProvideOutputStream()
				   )
				&& getInputWrapper()==null
				&& getInputValidator()==null;
	}

	@Override
	public boolean canStreamToTarget() {
		return super.canStreamToTarget() 
				&& (!senderAffectsStreamWritingCapability() || 
					sender instanceof IOutputStreamingSupport && ((IOutputStreamingSupport)sender).canStreamToTarget()
				   )
				&& getOutputWrapper()==null
				&& getOutputValidator()==null
				&& !isStreamResultToServlet();
	}

	@Override
	public MessageOutputStream provideOutputStream(String correlationID, IPipeLineSession session, MessageOutputStream target) throws StreamingException {

		// TODO insert output validator
		// TODO insert output wrapper
		IOutputStreamingSupport streamingSender = (IOutputStreamingSupport)sender;
		MessageOutputStream result = streamingSender.provideOutputStream(correlationID, session, target);
		// TODO insert input wrapper
		// TODO insert input validator
		return result;
	}

	
	@Override
	public PipeRunResult doPipe(Object input, IPipeLineSession session, MessageOutputStream target) throws PipeRunException {
		String originalMessage = input.toString();
		Object result = null;
		String correlationID = session.getMessageId();

		if (getInputWrapper()!=null) {
			log.debug(getLogPrefix(session)+"wrapping input");
			PipeRunResult wrapResult = pipeProcessor.processPipe(getPipeLine(), inputWrapper, correlationID, input, session);
			if (wrapResult!=null && !wrapResult.getPipeForward().getName().equals(SUCCESS_FORWARD)) {
				return wrapResult;
			} else {
				input = wrapResult.getResult();
			}
			log.debug(getLogPrefix(session)+"input after wrapping [" + input.toString() + "]");
		}

		if (getInputValidator()!=null) {
			log.debug(getLogPrefix(session)+"validating input");
			PipeRunResult validationResult = pipeProcessor.processPipe(getPipeLine(), inputValidator, correlationID, input, session);
			if (validationResult!=null && !validationResult.getPipeForward().getName().equals(SUCCESS_FORWARD)) {
				return validationResult;
			}
		}

		if (StringUtils.isNotEmpty(getStubFileName())) {
			ParameterList pl = getParameterList();
			result=returnString;
			if (pl != null) {
				ParameterResolutionContext prc = new ParameterResolutionContext(input, session);
				Map params;
				try {
					params = prc.getValueMap(pl);
				} catch (ParameterException e1) {
					throw new PipeRunException(this,getLogPrefix(session)+"got exception evaluating parameters",e1);
				}
				String sfn = null;
				if (params != null && params.size() > 0) {
					sfn = (String)params.get(STUBFILENAME);
				}
				if (sfn != null) {
					try {
						result = Misc.resourceToString(ClassUtils.getResourceURL(classLoader, sfn), SystemUtils.LINE_SEPARATOR);
						log.info(getLogPrefix(session)+"returning result from dynamic stub ["+sfn+"]");
					} catch (Throwable e) {
						throw new PipeRunException(this,getLogPrefix(session)+"got exception loading result from stub [" + sfn + "]",e);
					}
				} else {
					log.info(getLogPrefix(session)+"returning result from static stub ["+getStubFileName()+"]");
				}
			} else {
				log.info(getLogPrefix(session)+"returning result from static stub ["+getStubFileName()+"]");
			}
		} else {
			Map<String,Object> threadContext=new LinkedHashMap<String,Object>();
			try {
				String messageID = null;
				// sendResult has a messageID for async senders, the result for sync senders
				int retryInterval = getRetryMinInterval();
				Object sendResult = null;
				boolean replyIsValid = false;
				int retriesLeft = 0;
				if (getMaxRetries()>0) {
					retriesLeft = getMaxRetries() + 1;
				} else {
					retriesLeft = 1;
				}
				while (retriesLeft-->=1 && !replyIsValid) {
					try {
						sendResult = sendMessage(input, session, correlationID, getSender(), threadContext, target);
						if (retryTp!=null) {
							String retry=retryTp.transform(new Message(sendResult).asString(),null);
							if (retry.equalsIgnoreCase("true")) {
								if (retriesLeft>=1) {
									retryInterval = increaseRetryIntervalAndWait(session, retryInterval, "xpathRetry result ["+retry+"], retries left [" + retriesLeft + "]");
								}
							} else {
								replyIsValid = true;
							} 
						} else {
							replyIsValid = true;
						}
					} catch (TimeOutException toe) {
						if (retriesLeft>=1) {
							retryInterval = increaseRetryIntervalAndWait(session, retryInterval, "timeout occured, retries left [" + retriesLeft + "]");
						} else {
							throw toe;
						}
					} catch (SenderException se) {
						if (retriesLeft>=1) {
							retryInterval = increaseRetryIntervalAndWait(session, retryInterval, "exception ["+se.getMessage()+"] occured, retries left [" + retriesLeft + "]");
						} else {
							throw se;
						}
					}
				}

				if (!replyIsValid){
					throw new PipeRunException(this, getLogPrefix(session)+"invalid reply message is received");
				}
	
				if (getSender().isSynchronous()) {
					if (log.isInfoEnabled()) {
						log.info(getLogPrefix(session)+ "sent message to ["+ getSender().getName()+ "] synchronously");
					}
					result = sendResult;
				} else {
					messageID = new Message(sendResult).asString();
					if (log.isInfoEnabled()) {
						log.info(getLogPrefix(session) + "sent message to [" + getSender().getName()+ "] messageID ["+ messageID+ "] correlationID ["+ correlationID+ "] linkMethod ["+ getLinkMethod()	+ "]");
					}
					// if linkMethod is MESSAGEID overwrite correlationID with the messageID
					// as this will be used with the listener
					if (getLinkMethod().equalsIgnoreCase("MESSAGEID")) {
						correlationID = new Message(sendResult).asString();
						if (log.isDebugEnabled()) log.debug(getLogPrefix(session)+"setting correlationId to listen for to messageId ["+correlationID+"]");
					}
				}

				ITransactionalStorage messageLog = getMessageLog();
				if (messageLog!=null) {
					long messageLogStartTime= System.currentTimeMillis();
					String messageTrail="no audit trail";
					if (auditTrailTp!=null) {
						if (isUseInputForExtract()){
							messageTrail=auditTrailTp.transform(originalMessage,null);
						} else {
							messageTrail=auditTrailTp.transform((String)input,null);
						}
					} else {
						if (StringUtils.isNotEmpty(getAuditTrailSessionKey())) {
							messageTrail = (String)(session.get(getAuditTrailSessionKey()));
						}
					}
					String storedMessageID=messageID;
					if (storedMessageID==null) {
						storedMessageID="-";
					}
					if (correlationIDTp!=null) {
						if (StringUtils.isNotEmpty(getCorrelationIDSessionKey())) {
							String sourceString = (String)(session.get(getCorrelationIDSessionKey()));
							correlationID=correlationIDTp.transform(sourceString,null);
						} else {
							if (isUseInputForExtract()) {
								correlationID=correlationIDTp.transform(originalMessage,null);
							} else {
								correlationID=correlationIDTp.transform((String)input,null);
							}
						}
						if (StringUtils.isEmpty(correlationID)) {
							correlationID="-";
						}
					}
					String label=null;
					if (labelTp!=null) {
						if (isUseInputForExtract()) {
							label=labelTp.transform(originalMessage,null);
						} else {
							label=labelTp.transform((String)input,null);
						}
					}
					if (sender instanceof MailSender) {
						String messageInMailSafeForm = (String)session.get("messageInMailSafeForm");
						if (getHideRegex() != null){
							if (getHideMethod().equalsIgnoreCase("FIRSTHALF")) {
								messageInMailSafeForm = Misc.hideFirstHalf(messageInMailSafeForm, getHideRegex());
							} else {
								messageInMailSafeForm = Misc.hideAll(messageInMailSafeForm, getHideRegex());
							}
						}
						messageLog.storeMessage(storedMessageID,correlationID,new Date(),messageTrail,label,messageInMailSafeForm);
					} else {
						String message = (String)input;
						if (getHideRegex() != null){
							if (getHideMethod().equalsIgnoreCase("FIRSTHALF")) {
								message = Misc.hideFirstHalf(message, getHideRegex());
							} else {
								message = Misc.hideAll(message, getHideRegex());
							}
						}
						messageLog.storeMessage(storedMessageID,correlationID,new Date(),messageTrail,label,message);
					}
					long messageLogEndTime = System.currentTimeMillis();
					long messageLogDuration = messageLogEndTime - messageLogStartTime;
					StatisticsKeeper sk = getPipeLine().getPipeStatistics(messageLog);
					sk.addValue(messageLogDuration);
				}

				if (sender instanceof MailSender) {
					session.remove("messageInMailSafeForm");
				}
				
				if (getListener() != null) {
					result = listenerProcessor.getMessage(getListener(), correlationID, session);
					} else {
					result = sendResult;
				}
				if (result == null) {
					result = "";
				}
				if (timeoutPending) {
					timeoutPending=false;
					throwEvent(PIPE_CLEAR_TIMEOUT_MONITOR_EVENT);
				}
		
			} catch (TimeOutException toe) {
				throwEvent(PIPE_TIMEOUT_MONITOR_EVENT);
				if (!timeoutPending) {
					timeoutPending=true;
				}
				PipeForward timeoutForward = findForward(TIMEOUT_FORWARD);
				log.warn(getLogPrefix(session) + "timeout occured");
				if (timeoutForward==null) {
					if (StringUtils.isEmpty(getResultOnTimeOut())) {
						timeoutForward=findForward(EXCEPTION_FORWARD);
					} else {
						timeoutForward=getForward();
					}
				}
				if (timeoutForward!=null) {
					String resultmsg;
					if (StringUtils.isNotEmpty(getResultOnTimeOut())) {
						resultmsg =getResultOnTimeOut();
					} else {
						if (input instanceof String) {
							resultmsg=new ErrorMessageFormatter().format(getLogPrefix(session),toe,this,(String)input,session.getMessageId(),0);
						} else {
							if (input==null) {
								input="null";
							}
							resultmsg=new ErrorMessageFormatter().format(getLogPrefix(session),toe,this,input.toString(),session.getMessageId(),0);
						}
					}
					return new PipeRunResult(timeoutForward,resultmsg);
				}
				throw new PipeRunException(this, getLogPrefix(session) + "caught timeout-exception", toe);
	
			} catch (Throwable t) {
				throwEvent(PIPE_EXCEPTION_MONITOR_EVENT);
				PipeForward exceptionForward = findForward(EXCEPTION_FORWARD);
				if (exceptionForward!=null) {
					log.warn(getLogPrefix(session) + "exception occured, forwarding to exception-forward ["+exceptionForward.getPath()+"], exception:\n", t);
					String resultmsg;
					if (input instanceof String) {
						resultmsg=new ErrorMessageFormatter().format(getLogPrefix(session),t,this,(String)input,session.getMessageId(),0);
					} else {
						if (input==null) {
							input="null";
						}
						resultmsg=new ErrorMessageFormatter().format(getLogPrefix(session),t,this,input.toString(),session.getMessageId(),0);
					}
					return new PipeRunResult(exceptionForward,resultmsg);
				}
				throw new PipeRunException(this, getLogPrefix(session) + "caught exception", t);
			}
<<<<<<< HEAD
		try {
			if (!validResult(result)) {
				PipeForward illegalResultForward = findForward(ILLEGAL_RESULT_FORWARD);
				return new PipeRunResult(illegalResultForward, result);
			}
		} catch (IOException e) {
			throw new PipeRunException(this, getLogPrefix(session) + "caught exception", e);
=======
		}
		if (!validResult(result)) {
			PipeForward illegalResultForward = findForward(ILLEGAL_RESULT_FORWARD);
			return new PipeRunResult(illegalResultForward, result);
>>>>>>> f91400aa
		}
		IPipe outputValidator = getOutputValidator();
		if (outputValidator!=null) {
			log.debug(getLogPrefix(session)+"validating response");
			PipeRunResult validationResult;
			validationResult = pipeProcessor.processPipe(getPipeLine(), outputValidator, correlationID, result,session);
			if (validationResult!=null && !validationResult.getPipeForward().getName().equals(SUCCESS_FORWARD)) {
				return validationResult;
			}
		}
		if (getOutputWrapper()!=null) {
			log.debug(getLogPrefix(session)+"wrapping response");
			PipeRunResult wrapResult = pipeProcessor.processPipe(getPipeLine(), outputWrapper, correlationID, result, session);
			if (wrapResult!=null && !wrapResult.getPipeForward().getName().equals(SUCCESS_FORWARD)) {
				return wrapResult;
			} 
			result = wrapResult.getResult().toString();
			log.debug(getLogPrefix(session)+"response after wrapping [" + result + "]");
		}

		if (isStreamResultToServlet()) {
			Message mia = new Message(result);
			InputStream resultStream=new Base64InputStream(mia.asInputStream(),false);
			
			try {
				String contentType = (String) session.get("contentType");
				if (StringUtils.isNotEmpty(contentType)) {
					RestListenerUtils.setResponseContentType(session, contentType);
				}
				RestListenerUtils.writeToResponseOutputStream(session, resultStream);
			} catch (IOException e) {
				throw new PipeRunException(this, getLogPrefix(session) + "caught exception", e);
			}
			return new PipeRunResult(getForward(), "");
		} else {
			return new PipeRunResult(getForward(), result);
		}
	}

	private boolean validResult(Object result) throws IOException {
		boolean validResult = true;
		if (isCheckXmlWellFormed()  || StringUtils.isNotEmpty(getCheckRootTag())) {
			if (!XmlUtils.isWellFormed(new Message(result).asString(), getCheckRootTag())) {
				validResult = false;
			}
		}
		return validResult;
	}

	protected Object sendMessage(Object input, IPipeLineSession session, String correlationID, ISender sender, Map<String,Object> threadContext, MessageOutputStream target) throws SenderException, TimeOutException, InterruptedException {
		long startTime = System.currentTimeMillis();
		Object sendResult = null;
		String exitState = null;
		try {
			PipeLine pipeline = getPipeLine();
			if  (pipeline!=null) {
				Adapter adapter = pipeline.getAdapter();
				if (adapter!=null) {
					if (getPresumedTimeOutInterval()>=0 && !ConfigurationUtils.stubConfiguration()) {
						long lastExitIsTimeoutDate = adapter.getLastExitIsTimeoutDate(getName());
						if (lastExitIsTimeoutDate>0) {
							long duration = startTime - lastExitIsTimeoutDate;
							if (duration < (1000L * getPresumedTimeOutInterval())) {
								exitState = PRESUMED_TIMEOUT_FORWARD;
								throw new TimeOutException(getLogPrefix(session)+exitState);
							}
						}
					}
				}
			}
			try {
				sendResult = sendTextMessage(input, session, correlationID, getSender(), threadContext, target);
			} catch (SenderException se) {
				exitState = EXCEPTION_FORWARD;
				throw se;
			} catch (TimeOutException toe) {
				exitState = TIMEOUT_FORWARD;
				throw toe;
			}
			if (Thread.currentThread().isInterrupted()) {
				exitState = INTERRUPT_FORWARD;
				throw new InterruptedException();
			}
			if (StringUtils.isNotEmpty(getTimeOutOnResult()) && getTimeOutOnResult().equals(sendResult)) {
				exitState = TIMEOUT_FORWARD;
				throw new TimeOutException(getLogPrefix(session)+"timeOutOnResult ["+getTimeOutOnResult()+"]");
			}
			if (StringUtils.isNotEmpty(getExceptionOnResult()) && getExceptionOnResult().equals(sendResult)) {
				exitState = EXCEPTION_FORWARD;
				throw new SenderException(getLogPrefix(session)+"exceptionOnResult ["+getExceptionOnResult()+"]");
			}
		} finally {
			if (exitState==null) {
				exitState = SUCCESS_FORWARD;
			}
			PipeLine pipeline = getPipeLine();
			if  (pipeline!=null) {
				Adapter adapter = pipeline.getAdapter();
				if (adapter!=null) {
					if (getPresumedTimeOutInterval()>=0 && !ConfigurationUtils.stubConfiguration()) {
						if (!PRESUMED_TIMEOUT_FORWARD.equals(exitState)) {
							adapter.setLastExitState(getName(), System.currentTimeMillis(), exitState);
						}
					}
					if (MsgLogUtil.getMsgLogLevelNum(adapter.getMsgLogLevel())>=MsgLogUtil.MSGLOG_LEVEL_TERSE) {
						String durationString = Misc.getAge(startTime);
						msgLog.info("Sender [" + sender.getName() + "] class [" + sender.getClass().getSimpleName() + "] correlationID [" + correlationID + "] duration [" + durationString + "] got exit-state [" + exitState + "]");
					}
				}
			}
		}
		return sendResult;
	}
	
	protected Object sendTextMessage(Object input, IPipeLineSession session, String correlationID, ISender sender, Map<String,Object> threadContext, MessageOutputStream target) throws SenderException, TimeOutException {
		if (input!=null) {
//			if (input instanceof StringWriter) {
//				input = input.toString();
//			}
			if (!(input instanceof String)) {
				throw new SenderException("String expected, got a [" + input.getClass().getName() + "]");
			}
		}
		// sendResult has a messageID for async senders, the result for sync senders
		if (sender instanceof ISenderWithParameters) { // do not only check own parameters, sender may have them by itself
			ISenderWithParameters psender = (ISenderWithParameters) sender;
			ParameterResolutionContext prc = new ParameterResolutionContext(input, session, isNamespaceAware());
			if (sender instanceof StreamingSenderBase) {
				Message message = new Message(input);
				return ((StreamingSenderBase)sender).sendMessage(correlationID, message, prc, target);
			}
			return psender.sendMessage(correlationID, (String) input, prc);
		} 
		return sender.sendMessage(correlationID, (String) input);
	}

	public int increaseRetryIntervalAndWait(IPipeLineSession session, int retryInterval, String description) throws InterruptedException {
		long currentInterval;
		synchronized (this) {
			if (retryInterval < getRetryMinInterval()) {
				retryInterval = getRetryMinInterval();
			}
			if (retryInterval > getRetryMaxInterval()) {
				retryInterval = getRetryMaxInterval();
			}
			currentInterval = retryInterval;
			retryInterval = retryInterval * 2;
		}
		log.warn(getLogPrefix(session)+description+", starts waiting for [" + currentInterval + "] seconds");
		while (currentInterval-->0) {
			Thread.sleep(1000);
		}
		return retryInterval;
	}

	@Override
	public void start() throws PipeStartException {
		if (StringUtils.isEmpty(getStubFileName())) {
			try {
				getSender().open();
				if (getListener() != null) {
					getListener().open();
				}
	
			} catch (Throwable t) {
				PipeStartException pse = new PipeStartException(getLogPrefix(null)+"could not start", t);
				pse.setPipeNameInError(getName());
				throw pse;
			}
		}
		ITransactionalStorage messageLog = getMessageLog();
		if (messageLog!=null) {
			try {
				messageLog.open();
			} catch (Exception e) {
				PipeStartException pse = new PipeStartException(getLogPrefix(null)+"could not open messagelog", e);
				pse.setPipeNameInError(getName());
				throw pse;
			}
		}
	}
	@Override
	public void stop() {
		if (StringUtils.isEmpty(getStubFileName())) {
			log.info(getLogPrefix(null) + "is closing");
			try {
				getSender().close();
			} catch (SenderException e) {
				log.warn(getLogPrefix(null) + "exception closing sender", e);
			}
			if (getListener() != null) {
				try {
					log.info(getLogPrefix(null) + "is closing; closing listener");
					getListener().close();
				} catch (ListenerException e) {
					log.warn(getLogPrefix(null) + "Exception closing listener", e);
				}
			}
		}
		ITransactionalStorage messageLog = getMessageLog();
		if (messageLog!=null) {
			try {
				messageLog.close();
			} catch (Exception e) {
				log.warn(getLogPrefix(null) + "Exception closing messageLog", e);
			}
		}
	}

	@Override
	public void iterateOverStatistics(StatisticsKeeperIterationHandler hski, Object data, int action) throws SenderException {
		if (sender instanceof HasStatistics) {
			((HasStatistics)sender).iterateOverStatistics(hski,data,action);
		}
	}

	@Override
	public boolean hasSizeStatistics() {
		if (!super.hasSizeStatistics()) {
			return getSender().isSynchronous();
		} else {
			return super.hasSizeStatistics();
		}
	}


	/**
	 * Register a {@link ICorrelatedPullingListener} at this Pipe
	 */
	protected void setListener(ICorrelatedPullingListener listener) {
		this.listener = listener;
		log.debug("pipe [" + getName() + "] registered listener [" + listener.toString() + "]");
	}
	public ICorrelatedPullingListener getListener() {
		return listener;
	}

	/**
	 * Sets the messageLog.
	 */
	public void setMessageLog(ITransactionalStorage messageLog) {
		if (messageLog.isActive()) {
			this.messageLog = messageLog;
			messageLog.setName(MESSAGE_LOG_NAME_PREFIX+getName()+MESSAGE_LOG_NAME_SUFFIX);
			if (StringUtils.isEmpty(messageLog.getSlotId())) {
				messageLog.setSlotId(getName());
			}
			if (StringUtils.isEmpty(messageLog.getType())) {
				messageLog.setType(JdbcTransactionalStorage.TYPE_MESSAGELOG_PIPE);
			}
		}
	}
	public ITransactionalStorage getMessageLog() {
		return messageLog;
	}

 

	/**
	 * Register a ISender at this Pipe
	 * @see ISender
	 */
	protected void setSender(ISender sender) {
		this.sender = sender;
		log.debug("pipe [" + getName() + "] registered sender [" + sender.getName() + "] with properties [" + sender.toString() + "]");
	}
	@Override
	public ISender getSender() {
		return sender;
	}

	public void setInputValidator(IPipe inputValidator) {
		inputValidator.setName(INPUT_VALIDATOR_NAME_PREFIX+getName()+INPUT_VALIDATOR_NAME_SUFFIX);
		this.inputValidator = inputValidator;
	}
	public IPipe getInputValidator() {
		return inputValidator;
	}

	public void setOutputValidator(IPipe outputValidator) {
		if (outputValidator!=null) {
			outputValidator.setName(OUTPUT_VALIDATOR_NAME_PREFIX+getName()+OUTPUT_VALIDATOR_NAME_SUFFIX);
		}
		this.outputValidator = outputValidator;
	}
	public IPipe getOutputValidator() {
		return outputValidator;
	}

	public void setInputWrapper(IPipe inputWrapper) {
		inputWrapper.setName(INPUT_WRAPPER_NAME_PREFIX+getName()+INPUT_WRAPPER_NAME_SUFFIX);
		this.inputWrapper = inputWrapper;
	}
	public IPipe getInputWrapper() {
		return inputWrapper;
	}

	public void setOutputWrapper(IPipe outputWrapper) {
		outputWrapper.setName(OUTPUT_WRAPPER_NAME_PREFIX+getName()+OUTPUT_WRAPPER_NAME_SUFFIX);
		this.outputWrapper = outputWrapper;
	}
	public IPipe getOutputWrapper() {
		return outputWrapper;
	}

	public void setPipeProcessor(PipeProcessor pipeProcessor) {
		this.pipeProcessor = pipeProcessor;
	}

	public void setListenerProcessor(ListenerProcessor listenerProcessor) {
		this.listenerProcessor = listenerProcessor;
	}



	/**
	 * For asynchronous communication, the server side may either use the messageID or the correlationID
	 * in the correlationID field of the reply message. Use this property to set the behaviour of the reply-listener.
	 * <ul>
	 * <li>Use <code>MESSAGEID</code> to let the listener wait for a message with the messageID of the
	 * sent message in the correlation ID field</li>
	 * <li>Use <code>CORRELATIONID</code> to let the listener wait for a message with the correlationID of the
	 * sent message in the correlation ID field</li>
	 * </ul>
	 * When you use the method CORRELATIONID you have the advantage that you can trace your request
	 * as the messageID as it is known in the Adapter is used as the correlationID. In the logging you should be able
	 * to follow the message more clearly. When you use the method MESSAGEID, the messageID (unique for every
	 * message) will be expected in the correlationID field of the returned message.
	 * 
	 * @param method either MESSAGEID or CORRELATIONID
	 */
	@IbisDoc({"1", "either MESSAGEID or CORRELATIONID. For asynchronous communication, the server side may either use the messageID or the correlationID "
		+ "in the correlationID field of the reply message. Use this property to set the behaviour of the reply-listener.", "correlationid"})
	public void setLinkMethod(String method) {
		linkMethod = method;
	}
	public String getLinkMethod() {
		return linkMethod;
	}


	@IbisDoc({"2", "stylesheet to extract correlationid from message", ""})
	public void setCorrelationIDStyleSheet(String string) {
		correlationIDStyleSheet = string;
	}
	public String getCorrelationIDStyleSheet() {
		return correlationIDStyleSheet;
	}

	@IbisDoc({"3", "xpath expression to extract correlationid from message", ""})
	public void setCorrelationIDXPath(String string) {
		correlationIDXPath = string;
	}
	public String getCorrelationIDXPath() {
		return correlationIDXPath;
	}

	@IbisDoc({"4", "namespace defintions for correlationidxpath. must be in the form of a comma or space separated list of <code>prefix=namespaceuri</code>-definitions", ""})
	public void setCorrelationIDNamespaceDefs(String correlationIDNamespaceDefs) {
		this.correlationIDNamespaceDefs = correlationIDNamespaceDefs;
	}
	public String getCorrelationIDNamespaceDefs() {
		return correlationIDNamespaceDefs;
	}

	@IbisDoc({"5", "key of a pipelinesession-variable. is specified, the value of the pipelinesession variable is used as input for the xpathexpression or stylesheet, instead of the current input message", ""})
	public void setCorrelationIDSessionKey(String string) {
		correlationIDSessionKey = string;
	}
	public String getCorrelationIDSessionKey() {
		return correlationIDSessionKey;
	}

	
	@IbisDoc({"6", "stylesheet to extract label from message", ""})
	public void setLabelStyleSheet(String string) {
		labelStyleSheet = string;
	}
	public String getLabelStyleSheet() {
		return labelStyleSheet;
	}
	
	@IbisDoc({"7", "xpath expression to extract label from message", ""})
	public void setLabelXPath(String string) {
		labelXPath = string;
	}
	public String getLabelXPath() {
		return labelXPath;
	}

	@IbisDoc({"8", "namespace defintions for labelxpath. must be in the form of a comma or space separated list of <code>prefix=namespaceuri</code>-definitions", ""})
	public void setLabelNamespaceDefs(String labelXNamespaceDefs) {
		this.labelNamespaceDefs = labelXNamespaceDefs;
	}
	public String getLabelNamespaceDefs() {
		return labelNamespaceDefs;
	}
	

	@IbisDoc({"9", "xpath expression to extract audit trail from message", ""})
	public void setAuditTrailXPath(String string) {
		auditTrailXPath = string;
	}
	public String getAuditTrailXPath() {
		return auditTrailXPath;
	}

	@IbisDoc({"10", "namespace defintions for audittrailxpath. must be in the form of a comma or space separated list of <code>prefix=namespaceuri</code>-definitions", ""})
	public void setAuditTrailNamespaceDefs(String auditTrailNamespaceDefs) {
		this.auditTrailNamespaceDefs = auditTrailNamespaceDefs;
	}
	public String getAuditTrailNamespaceDefs() {
		return auditTrailNamespaceDefs;
	}

	@IbisDoc({"11", "key of a pipelinesession-variable. if specified, the value of the pipelinesession variable is used as audit trail (instead of the default 'no audit trail)", ""})
	public void setAuditTrailSessionKey(String string) {
		auditTrailSessionKey = string;
	}
	public String getAuditTrailSessionKey() {
		return auditTrailSessionKey;
	}

	@IbisDoc({"12", "when set <code>true</code>, the input of a pipe is used to extract audit trail, correlationid and label (instead of the wrapped input)", "true"})
	public void setUseInputForExtract(boolean b) {
		useInputForExtract = b;
	}
	public boolean isUseInputForExtract() {
		return useInputForExtract;
	}
	
	@Override
	@IbisDoc({"13", "next to common usage in {@link AbstractPipe}, also strings in the error/logstore are masked", ""})
	public void setHideRegex(String hideRegex) {
		super.setHideRegex(hideRegex);
	}

	@IbisDoc({"14", "(only used when hideregex is not empty and only applies to error/logstore) either <code>all</code> or <code>firsthalf</code>. when <code>firsthalf</code> only the first half of the string is masked, otherwise (<code>all</code>) the entire string is masked", "all"})
	public void setHideMethod(String hideMethod) {
		this.hideMethod = hideMethod;
	}
	public String getHideMethod() {
		return hideMethod;
	}

	
	
	@IbisDoc({"15", "when set <code>true</code>, the xml well-formedness of the result is checked", "false"})
	public void setCheckXmlWellFormed(boolean b) {
		checkXmlWellFormed = b;
	}
	public boolean isCheckXmlWellFormed() {
		return checkXmlWellFormed;
	}

	@IbisDoc({"16", "when set, besides the xml well-formedness the root element of the result is checked to be equal to the value set", ""})
	public void setCheckRootTag(String s) {
		checkRootTag = s;
	}
	public String getCheckRootTag() {
		return checkRootTag;
	}





	/**
	 * The message that is returned when the time listening for a reply message
	 * exceeds the timeout, or in other situations no reply message is received.
	 */
	@IbisDoc({"17", "result returned when no return-message was received within the timeout limit (e.g. 'receiver timed out').", ""})
	public void setResultOnTimeOut(String newResultOnTimeOut) {
		resultOnTimeOut = newResultOnTimeOut;
	}
	public String getResultOnTimeOut() {
		return resultOnTimeOut;
	}

	@IbisDoc({"18", "the number of times a processing attempt is retried after a timeout or an exception is caught or after a incorrect reply is received (see also <code>retryxpath</code>)", "0"})
	public void setMaxRetries(int i) {
		maxRetries = i;
	}
	public int getMaxRetries() {
		return maxRetries;
	}

	@IbisDoc({"19", "the starting number of seconds waited after an unsuccessful processing attempt before another processing attempt is made. each next retry this interval is doubled with a upper limit of <code>retrymaxinterval</code>", "1"})
	public void setRetryMinInterval(int i) {
		retryMinInterval = i;
	}
	public int getRetryMinInterval() {
		return retryMinInterval;
	}

	@IbisDoc({"20", "the maximum number of seconds waited after an unsuccessful processing attempt before another processing attempt is made", "600"})
	public void setRetryMaxInterval(int i) {
		retryMaxInterval = i;
	}
	public int getRetryMaxInterval() {
		return retryMaxInterval;
	}

	@IbisDoc({"21", "xpath expression evaluated on each technical successful reply. retry is done if condition returns true", ""})
	public void setRetryXPath(String string) {
		retryXPath = string;
	}
	public String getRetryXPath() {
		return retryXPath;
	}

	@IbisDoc({"22", "namespace defintions for retryxpath. must be in the form of a comma or space separated list of <code>prefix=namespaceuri</code>-definitions", ""})
	public void setRetryNamespaceDefs(String retryNamespaceDefs) {
		this.retryNamespaceDefs = retryNamespaceDefs;
	}
	public String getRetryNamespaceDefs() {
		return retryNamespaceDefs;
	}

	@IbisDoc({"23", "when the previous call was a timeout, the maximum time (in seconds) after this timeout to presume the current call is also a timeout. a value of -1 indicates to never presume timeouts", "10 s"})
	public void setPresumedTimeOutInterval(int i) {
		presumedTimeOutInterval = i;
	}
	public int getPresumedTimeOutInterval() {
		return presumedTimeOutInterval;
	}

	
	@IbisDoc({"24", "if set, the result is first base64 decoded and then streamed to the httpservletresponse object", "false"})
	public void setStreamResultToServlet(boolean b) {
		streamResultToServlet = b;
	}
	public boolean isStreamResultToServlet() {
		return streamResultToServlet;
	}

	@IbisDoc({"25", "when set, the pipe returns a message from a file, instead of doing the regular process", ""})
	public void setStubFileName(String fileName) {
		stubFileName = fileName;
	}
	public String getStubFileName() {
		return stubFileName;
	}
	
	@IbisDoc({"26", "when not empty, a timeoutexception is thrown when the result equals this value (for testing purposes only)", ""})
	public void setTimeOutOnResult(String string) {
		timeOutOnResult = string;
	}
	public String getTimeOutOnResult() {
		return timeOutOnResult;
	}

	@IbisDoc({"276", "when not empty, a piperunexception is thrown when the result equals this value (for testing purposes only)", ""})
	public void setExceptionOnResult(String string) {
		exceptionOnResult = string;
	}
	public String getExceptionOnResult() {
		return exceptionOnResult;
	}

}<|MERGE_RESOLUTION|>--- conflicted
+++ resolved
@@ -728,7 +728,7 @@
 				}
 				throw new PipeRunException(this, getLogPrefix(session) + "caught exception", t);
 			}
-<<<<<<< HEAD
+		}
 		try {
 			if (!validResult(result)) {
 				PipeForward illegalResultForward = findForward(ILLEGAL_RESULT_FORWARD);
@@ -736,12 +736,6 @@
 			}
 		} catch (IOException e) {
 			throw new PipeRunException(this, getLogPrefix(session) + "caught exception", e);
-=======
-		}
-		if (!validResult(result)) {
-			PipeForward illegalResultForward = findForward(ILLEGAL_RESULT_FORWARD);
-			return new PipeRunResult(illegalResultForward, result);
->>>>>>> f91400aa
 		}
 		IPipe outputValidator = getOutputValidator();
 		if (outputValidator!=null) {
