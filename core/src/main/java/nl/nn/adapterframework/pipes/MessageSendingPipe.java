--- conflicted
+++ resolved
@@ -505,11 +505,7 @@
 		}
 		if (getInputWrapper()!=null) {
 			log.debug(getLogPrefix(session)+"wrapping input");
-<<<<<<< HEAD
-			PipeRunResult wrapResult = pipeProcessor.processPipe(getPipeLine(), inputWrapper, correlationID, input, session);
-=======
 			PipeRunResult wrapResult = pipeProcessor.processPipe(getPipeLine(), inputWrapper, input, session);
->>>>>>> 642f1aa8
 			if (wrapResult==null) {
 				throw new PipeRunException(inputWrapper, "retrieved null result from inputWrapper");
 			}
@@ -620,11 +616,7 @@
 					if (log.isInfoEnabled()) {
 						log.info(getLogPrefix(session)+ "sent message to ["+ getSender().getName()+ "] synchronously");
 					}
-<<<<<<< HEAD
-					result = sendResult.getResult()==null?null:sendResult.getResult().toString();
-=======
 					result = sendResult.getResult();
->>>>>>> 642f1aa8
 				} else {
 					messageID = sendResult.getResult().asString();
 					if (log.isInfoEnabled()) {
@@ -766,11 +758,7 @@
 		}
 		if (getOutputWrapper()!=null) {
 			log.debug(getLogPrefix(session)+"wrapping response");
-<<<<<<< HEAD
-			PipeRunResult wrapResult = pipeProcessor.processPipe(getPipeLine(), outputWrapper, correlationID, result, session);
-=======
 			PipeRunResult wrapResult = pipeProcessor.processPipe(getPipeLine(), outputWrapper, Message.asMessage(result), session);
->>>>>>> 642f1aa8
 			if (wrapResult==null) {
 				throw new PipeRunException(outputWrapper, "retrieved null result from outputWrapper");
 			}
