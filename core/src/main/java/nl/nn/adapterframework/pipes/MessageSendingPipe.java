/*
   Copyright 2013, 2015-2019 Nationale-Nederlanden, 2020-2023 WeAreFrank!

   Licensed under the Apache License, Version 2.0 (the "License");
   you may not use this file except in compliance with the License.
   You may obtain a copy of the License at

       http://www.apache.org/licenses/LICENSE-2.0

   Unless required by applicable law or agreed to in writing, software
   distributed under the License is distributed on an "AS IS" BASIS,
   WITHOUT WARRANTIES OR CONDITIONS OF ANY KIND, either express or implied.
   See the License for the specific language governing permissions and
   limitations under the License.
*/
package nl.nn.adapterframework.pipes;

import java.io.IOException;
import java.net.URL;
import java.util.Date;
import java.util.LinkedHashMap;
import java.util.Map;
import java.util.Optional;

import javax.annotation.Nonnull;
import javax.xml.transform.TransformerException;

import org.apache.commons.lang3.StringUtils;
import org.apache.logging.log4j.CloseableThreadContext;
import org.apache.logging.log4j.Logger;
import org.xml.sax.SAXException;

import lombok.Getter;
import lombok.Setter;
import lombok.SneakyThrows;
import nl.nn.adapterframework.configuration.ConfigurationException;
import nl.nn.adapterframework.configuration.ConfigurationUtils;
import nl.nn.adapterframework.configuration.ConfigurationWarning;
import nl.nn.adapterframework.configuration.ConfigurationWarnings;
import nl.nn.adapterframework.configuration.SuppressKeys;
import nl.nn.adapterframework.core.Adapter;
import nl.nn.adapterframework.core.DestinationValidator;
import nl.nn.adapterframework.core.HasPhysicalDestination;
import nl.nn.adapterframework.core.HasSender;
import nl.nn.adapterframework.core.ICorrelatedPullingListener;
import nl.nn.adapterframework.core.IDualModeValidator;
import nl.nn.adapterframework.core.IMessageBrowser;
import nl.nn.adapterframework.core.IMessageBrowser.HideMethod;
import nl.nn.adapterframework.core.IPipe;
import nl.nn.adapterframework.core.ISender;
import nl.nn.adapterframework.core.ISenderWithParameters;
import nl.nn.adapterframework.core.ITransactionalStorage;
import nl.nn.adapterframework.core.IValidator;
import nl.nn.adapterframework.core.IWrapperPipe;
import nl.nn.adapterframework.core.ListenerException;
import nl.nn.adapterframework.core.ParameterException;
import nl.nn.adapterframework.core.PipeForward;
import nl.nn.adapterframework.core.PipeLineSession;
import nl.nn.adapterframework.core.PipeRunException;
import nl.nn.adapterframework.core.PipeRunResult;
import nl.nn.adapterframework.core.PipeStartException;
import nl.nn.adapterframework.core.SenderException;
import nl.nn.adapterframework.core.SenderResult;
import nl.nn.adapterframework.core.TimeoutException;
import nl.nn.adapterframework.errormessageformatters.ErrorMessageFormatter;
import nl.nn.adapterframework.jdbc.DirectQuerySender;
import nl.nn.adapterframework.parameters.Parameter;
import nl.nn.adapterframework.parameters.ParameterList;
import nl.nn.adapterframework.processors.ListenerProcessor;
import nl.nn.adapterframework.processors.PipeProcessor;
import nl.nn.adapterframework.receivers.MessageWrapper;
import nl.nn.adapterframework.statistics.HasStatistics;
import nl.nn.adapterframework.statistics.StatisticsKeeper;
import nl.nn.adapterframework.statistics.StatisticsKeeperIterationHandler;
import nl.nn.adapterframework.stream.Message;
import nl.nn.adapterframework.util.AppConstants;
import nl.nn.adapterframework.util.ClassLoaderUtils;
import nl.nn.adapterframework.util.ClassUtils;
import nl.nn.adapterframework.util.LogUtil;
import nl.nn.adapterframework.util.Misc;
import nl.nn.adapterframework.util.StreamUtil;
import nl.nn.adapterframework.util.TransformerPool;
import nl.nn.adapterframework.util.TransformerPool.OutputType;
import nl.nn.adapterframework.util.XmlUtils;

/**
 * Sends a message using a {@link ISender sender} and optionally receives a reply from the same sender, or
 * from a {@link ICorrelatedPullingListener listener}.
 *
 * @ff.parameters any parameters defined on the pipe will be handed to the sender, if this is a {@link ISenderWithParameters ISenderWithParameters}
 * @ff.parameter  stubFilename will <u>not</u> be handed to the sender
 * and it is used at runtime instead of the stubFilename specified by the attribute. A lookup of the
 * file for this stubFilename will be done at runtime, while the file for the stubFilename specified
 * as an attribute will be done at configuration time.

 * @ff.forward timeout
 * @ff.forward illegalResult
 * @ff.forward presumedTimeout
 * @ff.forward interrupt
 * @ff.forward "&lt;defined-by-sender&gt;" any forward, as returned by name by {@link ISender sender}
 *
 * @author  Gerrit van Brakel
 */
public class MessageSendingPipe extends FixedForwardPipe implements HasSender, HasStatistics {
	protected Logger msgLog = LogUtil.getLogger(LogUtil.MESSAGE_LOGGER);

	public static final String PIPE_TIMEOUT_MONITOR_EVENT = "Sender Timeout";
	public static final String PIPE_CLEAR_TIMEOUT_MONITOR_EVENT = "Sender Received Result on Time";
	public static final String PIPE_EXCEPTION_MONITOR_EVENT = "Sender Exception Caught";

	private static final String TIMEOUT_FORWARD = "timeout";
	private static final String ILLEGAL_RESULT_FORWARD = "illegalResult";
	private static final String PRESUMED_TIMEOUT_FORWARD = "presumedTimeout";
	private static final String INTERRUPT_FORWARD = "interrupt";

	private static final String STUBFILENAME = "stubFilename";

	public static final int MIN_RETRY_INTERVAL=1;
	public static final int MAX_RETRY_INTERVAL=600;

	private @Getter LinkMethod linkMethod = LinkMethod.CORRELATIONID;

	private @Getter String correlationIDStyleSheet;
	private @Getter String correlationIDXPath;
	private @Getter String correlationIDNamespaceDefs;
	private @Getter String correlationIDSessionKey = null;
	private @Getter String labelStyleSheet;
	private @Getter String labelXPath;
	private @Getter String labelNamespaceDefs;
	private @Getter String auditTrailSessionKey = null;
	private @Getter String auditTrailXPath;
	private @Getter String auditTrailNamespaceDefs;
	private @Getter boolean useInputForExtract = true;
	private @Getter HideMethod hideMethod = HideMethod.ALL;

	private @Getter boolean checkXmlWellFormed = false;
	private @Getter String checkRootTag;

	private @Getter String resultOnTimeOut;
	private @Getter int maxRetries=0;
	private @Getter int retryMinInterval=1;
	private @Getter int retryMaxInterval=1;
	private @Getter String retryXPath;
	private @Getter String retryNamespaceDefs;
	private @Getter int presumedTimeOutInterval=0;

	private @Getter String stubFilename;
	private @Getter String timeOutOnResult;
	private @Getter String exceptionOnResult;

	private @Getter ISender sender = null;
	private @Getter ICorrelatedPullingListener listener = null;
	private @Getter ITransactionalStorage messageLog=null;

	private String returnString; // contains contents of stubUrl
	private TransformerPool auditTrailTp=null;
	private TransformerPool correlationIDTp=null;
	private TransformerPool labelTp=null;
	private TransformerPool retryTp=null;

	public static final String INPUT_VALIDATOR_NAME_PREFIX="- ";
	public static final String INPUT_VALIDATOR_NAME_SUFFIX=": validate input";
	public static final String OUTPUT_VALIDATOR_NAME_PREFIX="- ";
	public static final String OUTPUT_VALIDATOR_NAME_SUFFIX=": validate output";
	public static final String INPUT_WRAPPER_NAME_PREFIX="- ";
	public static final String INPUT_WRAPPER_NAME_SUFFIX=": wrap input";
	public static final String OUTPUT_WRAPPER_NAME_PREFIX="- ";
	public static final String OUTPUT_WRAPPER_NAME_SUFFIX=": wrap output";
	public static final String MESSAGE_LOG_NAME_PREFIX="- ";
	public static final String MESSAGE_LOG_NAME_SUFFIX=": message log";

	private @Getter IValidator inputValidator=null;
	private @Getter IValidator outputValidator=null;
	private @Getter IWrapperPipe inputWrapper=null;
	private @Getter IWrapperPipe outputWrapper=null;

	private boolean timeoutPending=false;

	private boolean isConfigurationStubbed = ConfigurationUtils.isConfigurationStubbed(getConfigurationClassLoader());
	private boolean msgLogHumanReadable = AppConstants.getInstance(getConfigurationClassLoader()).getBoolean("msg.log.humanReadable", false);

	private @Setter PipeProcessor pipeProcessor;
	private @Setter ListenerProcessor listenerProcessor;

	public enum LinkMethod {
		MESSAGEID, CORRELATIONID
	}

	@Override
	public void configure() throws ConfigurationException {
		super.configure();
		msgLog = LogUtil.getMsgLogger(getAdapter(), this);
		if (StringUtils.isNotEmpty(getStubFilename())) {
			URL stubUrl;
			try {
				stubUrl = ClassLoaderUtils.getResourceURL(this, getStubFilename());
			} catch (Throwable e) {
				throw new ConfigurationException("got exception finding resource for stubfile ["+getStubFilename()+"]", e);
			}
			if (stubUrl==null) {
				throw new ConfigurationException("could not find resource for stubfile ["+getStubFilename()+"]");
			}
			try {
				returnString = StreamUtil.resourceToString(stubUrl, Misc.LINE_SEPARATOR);
			} catch (Throwable e) {
				throw new ConfigurationException("got exception loading stubfile ["+getStubFilename()+"] from resource ["+stubUrl.toExternalForm()+"]", e);
			}
		} else {
			propagateName();
			if (getSender() == null) {
				throw new ConfigurationException("no sender defined ");
			}
			// copying of pipe parameters to sender must be done at configure(), not by overriding addParam()
			// because sender might not have been set when addPipe() is called.
			if (getParameterList()!=null && getSender() instanceof ISenderWithParameters) {
				for (Parameter p:getParameterList()) {
					if (!p.getName().equals(STUBFILENAME)) {
						((ISenderWithParameters)getSender()).addParameter(p);
					}
				}
			}

			try {
				//In order to be able to suppress 'xxxSender may cause potential SQL injections!' config warnings
				if(sender instanceof DirectQuerySender) {
					((DirectQuerySender) getSender()).configure(getAdapter());
				} else {
					getSender().configure();
				}
			} catch (ConfigurationException e) {
				throw new ConfigurationException("while configuring sender",e);
			}
			if (getSender() instanceof HasPhysicalDestination) {
				log.debug("has sender on {}", ((HasPhysicalDestination)sender)::getPhysicalDestinationName);
			}
			if (getListener() != null) {
				if (getSender().isSynchronous()) {
					throw new ConfigurationException("cannot have listener with synchronous sender");
				}
				try {
					getListener().configure();
				} catch (ConfigurationException e) {
					throw new ConfigurationException("while configuring listener",e);
				}
				if (getListener() instanceof HasPhysicalDestination) {
					log.debug("has listener on {}", ((HasPhysicalDestination)getListener()).getPhysicalDestinationName());
				}
			}

			if (isCheckXmlWellFormed() || StringUtils.isNotEmpty(getCheckRootTag())) {
				if (findForward(ILLEGAL_RESULT_FORWARD) == null)
					throw new ConfigurationException("has no forward with name [illegalResult]");
			}
			if (!ConfigurationUtils.isConfigurationStubbed(getConfigurationClassLoader())) {
				if (StringUtils.isNotEmpty(getTimeOutOnResult())) {
					throw new ConfigurationException("timeOutOnResult only allowed in stub mode");
				}
				if (StringUtils.isNotEmpty(getExceptionOnResult())) {
					throw new ConfigurationException("exceptionOnResult only allowed in stub mode");
				}
			}
			if (getMaxRetries()>0) {
				if (getRetryMinInterval() < MIN_RETRY_INTERVAL) {
					ConfigurationWarnings.add(this, log, "retryMinInterval ["+getRetryMinInterval()+"] should be greater than or equal to ["+MIN_RETRY_INTERVAL+"], assuming the lower limit");
					setRetryMinInterval(MIN_RETRY_INTERVAL);
				}
				if (getRetryMaxInterval() > MAX_RETRY_INTERVAL) {
					ConfigurationWarnings.add(this, log, "retryMaxInterval ["+getRetryMaxInterval()+"] should be less than or equal to ["+MAX_RETRY_INTERVAL+"], assuming the upper limit");
					setRetryMaxInterval(MAX_RETRY_INTERVAL);
				}
				if (getRetryMaxInterval() < getRetryMinInterval()) {
					ConfigurationWarnings.add(this, log, "retryMaxInterval ["+getRetryMaxInterval()+"] should be greater than or equal to ["+getRetryMinInterval()+"], assuming the lower limit");
					setRetryMaxInterval(getRetryMinInterval());
				}
			}
		}
		ITransactionalStorage messageLog = getMessageLog();
		if (messageLog==null) {
			if (StringUtils.isEmpty(getStubFilename()) && !getSender().isSynchronous() && getListener()==null
					&& !(getSender() instanceof nl.nn.adapterframework.senders.IbisLocalSender)
					&& !(getSender() instanceof nl.nn.adapterframework.jdbc.MessageStoreSender)) { // sender is asynchronous and not a local sender or messageStoreSender, but has no messageLog
				boolean suppressIntegrityCheckWarning = ConfigurationWarnings.isSuppressed(SuppressKeys.INTEGRITY_CHECK_SUPPRESS_KEY, getAdapter());
				if (!suppressIntegrityCheckWarning) {
					boolean legacyCheckMessageLog = AppConstants.getInstance(getConfigurationClassLoader()).getBoolean("messageLog.check", true);
					if (!legacyCheckMessageLog) {
						ConfigurationWarnings.add(this, log, "Suppressing integrityCheck warnings by setting property 'messageLog.check=false' has been replaced by by setting property 'warnings.suppress.integrityCheck=true'");
						suppressIntegrityCheckWarning=true;
					}
				}
				if (!suppressIntegrityCheckWarning) {
					ConfigurationWarnings.add(this, log, "asynchronous sender [" + getSender().getName() + "] without sibling listener has no messageLog. " +
						"Service Managers will not be able to perform an integrity check (matching messages received by the adapter to messages sent by this pipe). " +
						"This warning can be suppressed globally by setting property 'warnings.suppress.integrityCheck=true', "+
						"or for this adapter only by setting property 'warnings.suppress.integrityCheck."+getAdapter().getName()+"=true'");
				}
			}
		} else {
			if (StringUtils.isNotEmpty(getHideRegex()) && StringUtils.isEmpty(messageLog.getHideRegex())) {
				messageLog.setHideRegex(getHideRegex());
				messageLog.setHideMethod(getHideMethod());
			}
			messageLog.configure();
			if (messageLog instanceof HasPhysicalDestination) {
				String msg = "has messageLog in "+((HasPhysicalDestination)messageLog).getPhysicalDestinationName();
				log.debug(msg);
				if (getAdapter() != null)
					getAdapter().getMessageKeeper().add(msg);
			}
			if (StringUtils.isNotEmpty(getAuditTrailXPath())) {
				auditTrailTp = TransformerPool.configureTransformer(this, getAuditTrailNamespaceDefs(), getAuditTrailXPath(), null, OutputType.TEXT,false,null);
			}
			if (StringUtils.isNotEmpty(getCorrelationIDXPath()) || StringUtils.isNotEmpty(getCorrelationIDStyleSheet())) {
				correlationIDTp=TransformerPool.configureTransformer(this, getCorrelationIDNamespaceDefs(), getCorrelationIDXPath(), getCorrelationIDStyleSheet(), OutputType.TEXT,false,null);
			}
			if (StringUtils.isNotEmpty(getLabelXPath()) || StringUtils.isNotEmpty(getLabelStyleSheet())) {
				labelTp=TransformerPool.configureTransformer(this, getLabelNamespaceDefs(), getLabelXPath(), getLabelStyleSheet(), OutputType.TEXT,false,null);
			}
		}
		if (StringUtils.isNotEmpty(getRetryXPath())) {
			retryTp = TransformerPool.configureTransformer(this, getRetryNamespaceDefs(), getRetryXPath(), null, OutputType.TEXT,false,null);
		}

		IValidator inputValidator = getInputValidator();
		IValidator outputValidator = getOutputValidator();
		if (outputValidator == null && inputValidator instanceof IDualModeValidator) {
			outputValidator = ((IDualModeValidator) inputValidator).getResponseValidator();
			setOutputValidator(outputValidator);
		}
		if (inputValidator != null) {
			configureElement(inputValidator);
		}
		if (outputValidator != null) {
			configureElement(outputValidator);
		}
		IWrapperPipe inputWrapper = getInputWrapper();
		if (inputWrapper instanceof DestinationValidator) {
			DestinationValidator destinationValidator = (DestinationValidator) inputWrapper;
			destinationValidator.validateSenderDestination(getSender());
		}
		if (inputWrapper != null) {
			configureElement(inputWrapper);
		}
		IWrapperPipe outputWrapper = getOutputWrapper();
		if (outputWrapper != null) {
			configureElement(outputWrapper);
		}

		registerEvent(PIPE_TIMEOUT_MONITOR_EVENT);
		registerEvent(PIPE_CLEAR_TIMEOUT_MONITOR_EVENT);
		registerEvent(PIPE_EXCEPTION_MONITOR_EVENT);
	}

	private void configureElement(@Nonnull final IPipe pipe) throws ConfigurationException {
		PipeForward pf = new PipeForward();
		pf.setName(PipeForward.SUCCESS_FORWARD_NAME);
		pipe.registerForward(pf);
		configure(pipe);
	}

	// configure wrappers/validators
	private void configure(IPipe pipe) throws ConfigurationException {
		if(getPipeLine() == null) {
			throw new ConfigurationException("unable to configure "+ ClassUtils.nameOf(pipe));
		}

		getPipeLine().configure(pipe);
	}

	protected void propagateName() {
		ISender sender=getSender();
		if (sender!=null && StringUtils.isEmpty(sender.getName())) {
			sender.setName(getName() + "-sender");
		}
		ICorrelatedPullingListener listener=getListener();
		if (listener!=null && StringUtils.isEmpty(listener.getName())) {
			listener.setName(getName() + "-replylistener");
		}
	}

	@Override
	public void setName(String name) {
		super.setName(name);
		propagateName();
	}

	/**
	 * Call {@link Message#preserve()} so it can be consumed multiple times, and wrap potential {@link IOException}
	 * in a {@link PipeRunException}.
	 *
	 * @param input The {@link Message} to be preserved.
	 * @throws PipeRunException If an {@link IOException} is thrown from {@link Message#preserve()}, wrap and rethrow it
	 * in a {@link PipeRunException}.
	 *
	 */
	protected void preserve(@Nonnull Message input) throws PipeRunException {
		try {
			input.preserve();
		} catch (IOException e) {
			throw new PipeRunException(this,"cannot preserve message",e);
		}
	}

	@Override
	public PipeRunResult doPipe(@Nonnull Message input, @Nonnull PipeLineSession session) throws PipeRunException {
		Message originalMessage = null;
		PipeForward forward = getSuccessForward();

		if (messageLog != null) {
			preserve(input);
			originalMessage = input;
		}
		PipeRunResult preProcessingResult = preProcessInput(input, session);
		if (!preProcessingResult.isSuccessful()) {
			return preProcessingResult;
		}
		input = preProcessingResult.getResult();

		Message result;
		if (StringUtils.isNotEmpty(getStubFilename())) {
			result = getStubbedResult(input, session);
		} else {
			PipeRunResult sendResult;
			try {
				sendResult = sendMessageWithRetries(input, originalMessage, session);
			} catch (TimeoutException toe) {
				throwEvent(PIPE_TIMEOUT_MONITOR_EVENT);
				if (!timeoutPending) {
					timeoutPending = true;
				}
				PipeForward timeoutForward = findForward(TIMEOUT_FORWARD);
				log.warn("timeout occurred");
				if (timeoutForward == null) {
					if (StringUtils.isEmpty(getResultOnTimeOut())) {
						timeoutForward = findForward(PipeForward.EXCEPTION_FORWARD_NAME);
					} else {
						timeoutForward = getSuccessForward();
					}
				}
				if (timeoutForward != null) {
					Message resultMessage;
					if (StringUtils.isNotEmpty(getResultOnTimeOut())) {
						resultMessage =new Message(getResultOnTimeOut());
					} else {
						resultMessage = new ErrorMessageFormatter().format(null,toe,this,input,session.getMessageId(),0);
					}
					return new PipeRunResult(timeoutForward,resultMessage);
				}
				throw new PipeRunException(this, "caught timeout-exception", toe);

			} catch (Exception e) {
				throwEvent(PIPE_EXCEPTION_MONITOR_EVENT);
<<<<<<< HEAD
				PipeForward exceptionForward = findForward(PipeForward.EXCEPTION_FORWARD_NAME);
				if (exceptionForward != null) {
					log.warn("exception occurred, forwarding to exception-forward ["+exceptionForward.getPath()+"], exception:\n", t);
					return new PipeRunResult(exceptionForward, new ErrorMessageFormatter().format(null,t,this,input,session.getMessageId(),0));
				}
				throw new PipeRunException(this, "caught exception", t);
=======
				throw new PipeRunException(this, "caught exception", e);
>>>>>>> 579f2e06
			}

			result = sendResult.getResult();
			if (sendResult.getPipeForward() != null) {
				forward = sendResult.getPipeForward();
			}
		}

		try {
			if (!validResult(result)) {
				PipeForward illegalResultForward = findForward(ILLEGAL_RESULT_FORWARD);
				return new PipeRunResult(illegalResultForward, result);
			}
		} catch (IOException e) {
			throw new PipeRunException(this, "caught exception", e);
		}
		PipeRunResult postProcessingResult = postProcessOutput(result, session);
		if (!postProcessingResult.isSuccessful()) {
			return postProcessingResult;
		}
		result = postProcessingResult.getResult();
<<<<<<< HEAD
=======

		if (isStreamResultToServlet()) {
			try (Message mia = result; InputStream resultStream=new Base64InputStream(mia.asInputStream(),false);) {

				String contentType = session.getString("contentType");
				if (StringUtils.isNotEmpty(contentType)) {
					RestListenerUtils.setResponseContentType(session, contentType);
				}
				RestListenerUtils.writeToResponseOutputStream(session, resultStream);
			} catch (IOException e) {
				throw new PipeRunException(this, "caught exception", e);
			}
			return new PipeRunResult(forward, "");
		}
>>>>>>> 579f2e06
		return new PipeRunResult(forward, result);
	}

	private PipeRunResult sendMessageWithRetries(Message input, Message originalMessage, PipeLineSession session) throws IOException, InterruptedException, TransformerException, SAXException, TimeoutException, SenderException, PipeRunException, ListenerException {
		Map<String,Object> threadContext = new LinkedHashMap<>();
		String correlationID = session.getCorrelationId();
		String messageID = null;
		// sendResult has a messageID for async senders, the result for sync senders
		int retryInterval = getRetryMinInterval();
		PipeRunResult sendResult = null;
		boolean replyIsValid = false;
		int retriesLeft;
		if (getMaxRetries() > 0) {
			retriesLeft = getMaxRetries() + 1;
		} else {
			retriesLeft = 1;
		}
		while (retriesLeft-- >= 1 && !replyIsValid) {
			try {
				sendResult = sendMessage(input, session, getSender(), threadContext);
				if (retryTp != null) {
					String retry = retryTp.transform(sendResult.getResult().asString(),null);
					if (retry.equalsIgnoreCase("true")) {
						if (retriesLeft >= 1) {
							retryInterval = increaseRetryIntervalAndWait(session, retryInterval, "xpathRetry result ["+retry+"], retries left [" + retriesLeft + "]");
						}
					} else {
						replyIsValid = true;
					}
				} else {
					replyIsValid = true;
				}
			} catch (TimeoutException toe) {
				if (retriesLeft >= 1) {
					retryInterval = increaseRetryIntervalAndWait(session, retryInterval, "timeout occurred, retries left [" + retriesLeft + "]");
				} else {
					throw toe;
				}
			} catch (SenderException se) {
				if (retriesLeft >= 1) {
					retryInterval = increaseRetryIntervalAndWait(session, retryInterval, "exception ["+se.getMessage()+"] occurred, retries left [" + retriesLeft + "]");
				} else {
					throw se;
				}
			}
		}

		if (!replyIsValid){
			throw new PipeRunException(this, "invalid reply message is received");
		}

		if (sendResult == null){
			throw new PipeRunException(this, "retrieved null result from sender");
		}

		if (getSender().isSynchronous()) {
			if (log.isInfoEnabled()) {
				log.info("sent message to [{}] synchronously", getSender().getName());
			}
		} else {
			messageID = sendResult.getResult().asString();
			if (log.isInfoEnabled()) {
				log.info("sent message to [{}] messageID [{}] linkMethod [{}]", getSender().getName(), messageID, getLinkMethod());
			}
			// if linkMethod is MESSAGEID overwrite correlationID with the messageID
			// as this will be used with the listener
			if (getLinkMethod() == LinkMethod.MESSAGEID) {
				correlationID = sendResult.getResult().asString();
				log.debug("setting correlationId to listen for to messageId [{}]", correlationID);
			}
		}

		correlationID = logToMessageLog(input, session, originalMessage, messageID, correlationID);

		if (getListener() != null) {
			Message result = Message.asMessage(listenerProcessor.getMessage(getListener(), correlationID, session));
			sendResult.setResult(result);
		}
		if (Message.isNull(sendResult.getResult())) {
			sendResult.setResult(new Message(""));
		}
		if (timeoutPending) {
			timeoutPending = false;
			throwEvent(PIPE_CLEAR_TIMEOUT_MONITOR_EVENT);
		}

		return sendResult;
	}

	private String logToMessageLog(final Message input, final PipeLineSession session, final Message originalMessage, final String messageID, String correlationID) throws TransformerException, IOException, SAXException, SenderException {
		ITransactionalStorage messageLog = getMessageLog();
		if (messageLog == null) {
			return correlationID;
		}
		long messageLogStartTime= System.currentTimeMillis();
		String messageTrail="no audit trail";
		if (auditTrailTp!=null) {
			if (isUseInputForExtract()){
				messageTrail=auditTrailTp.transform(originalMessage,null);
			} else {
				messageTrail=auditTrailTp.transform(input,null);
			}
		} else {
			if (StringUtils.isNotEmpty(getAuditTrailSessionKey())) {
				messageTrail = session.getString(getAuditTrailSessionKey());
			}
		}
		String storedMessageID= messageID;
		if (storedMessageID==null) {
			storedMessageID="-";
		}
		if (correlationIDTp!=null) {
			if (StringUtils.isNotEmpty(getCorrelationIDSessionKey())) {
				String sourceString = session.getString(getCorrelationIDSessionKey());
				correlationID =correlationIDTp.transform(sourceString,null);
			} else {
				if (isUseInputForExtract()) {
					correlationID =correlationIDTp.transform(originalMessage,null);
				} else {
					correlationID =correlationIDTp.transform(input,null);
				}
			}
			if (StringUtils.isEmpty(correlationID)) {
				correlationID ="-";
			}
		}
		String label=null;
		if (labelTp!=null) {
			if (isUseInputForExtract()) {
				label=labelTp.transform(originalMessage,null);
			} else {
				label=labelTp.transform(input,null);
			}
		}
		messageLog.storeMessage(storedMessageID, correlationID,new Date(),messageTrail,label, new MessageWrapper(input, storedMessageID, correlationID));

		long messageLogEndTime = System.currentTimeMillis();
		long messageLogDuration = messageLogEndTime - messageLogStartTime;
		StatisticsKeeper sk = getPipeLine().getPipeStatistics(messageLog);
		sk.addValue(messageLogDuration);
		return correlationID;
	}

	private Message getStubbedResult(final Message input, final PipeLineSession session) throws PipeRunException {
		return getStubFileName(input, session)
				.map(stubFileName -> {
					Message result = loadMessageFromClasspathResource(stubFileName);
					log.info("returning result from dynamic stub [{}]", stubFileName);
					return result;
				})
				.orElseGet(() -> {
					log.info("returning result from static stub [{}]", getStubFilename());
					return new Message(returnString);
				});
	}

	@SneakyThrows
	private Message loadMessageFromClasspathResource(final String stubFileName) {
		Message result;
		try {
			result = new Message(StreamUtil.resourceToString(ClassLoaderUtils.getResourceURL(this, stubFileName), Misc.LINE_SEPARATOR));
		} catch (Throwable e) {
			throw new PipeRunException(this, "got exception loading result from stub [" + stubFileName + "]", e);
		}
		return result;
	}

	private Optional<String> getStubFileName(final Message input, final PipeLineSession session) throws PipeRunException {
		ParameterList pl = getParameterList();
		if (pl == null) {
			return Optional.empty();
		} else {
			Map<String, Object> params;
			try {
				params = pl.getValues(input, session).getValueMap();
			} catch (ParameterException e1) {
				throw new PipeRunException(this, "got exception evaluating parameters", e1);
			}
			return !params.isEmpty() ? Optional.ofNullable((String) params.get(STUBFILENAME)) : Optional.empty();
		}
	}

	private PipeRunResult preProcessInput(Message input, PipeLineSession session) throws PipeRunException {
		if (inputWrapper != null) {
			log.debug("wrapping input");
			PipeRunResult wrapResult = pipeProcessor.processPipe(getPipeLine(), inputWrapper, input, session);
			if (wrapResult == null) {
				throw new PipeRunException(inputWrapper, "retrieved null result from inputWrapper");
			}
			if (!wrapResult.isSuccessful()) {
				return wrapResult;
			}
			input = wrapResult.getResult();
			if (messageLog != null) {
				preserve(input);
			}
			log.debug("input after wrapping [{}]", input);
		}

		if (inputValidator != null) {
			preserve(input);
			log.debug("validating input");
			PipeRunResult validationResult = pipeProcessor.processPipe(getPipeLine(), inputValidator, input, session);
			if (validationResult == null) {
				throw new PipeRunException(inputValidator, "retrieved null result from inputValidator");
			}
			if (!validationResult.isSuccessful()) {
				return validationResult;
			}
			input = validationResult.getResult();
		}
		return new PipeRunResult(new PipeForward(PipeForward.SUCCESS_FORWARD_NAME, "dummy"), input);
	}

	private PipeRunResult postProcessOutput(Message output, PipeLineSession session) throws PipeRunException {
		if (outputValidator != null) {
			log.debug("validating response");
			PipeRunResult validationResult;
			validationResult = pipeProcessor.processPipe(getPipeLine(), outputValidator, Message.asMessage(output), session);
			if (validationResult!=null) {
				if (!validationResult.isSuccessful()) {
					return validationResult;
				}
				output = validationResult.getResult();
			}
			log.debug("response after validating ({}) [{}]", () -> ClassUtils.nameOf(validationResult.getResult()), validationResult::getResult);
		}

		if (outputWrapper!=null) {
			log.debug("wrapping response");
			PipeRunResult wrapResult = pipeProcessor.processPipe(getPipeLine(), outputWrapper, output, session);
			if (wrapResult == null) {
				throw new PipeRunException(outputWrapper, "retrieved null result from outputWrapper");
			}
			if (!wrapResult.isSuccessful()) {
				return wrapResult;
			}
			output = wrapResult.getResult();
			log.debug("response after wrapping ({}) [{}]", () -> ClassUtils.nameOf(wrapResult.getResult()), wrapResult::getResult);
		}
		return new PipeRunResult(new PipeForward(PipeForward.SUCCESS_FORWARD_NAME, "dummy"), output);
	}

	private boolean validResult(Object result) throws IOException {
		boolean validResult = true;
		if (isCheckXmlWellFormed() || StringUtils.isNotEmpty(getCheckRootTag())) {
			if (!XmlUtils.isWellFormed(Message.asString(result), getCheckRootTag())) {
				validResult = false;
			}
		}
		return validResult;
	}

	protected PipeRunResult sendMessage(Message input, PipeLineSession session, ISender sender, Map<String,Object> threadContext) throws SenderException, TimeoutException, InterruptedException, IOException {
		long startTime = System.currentTimeMillis();
		PipeRunResult sendResult;
		String exitState = null;
		try {
			if (isPresumedTimeout(startTime)) {
				exitState = PRESUMED_TIMEOUT_FORWARD;
				throw new TimeoutException(PRESUMED_TIMEOUT_FORWARD);
			}
			try {
				SenderResult senderResult = sender.sendMessage(input, session);
				PipeForward forward = findForwardForResult(senderResult);
				sendResult = new PipeRunResult(forward, senderResult.getResult());
			} catch (SenderException se) {
				exitState = PipeForward.EXCEPTION_FORWARD_NAME;
				throw se;
			} catch (TimeoutException toe) {
				exitState = TIMEOUT_FORWARD;
				throw toe;
			}
			if (Thread.currentThread().isInterrupted()) {
				exitState = INTERRUPT_FORWARD;
				throw new InterruptedException();
			}
			Message sendResultMessage = sendResult.getResult();
			if (sendResultMessage.asObject() instanceof String) {
				String result = (String)sendResultMessage.asObject();
				if (StringUtils.isNotEmpty(getTimeOutOnResult()) && getTimeOutOnResult().equals(result)) {
					exitState = TIMEOUT_FORWARD;
					throw new TimeoutException("timeOutOnResult ["+getTimeOutOnResult()+"]");
				}
				if (StringUtils.isNotEmpty(getExceptionOnResult()) && getExceptionOnResult().equals(result)) {
					exitState = PipeForward.EXCEPTION_FORWARD_NAME;
					throw new SenderException("exceptionOnResult [" + getExceptionOnResult() + "]");
				}
			}
		} finally {
			if (exitState == null) {
				exitState = PipeForward.SUCCESS_FORWARD_NAME;
			}
			updatePresumedTimeoutStats(exitState);
			logSendMessageResults(sender, startTime, exitState);
		}
		return sendResult;
	}

	private void logSendMessageResults(final ISender sender, final long startTime, final String exitState) {
		String duration;
		if(msgLogHumanReadable) {
			duration = Misc.getAge(startTime);
		} else {
			duration = Misc.getDurationInMs(startTime);
		}

		if(msgLog.isDebugEnabled()) {
			try (final CloseableThreadContext.Instance ctc = CloseableThreadContext
					.put("pipe", getName())
					.put("sender.type", ClassUtils.classNameOf(sender))
					.put("duration", duration)
					.put("exit-state", exitState)
					) {
				msgLog.debug("Sender returned");
			}
		}
	}

	private PipeForward findForwardForResult(final SenderResult senderResult) {
		String forwardName = senderResult.getForwardName();
		PipeForward forward = findForward(forwardName);
		if (forward == null) {
			forwardName = senderResult.isSuccess() ? PipeForward.SUCCESS_FORWARD_NAME : PipeForward.EXCEPTION_FORWARD_NAME;
			forward = findForward(forwardName);
		}
		return forward;
	}

	private boolean isPresumedTimeout(final long startTime) {
		Adapter adapter = getAdapter();
		if (adapter == null) {
			return false;
		}
		if (getPresumedTimeOutInterval() > 0 && !isConfigurationStubbed) {
			long lastExitIsTimeoutDate = adapter.getLastExitIsTimeoutDate(getName());
			if (lastExitIsTimeoutDate>0) {
				long duration = startTime - lastExitIsTimeoutDate;
				return duration < (1000L * getPresumedTimeOutInterval());
			}
		}
		return false;
	}

	private void updatePresumedTimeoutStats(final String exitState) {
		Adapter adapter = getAdapter();
		if (adapter == null) {
			return;
		}
		if (getPresumedTimeOutInterval() > 0 && !ConfigurationUtils.isConfigurationStubbed(getConfigurationClassLoader())) {
			if (!PRESUMED_TIMEOUT_FORWARD.equals(exitState)) {
				adapter.setLastExitState(getName(), System.currentTimeMillis(), exitState);
			}
		}
	}

	public int increaseRetryIntervalAndWait(PipeLineSession session, int retryInterval, String description) throws InterruptedException {
		long currentInterval;
		synchronized (this) {
			if (retryInterval < getRetryMinInterval()) {
				retryInterval = getRetryMinInterval();
			}
			if (retryInterval > getRetryMaxInterval()) {
				retryInterval = getRetryMaxInterval();
			}
			currentInterval = retryInterval;
			retryInterval = retryInterval * 2;
		}
		log.warn(description+", starts waiting for [" + currentInterval + "] seconds");
		while (currentInterval-- > 0) {
			Thread.sleep(1000);
		}
		return retryInterval;
	}

	@Override
	public void start() throws PipeStartException {
		if (StringUtils.isEmpty(getStubFilename())) {
			try {
				getSender().open();
				if (getListener() != null) {
					getListener().open();
				}

			} catch (Throwable t) {
				PipeStartException pse = new PipeStartException("could not start", t);
				pse.setPipeNameInError(getName());
				throw pse;
			}
		}

		if (getInputValidator() != null) {
			getInputValidator().start();
		}
		if (getOutputValidator() != null) {
			getOutputValidator().start();
		}
		if (getInputWrapper() != null) {
			getInputWrapper().start();
		}
		if (getOutputWrapper() != null) {
			getOutputWrapper().start();
		}

		ITransactionalStorage<?> messageLog = getMessageLog();
		if (messageLog!=null) {
			try {
				messageLog.open();
			} catch (Exception e) {
				PipeStartException pse = new PipeStartException("could not open messagelog", e);
				pse.setPipeNameInError(getName());
				throw pse;
			}
		}
	}
	@Override
	public void stop() {
		if (StringUtils.isEmpty(getStubFilename())) {
			log.info("is closing");
			try {
				getSender().close();
			} catch (SenderException e) {
				log.warn("exception closing sender", e);
			}
			if (getListener() != null) {
				try {
					log.info("is closing; closing listener");
					getListener().close();
				} catch (ListenerException e) {
					log.warn("Exception closing listener", e);
				}
			}
		}

		if (getInputValidator() != null) {
			getInputValidator().stop();
		}
		if (getOutputValidator() != null) {
			getOutputValidator().stop();
		}
		if (getInputWrapper() != null) {
			getInputWrapper().stop();
		}
		if (getOutputWrapper() != null) {
			getOutputWrapper().stop();
		}

		ITransactionalStorage messageLog = getMessageLog();
		if (messageLog!=null) {
			try {
				messageLog.close();
			} catch (Exception e) {
				log.warn("Exception closing messageLog", e);
			}
		}
	}

	@Override
	public void iterateOverStatistics(StatisticsKeeperIterationHandler hski, Object data, Action action) throws SenderException {
		if (sender instanceof HasStatistics) {
			((HasStatistics)sender).iterateOverStatistics(hski,data,action);
		}
	}

	@Override
	public boolean hasSizeStatistics() {
		if (!super.hasSizeStatistics()) {
			return getSender().isSynchronous();
		}
		return super.hasSizeStatistics();
	}

	@Override
	public boolean consumesSessionVariable(String sessionKey) {
		return super.consumesSessionVariable(sessionKey) || getSender().consumesSessionVariable(sessionKey);
	}



	/**
	 * The sender that should send the message
	 * @ff.mandatory
	 */
	protected void setSender(ISender sender) {
		this.sender = sender;
		log.debug("pipe [{}] registered sender [{}] with properties [{}]", this::getName, sender::getName, sender::toString);
	}

	/** Listener for responses on the request sent */
	protected void setListener(ICorrelatedPullingListener listener) {
		this.listener = listener;
		log.debug("pipe [{}] registered listener [{}]", this::getName, listener::toString);
	}

	/** log of all messages sent */
	public void setMessageLog(ITransactionalStorage messageLog) {
		this.messageLog = messageLog;
		messageLog.setName(MESSAGE_LOG_NAME_PREFIX+getName()+MESSAGE_LOG_NAME_SUFFIX);
		if (StringUtils.isEmpty(messageLog.getSlotId())) {
			messageLog.setSlotId(getName());
		}
		if (StringUtils.isEmpty(messageLog.getType())) {
			messageLog.setType(IMessageBrowser.StorageType.MESSAGELOG_PIPE.getCode());
		}
	}

	/** specification of Pipe to validate request messages, or request and response message if configured as mixed mode validator */
	public void setInputValidator(IValidator inputValidator) {
		inputValidator.setName(INPUT_VALIDATOR_NAME_PREFIX+getName()+INPUT_VALIDATOR_NAME_SUFFIX);
		this.inputValidator = inputValidator;
	}

	/** specification of Pipe to validate response messages */
	public void setOutputValidator(IValidator outputValidator) {
		if (outputValidator!=null) {
			outputValidator.setName(OUTPUT_VALIDATOR_NAME_PREFIX+getName()+OUTPUT_VALIDATOR_NAME_SUFFIX);
		}
		this.outputValidator = outputValidator;
	}

	/** specification of Pipe to wrap or unwrap request messages */
	public void setInputWrapper(IWrapperPipe inputWrapper) {
		inputWrapper.setName(INPUT_WRAPPER_NAME_PREFIX+getName()+INPUT_WRAPPER_NAME_SUFFIX);
		this.inputWrapper = inputWrapper;
	}

	/** specification of Pipe to wrap or unwrap response messages */
	public void setOutputWrapper(IWrapperPipe outputWrapper) {
		outputWrapper.setName(OUTPUT_WRAPPER_NAME_PREFIX+getName()+OUTPUT_WRAPPER_NAME_SUFFIX);
		this.outputWrapper = outputWrapper;
	}




	/*
	 * For asynchronous communication, the server side may either use the messageID or the correlationID
	 * in the correlationID field of the reply message. Use this property to set the behaviour of the reply-listener.
	 * <ul>
	 * <li>Use <code>MESSAGEID</code> to let the listener wait for a message with the messageID of the
	 * sent message in the correlation ID field</li>
	 * <li>Use <code>CORRELATIONID</code> to let the listener wait for a message with the correlationID of the
	 * sent message in the correlation ID field</li>
	 * </ul>
	 * When you use the method CORRELATIONID you have the advantage that you can trace your request
	 * as the messageID as it is known in the Adapter is used as the correlationID. In the logging you should be able
	 * to follow the message more clearly. When you use the method MESSAGEID, the messageID (unique for every
	 * message) will be expected in the correlationID field of the returned message.
	 *
	 * @param method either MESSAGEID or CORRELATIONID
	 */
	/** For asynchronous communication, the server side may either use the messageID or the correlationID
	 * in the correlationID field of the reply message. Use this property to set the behaviour of the reply-listener.
	 * @ff.default CORRELATIONID
	 */
	public void setLinkMethod(LinkMethod method) {
		linkMethod = method;
	}


	/** Stylesheet to extract correlationid from message */
	public void setCorrelationIDStyleSheet(String string) {
		correlationIDStyleSheet = string;
	}

	/** XPath expression to extract correlationid from message */
	public void setCorrelationIDXPath(String string) {
		correlationIDXPath = string;
	}

	/** Namespace defintions for correlationIDXPath. Must be in the form of a comma or space separated list of <code>prefix=namespaceUri</code>-definitions */
	public void setCorrelationIDNamespaceDefs(String correlationIDNamespaceDefs) {
		this.correlationIDNamespaceDefs = correlationIDNamespaceDefs;
	}

	/** Key of a PipelineSession-variable. If specified, the value of the PipelineSession variable is used as input for the XPathExpression or stylesheet, instead of the current input message */
	public void setCorrelationIDSessionKey(String string) {
		correlationIDSessionKey = string;
	}


	/** Stylesheet to extract label from message */
	public void setLabelStyleSheet(String string) {
		labelStyleSheet = string;
	}

	/** XPath expression to extract label from message */
	public void setLabelXPath(String string) {
		labelXPath = string;
	}

	/** Namespace defintions for labelXPath. Must be in the form of a comma or space separated list of <code>prefix=namespaceUri</code>-definitions */
	public void setLabelNamespaceDefs(String labelXNamespaceDefs) {
		this.labelNamespaceDefs = labelXNamespaceDefs;
	}


	/** XPath expression to extract audit trail from message */
	public void setAuditTrailXPath(String string) {
		auditTrailXPath = string;
	}

	/** Namespace defintions for auditTrailXPath. Must be in the form of a comma or space separated list of <code>prefix=namespaceUri</code>-definitions */
	public void setAuditTrailNamespaceDefs(String auditTrailNamespaceDefs) {
		this.auditTrailNamespaceDefs = auditTrailNamespaceDefs;
	}

	/** Key of a PipelineSession-variable. If specified, the value of the PipelineSession variable is used as audit trail (instead of the default 'no audit trail) */
	public void setAuditTrailSessionKey(String string) {
		auditTrailSessionKey = string;
	}

	/**
	 * If set <code>true</code>, the input of the Pipe is used to extract audit trail, correlationid and label (instead of the wrapped input)
	 * @ff.default true
	 */
	public void setUseInputForExtract(boolean b) {
		useInputForExtract = b;
	}

	@Override
	/** Next to common usage in {@link AbstractPipe}, also strings in the error/logstore are masked */
	public void setHideRegex(String hideRegex) {
		super.setHideRegex(hideRegex);
	}

	/**
	 * (Only used when hideRegex is not empty and only applies to error/logstore)
	 * @ff.default all
	 */
	public void setHideMethod(HideMethod hideMethod) {
		this.hideMethod = hideMethod;
	}



	/**
	 * If set <code>true</code>, the XML Well-Formedness of the result is checked
	 * @ff.default false
	 */
	public void setCheckXmlWellFormed(boolean b) {
		checkXmlWellFormed = b;
	}

	/** If set, besides the XML Well-Formedness the root element of the result is checked to be equal to the value set */
	public void setCheckRootTag(String s) {
		checkRootTag = s;
	}





	/**
	 * The message (e.g. 'receiver timed out') that is returned when the time listening for a reply message
	 * exceeds the timeout, or in other situations no reply message is received.
	 */
	public void setResultOnTimeOut(String newResultOnTimeOut) {
		resultOnTimeOut = newResultOnTimeOut;
	}

	/**
	 * The number of times a processing attempt is retried after a timeout or an exception is caught or after an incorrect reply is received (see also <code>retryXPath</code>)
	 * @ff.default 0
	 */
	public void setMaxRetries(int i) {
		maxRetries = i;
	}

	/**
	 * The starting number of seconds waited after an unsuccessful processing attempt before another processing attempt is made. Each next retry this interval is doubled with a upper limit of <code>retryMaxInterval</code>
	 * @ff.default 1
	 */
	public void setRetryMinInterval(int i) {
		retryMinInterval = i;
	}

	/**
	 * The maximum number of seconds waited after an unsuccessful processing attempt before another processing attempt is made
	 * @ff.default 600
	 */
	public void setRetryMaxInterval(int i) {
		retryMaxInterval = i;
	}

	/** XPath expression evaluated on each technical successful reply. Retry is done if condition returns true */
	public void setRetryXPath(String string) {
		retryXPath = string;
	}

	/** Namespace defintions for retryXPath. Must be in the form of a comma or space separated list of <code>prefix=namespaceUri</code>-definitions */
	public void setRetryNamespaceDefs(String retryNamespaceDefs) {
		this.retryNamespaceDefs = retryNamespaceDefs;
	}

	/**
	 * If the previous call was a timeout, the maximum time <i>in seconds</i> after this timeout to presume the current call is also a timeout.
	 * @ff.default 0
	 */
	public void setPresumedTimeOutInterval(int i) {
		presumedTimeOutInterval = i;
	}

	@Deprecated
	@ConfigurationWarning("attribute 'stubFileName' is replaced with 'stubFilename'")
	public void setStubFileName(String fileName) {
		setStubFilename(fileName);
	}

	/** If set, the pipe returns a message from a file, instead of doing the regular process */
	public void setStubFilename(String filename) {
		stubFilename = filename;
	}

	/** If not empty, a TimeoutException is thrown when the result equals this value (for testing purposes only) */
	public void setTimeOutOnResult(String string) {
		timeOutOnResult = string;
	}

	/** If not empty, a PipeRunException is thrown when the result equals this value (for testing purposes only) */
	public void setExceptionOnResult(String string) {
		exceptionOnResult = string;
	}

}<|MERGE_RESOLUTION|>--- conflicted
+++ resolved
@@ -449,16 +449,7 @@
 
 			} catch (Exception e) {
 				throwEvent(PIPE_EXCEPTION_MONITOR_EVENT);
-<<<<<<< HEAD
-				PipeForward exceptionForward = findForward(PipeForward.EXCEPTION_FORWARD_NAME);
-				if (exceptionForward != null) {
-					log.warn("exception occurred, forwarding to exception-forward ["+exceptionForward.getPath()+"], exception:\n", t);
-					return new PipeRunResult(exceptionForward, new ErrorMessageFormatter().format(null,t,this,input,session.getMessageId(),0));
-				}
-				throw new PipeRunException(this, "caught exception", t);
-=======
 				throw new PipeRunException(this, "caught exception", e);
->>>>>>> 579f2e06
 			}
 
 			result = sendResult.getResult();
@@ -480,23 +471,6 @@
 			return postProcessingResult;
 		}
 		result = postProcessingResult.getResult();
-<<<<<<< HEAD
-=======
-
-		if (isStreamResultToServlet()) {
-			try (Message mia = result; InputStream resultStream=new Base64InputStream(mia.asInputStream(),false);) {
-
-				String contentType = session.getString("contentType");
-				if (StringUtils.isNotEmpty(contentType)) {
-					RestListenerUtils.setResponseContentType(session, contentType);
-				}
-				RestListenerUtils.writeToResponseOutputStream(session, resultStream);
-			} catch (IOException e) {
-				throw new PipeRunException(this, "caught exception", e);
-			}
-			return new PipeRunResult(forward, "");
-		}
->>>>>>> 579f2e06
 		return new PipeRunResult(forward, result);
 	}
 
