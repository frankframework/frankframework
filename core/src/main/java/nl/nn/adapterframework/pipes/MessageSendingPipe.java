/*
   Copyright 2013, 2015, 2016, 2018 Nationale-Nederlanden

   Licensed under the Apache License, Version 2.0 (the "License");
   you may not use this file except in compliance with the License.
   You may obtain a copy of the License at

       http://www.apache.org/licenses/LICENSE-2.0

   Unless required by applicable law or agreed to in writing, software
   distributed under the License is distributed on an "AS IS" BASIS,
   WITHOUT WARRANTIES OR CONDITIONS OF ANY KIND, either express or implied.
   See the License for the specific language governing permissions and
   limitations under the License.
*/
package nl.nn.adapterframework.pipes;

import java.io.IOException;
import java.net.URL;
import java.util.Date;
import java.util.LinkedHashMap;
import java.util.Map;

<<<<<<< HEAD
import nl.nn.adapterframework.doc.IbisDoc;
import nl.nn.adapterframework.doc.IbisDescription; 
=======
>>>>>>> 39e72a67
import org.apache.commons.codec.binary.Base64;
import org.apache.commons.lang.StringUtils;
import org.apache.commons.lang.SystemUtils;
import org.apache.log4j.Logger;

import nl.nn.adapterframework.configuration.ConfigurationException;
import nl.nn.adapterframework.configuration.ConfigurationUtils;
import nl.nn.adapterframework.configuration.ConfigurationWarnings;
import nl.nn.adapterframework.core.Adapter;
import nl.nn.adapterframework.core.HasPhysicalDestination;
import nl.nn.adapterframework.core.HasSender;
import nl.nn.adapterframework.core.IAdapter;
import nl.nn.adapterframework.core.ICorrelatedPullingListener;
import nl.nn.adapterframework.core.IDualModeValidator;
import nl.nn.adapterframework.core.IPipe;
import nl.nn.adapterframework.core.IPipeLineSession;
import nl.nn.adapterframework.core.ISender;
import nl.nn.adapterframework.core.ISenderWithParameters;
import nl.nn.adapterframework.core.ITransactionalStorage;
import nl.nn.adapterframework.core.ListenerException;
import nl.nn.adapterframework.core.ParameterException;
import nl.nn.adapterframework.core.PipeForward;
import nl.nn.adapterframework.core.PipeLine;
import nl.nn.adapterframework.core.PipeRunException;
import nl.nn.adapterframework.core.PipeRunResult;
import nl.nn.adapterframework.core.PipeStartException;
import nl.nn.adapterframework.core.SenderException;
import nl.nn.adapterframework.core.TimeOutException;
import nl.nn.adapterframework.doc.IbisDoc;
import nl.nn.adapterframework.errormessageformatters.ErrorMessageFormatter;
import nl.nn.adapterframework.extensions.esb.EsbSoapWrapperPipe;
import nl.nn.adapterframework.http.RestListenerUtils;
import nl.nn.adapterframework.jdbc.JdbcTransactionalStorage;
import nl.nn.adapterframework.monitoring.EventThrowing;
import nl.nn.adapterframework.parameters.Parameter;
import nl.nn.adapterframework.parameters.ParameterList;
import nl.nn.adapterframework.parameters.ParameterResolutionContext;
import nl.nn.adapterframework.processors.ListenerProcessor;
import nl.nn.adapterframework.processors.PipeProcessor;
import nl.nn.adapterframework.senders.ConfigurationAware;
import nl.nn.adapterframework.senders.MailSender;
import nl.nn.adapterframework.statistics.HasStatistics;
import nl.nn.adapterframework.statistics.StatisticsKeeper;
import nl.nn.adapterframework.statistics.StatisticsKeeperIterationHandler;
import nl.nn.adapterframework.util.AppConstants;
import nl.nn.adapterframework.util.ClassUtils;
import nl.nn.adapterframework.util.LogUtil;
import nl.nn.adapterframework.util.Misc;
import nl.nn.adapterframework.util.MsgLogUtil;
import nl.nn.adapterframework.util.TransformerPool;
import nl.nn.adapterframework.util.XmlUtils;


/** 
 * @author  Gerrit van Brakel
 */
@IbisDescription(
	"Sends a message using a {@link ISender sender} and optionally receives a reply from the same sender, or \n" + 
	"from a {@link ICorrelatedPullingListener listener}. \n" + 
	"<table border=\"1\"> \n" + 
	"<tr><th>nested elements</th><th>description</th></tr> \n" + 
	"<tr><td>{@link ISender sender}</td><td>specification of sender to send messages with</td></tr> \n" + 
	"<tr><td>{@link ICorrelatedPullingListener listener}</td><td>specification of listener to listen to for replies</td></tr> \n" + 
	"<tr><td>{@link Parameter param}</td><td>any parameters defined on the pipe will be handed to the sender, \n" + 
	"if this is a {@link ISenderWithParameters ISenderWithParameters}. \n" + 
	"When a parameter with the name stubFileName is present, it will <u>not</u> be handed to the sender  \n" + 
	"and it is used at runtime instead of the stubFileName specified by the attribute. A lookup of the  \n" + 
	"file for this stubFileName will be done at runtime, while the file for the stubFileName specified  \n" + 
	"as an attribute will be done at configuration time.</td></tr> \n" + 
	"<tr><td><code>inputValidator</code></td><td>specification of Pipe to validate input messages</td></tr> \n" + 
	"<tr><td><code>outputValidator</code></td><td>specification of Pipe to validate output messages</td></tr> \n" + 
	"<tr><td><code>inputWrapper</code></td><td>specification of Pipe to wrap input messages (before validating)</td></tr> \n" + 
	"<tr><td><code>outputWrapper</code></td><td>specification of Pipe to wrap output messages (after validating)</td></tr> \n" + 
	"<tr><td>{@link ITransactionalStorage messageLog}</td><td>log of all messages sent</td></tr> \n" + 
	"</table> \n" + 
	"</p> \n" + 
	"<p><b>Exits:</b> \n" + 
	"<table border=\"1\"> \n" + 
	"<tr><th>state</th><th>condition</th></tr> \n" + 
	"<tr><td>\"success\"</td><td>default when a good message was retrieved (synchronous sender), or the message was successfully sent and no listener was specified and the sender was not synchronous</td></tr> \n" + 
	"<tr><td><i>{@link #setForwardName(String) forwardName}</i></td><td>if specified, and otherwise under same condition as \"success\"</td></tr> \n" + 
	"<tr><td>\"timeout\"</td><td>no data was received (timeout on listening), if the sender was synchronous or a listener was specified. If \"timeout\" and <code>resultOnTimeOut</code> are not specified, \"exception\" is used in such a case</td></tr> \n" + 
	"<tr><td>\"exception\"</td><td>an exception was thrown by the Sender or its reply-Listener. The result passed to the next pipe is the exception that was caught.</td></tr> \n" + 
	"<tr><td>\"illegalResult\"</td><td>the received data does not comply with <code>checkXmlWellFormed</code> or <code>checkRootTag</code>.</td></tr> \n" + 
	"</table> \n" + 
	"</p> \n" 
)

public class MessageSendingPipe extends FixedForwardPipe implements HasSender, HasStatistics, EventThrowing {
	protected Logger msgLog = LogUtil.getLogger("MSG");

	public static final String PIPE_TIMEOUT_MONITOR_EVENT = "Sender Timeout";
	public static final String PIPE_CLEAR_TIMEOUT_MONITOR_EVENT = "Sender Received Result on Time";
	public static final String PIPE_EXCEPTION_MONITOR_EVENT = "Sender Exception Caught";

	private final static String SUCCESS_FORWARD = "success";
	private final static String TIMEOUT_FORWARD = "timeout";
	private final static String EXCEPTION_FORWARD = "exception";
	private final static String ILLEGAL_RESULT_FORWARD = "illegalResult";
	private final static String PRESUMED_TIMEOUT_FORWARD = "presumedTimeout";
	private final static String INTERRUPT_FORWARD = "interrupt";
	
	private final static String STUBFILENAME = "stubFileName";

	public static final int MIN_RETRY_INTERVAL=1;
	public static final int MAX_RETRY_INTERVAL=600;

	private String resultOnTimeOut;
	private String linkMethod = "CORRELATIONID";

	private String stubFileName;
	private boolean checkXmlWellFormed = false;
	private String checkRootTag;
	private String auditTrailXPath;
	private String auditTrailNamespaceDefs;
	private String correlationIDXPath;
	private String correlationIDNamespaceDefs;
	private String correlationIDStyleSheet;
	private String labelXPath;
	private String labelNamespaceDefs;
	private String labelStyleSheet;
	private String timeOutOnResult;
	private String exceptionOnResult;
	private boolean useInputForExtract = true;

	private int maxRetries=0;
	private int retryMinInterval=1;
	private int retryMaxInterval=1;
	private String retryXPath;
	private String retryNamespaceDefs;

	private ISender sender = null;
	private ICorrelatedPullingListener listener = null;
	private ITransactionalStorage messageLog=null;

	private String returnString;
	private TransformerPool auditTrailTp=null;
	private String auditTrailSessionKey = null;
	private TransformerPool correlationIDTp=null;
	private String correlationIDSessionKey = null;
	private TransformerPool labelTp=null;
	private TransformerPool retryTp=null;

	public final static String INPUT_VALIDATOR_NAME_PREFIX="- ";
	public final static String INPUT_VALIDATOR_NAME_SUFFIX=": validate input";
	public final static String OUTPUT_VALIDATOR_NAME_PREFIX="- ";
	public final static String OUTPUT_VALIDATOR_NAME_SUFFIX=": validate output";
	public final static String INPUT_WRAPPER_NAME_PREFIX="- ";
	public final static String INPUT_WRAPPER_NAME_SUFFIX=": wrap input";
	public final static String OUTPUT_WRAPPER_NAME_PREFIX="- ";
	public final static String OUTPUT_WRAPPER_NAME_SUFFIX=": wrap output";
	public final static String MESSAGE_LOG_NAME_PREFIX="- ";
	public final static String MESSAGE_LOG_NAME_SUFFIX=": message log";

	private IPipe inputValidator=null;
	private IPipe outputValidator=null;
	private IPipe inputWrapper=null;
	private IPipe outputWrapper=null;
	
	private boolean timeoutPending=false;

	boolean checkMessageLog = AppConstants.getInstance().getBoolean("messageLog.check", false);

	private PipeProcessor pipeProcessor;
	private ListenerProcessor listenerProcessor;

	private String hideMethod = "all";

	private boolean streamResultToServlet=false;
	private int presumedTimeOutInterval=10;

	protected void propagateName() {
		ISender sender=getSender();
		if (sender!=null && StringUtils.isEmpty(sender.getName())) {
			sender.setName(getName() + "-sender");
		}
		ICorrelatedPullingListener listener=getListener();
		if (listener!=null && StringUtils.isEmpty(listener.getName())) {
			listener.setName(getName() + "-replylistener");
		}
	}

	@IbisDoc({"name of the pipe", ""})
	@Override
	public void setName(String name) {
		super.setName(name);
		propagateName();
	}

	@Override
	public void addParameter(Parameter p){
		if (getSender() instanceof ISenderWithParameters && getParameterList()!=null) {
			if (p.getName().equals(STUBFILENAME)) {
				super.addParameter(p);
			} else {
				((ISenderWithParameters)getSender()).addParameter(p);
			}
		}
	}

	/**
	 * Checks whether a sender is defined for this pipe.
	 */
	@Override
	public void configure() throws ConfigurationException {
		super.configure();
		if (StringUtils.isNotEmpty(getStubFileName())) {
			URL stubUrl;
			try {
				stubUrl = ClassUtils.getResourceURL(classLoader, getStubFileName());
			} catch (Throwable e) {
				throw new ConfigurationException(getLogPrefix(null)+"got exception finding resource for stubfile ["+getStubFileName()+"]", e);
			}
			if (stubUrl==null) {
				throw new ConfigurationException(getLogPrefix(null)+"could not find resource for stubfile ["+getStubFileName()+"]");
			}
			try {
				returnString = Misc.resourceToString(stubUrl, SystemUtils.LINE_SEPARATOR);
			} catch (Throwable e) {
				throw new ConfigurationException(getLogPrefix(null)+"got exception loading stubfile ["+getStubFileName()+"] from resource ["+stubUrl.toExternalForm()+"]", e);
			}
		} else {
			propagateName();
			if (getSender() == null) {
				throw new ConfigurationException(getLogPrefix(null) + "no sender defined ");
			}
	
			try {
				if (getSender() instanceof ConfigurationAware) {
					IAdapter adapter=getAdapter();
					if (adapter!=null) {
						((ConfigurationAware)getSender()).setConfiguration(getAdapter().getConfiguration());
					} else {
						log.debug("No Adapter to set Configuration from");
					}
				}
				getSender().configure();
			} catch (ConfigurationException e) {
				throw new ConfigurationException(getLogPrefix(null)+"while configuring sender",e);
			}
			if (getSender() instanceof HasPhysicalDestination) {
				log.info(getLogPrefix(null)+"has sender on "+((HasPhysicalDestination)getSender()).getPhysicalDestinationName());
			}
			if (getListener() != null) {
				if (getSender().isSynchronous()) {
					throw new ConfigurationException(
						getLogPrefix(null)
							+ "cannot have listener with synchronous sender");
				}
				try {
					getListener().configure();
				} catch (ConfigurationException e) {
					throw new ConfigurationException(getLogPrefix(null)+"while configuring listener",e);
				}
				if (getListener() instanceof HasPhysicalDestination) {
					log.info(getLogPrefix(null)+"has listener on "+((HasPhysicalDestination)getListener()).getPhysicalDestinationName());
				}
			}
			if (!(getLinkMethod().equalsIgnoreCase("MESSAGEID"))
				&& (!(getLinkMethod().equalsIgnoreCase("CORRELATIONID")))) {
				throw new ConfigurationException(getLogPrefix(null)+
					"Invalid argument for property LinkMethod ["+getLinkMethod()+ "]. it should be either MESSAGEID or CORRELATIONID");
			}	

			if (!(getHideMethod().equalsIgnoreCase("all"))
					&& (!(getHideMethod().equalsIgnoreCase("firstHalf")))) {
				throw new ConfigurationException(getLogPrefix(null)
						+ "invalid value for hideMethod [" + getHideMethod()
						+ "], must be 'all' or 'firstHalf'");
			}

			if (isCheckXmlWellFormed() || StringUtils.isNotEmpty(getCheckRootTag())) {
				if (findForward(ILLEGAL_RESULT_FORWARD) == null)
					throw new ConfigurationException(getLogPrefix(null) + "has no forward with name [illegalResult]");
			}
			if (!ConfigurationUtils.stubConfiguration()) {
				if (StringUtils.isNotEmpty(getTimeOutOnResult())) {
					throw new ConfigurationException(getLogPrefix(null)+"timeOutOnResult only allowed in stub mode");
				}
				if (StringUtils.isNotEmpty(getExceptionOnResult())) {
					throw new ConfigurationException(getLogPrefix(null)+"exceptionOnResult only allowed in stub mode");
				}
			}			
			if (getMaxRetries()>0) {
				ConfigurationWarnings configWarnings = ConfigurationWarnings.getInstance();
				if (getRetryMinInterval() < MIN_RETRY_INTERVAL) {
					String msg = "retryMinInterval ["+getRetryMinInterval()+"] should be greater than or equal to ["+MIN_RETRY_INTERVAL+"], assuming the lower limit";
					configWarnings.add(log, msg);
					setRetryMinInterval(MIN_RETRY_INTERVAL);
				}
				if (getRetryMaxInterval() > MAX_RETRY_INTERVAL) {
					String msg = "retryMaxInterval ["+getRetryMaxInterval()+"] should be less than or equal to ["+MAX_RETRY_INTERVAL+"], assuming the upper limit";
					configWarnings.add(log, msg);
					setRetryMaxInterval(MAX_RETRY_INTERVAL);
				}
				if (getRetryMaxInterval() < getRetryMinInterval()) {
					String msg = "retryMaxInterval ["+getRetryMaxInterval()+"] should be greater than or equal to ["+getRetryMinInterval()+"], assuming the lower limit";
					configWarnings.add(log, msg);
					setRetryMaxInterval(getRetryMinInterval());
				}
			}
		}
		ITransactionalStorage messageLog = getMessageLog();
		if (checkMessageLog) {
			if (!getSender().isSynchronous() && getListener()==null && !(getSender() instanceof nl.nn.adapterframework.senders.IbisLocalSender)) {
				if (messageLog==null) {
					ConfigurationWarnings configWarnings = ConfigurationWarnings.getInstance();
					String msg = "asynchronous sender [" + getSender().getName() + "] without sibling listener has no messageLog. Integrity check not possible";
					configWarnings.add(log, msg);
				}
			}
		}
		if (messageLog!=null) {
			messageLog.configure();
			if (messageLog instanceof HasPhysicalDestination) {
				String msg = getLogPrefix(null)+"has messageLog in "+((HasPhysicalDestination)messageLog).getPhysicalDestinationName();
				log.info(msg);
				if (getAdapter() != null)
					getAdapter().getMessageKeeper().add(msg);
			}
			if (StringUtils.isNotEmpty(getAuditTrailXPath())) {
				auditTrailTp = TransformerPool.configureTransformer(getLogPrefix(null), classLoader, getAuditTrailNamespaceDefs(), getAuditTrailXPath(), null,"text",false,null);
			}
			if (StringUtils.isNotEmpty(getCorrelationIDXPath()) || StringUtils.isNotEmpty(getCorrelationIDStyleSheet())) {
				correlationIDTp=TransformerPool.configureTransformer(getLogPrefix(null), classLoader, getCorrelationIDNamespaceDefs(), getCorrelationIDXPath(), getCorrelationIDStyleSheet(),"text",false,null);
			}
			if (StringUtils.isNotEmpty(getLabelXPath()) || StringUtils.isNotEmpty(getLabelStyleSheet())) {
				labelTp=TransformerPool.configureTransformer(getLogPrefix(null), classLoader, getLabelNamespaceDefs(), getLabelXPath(), getLabelStyleSheet(),"text",false,null);
			}
		}
		if (StringUtils.isNotEmpty(getRetryXPath())) {
			retryTp = TransformerPool.configureTransformer(getLogPrefix(null), classLoader, getRetryNamespaceDefs(), getRetryXPath(), null,"text",false,null);
		}
		IPipe inputValidator = getInputValidator();
		IPipe outputValidator = getOutputValidator();
		if (inputValidator!=null && outputValidator==null && inputValidator instanceof IDualModeValidator) {
			outputValidator=((IDualModeValidator)inputValidator).getResponseValidator();
			setOutputValidator(outputValidator);
		}
		if (inputValidator!=null) {
			PipeForward pf = new PipeForward();
			pf.setName(SUCCESS_FORWARD);
			inputValidator.registerForward(pf);
			//inputValidator.configure(); // configure is handled in PipeLine.configure()
		}
		if (outputValidator!=null) {
			PipeForward pf = new PipeForward();
			pf.setName(SUCCESS_FORWARD);
			outputValidator.registerForward(pf);
			//outputValidator.configure(); // configure is handled in PipeLine.configure()
		}
		if (getInputWrapper()!=null) {
			PipeForward pf = new PipeForward();
			pf.setName(SUCCESS_FORWARD);
			getInputWrapper().registerForward(pf);
			if (getInputWrapper() instanceof EsbSoapWrapperPipe) {
				EsbSoapWrapperPipe eswPipe = (EsbSoapWrapperPipe)getInputWrapper();
				ISender sender = getSender();
				eswPipe.retrievePhysicalDestinationFromSender(sender);
			}
		}
		if (getOutputWrapper()!=null) {
			PipeForward pf = new PipeForward();
			pf.setName(SUCCESS_FORWARD);
			getOutputWrapper().registerForward(pf);
		}

		registerEvent(PIPE_TIMEOUT_MONITOR_EVENT);
		registerEvent(PIPE_CLEAR_TIMEOUT_MONITOR_EVENT);
		registerEvent(PIPE_EXCEPTION_MONITOR_EVENT);
	}

	
	@Override
	public PipeRunResult doPipe(Object input, IPipeLineSession session)	throws PipeRunException {
		String originalMessage = input.toString();
		String result = null;
		String correlationID = session.getMessageId();

		if (getInputWrapper()!=null) {
			log.debug(getLogPrefix(session)+"wrapping input");
			PipeRunResult wrapResult = pipeProcessor.processPipe(getPipeLine(), inputWrapper, correlationID, input, session);
			if (wrapResult!=null && !wrapResult.getPipeForward().getName().equals(SUCCESS_FORWARD)) {
				return wrapResult;
			} else {
				input = wrapResult.getResult();
			}
			log.debug(getLogPrefix(session)+"input after wrapping [" + input.toString() + "]");
		}

		if (getInputValidator()!=null) {
			log.debug(getLogPrefix(session)+"validating input");
			PipeRunResult validationResult = pipeProcessor.processPipe(getPipeLine(), inputValidator, correlationID, input, session);
			if (validationResult!=null && !validationResult.getPipeForward().getName().equals(SUCCESS_FORWARD)) {
				return validationResult;
			}
		}

		if (StringUtils.isNotEmpty(getStubFileName())) {
			ParameterList pl = getParameterList();
			result=returnString;
			if (pl != null) {
				ParameterResolutionContext prc = new ParameterResolutionContext((String)input, session);
				Map params;
				try {
					params = prc.getValueMap(pl);
				} catch (ParameterException e1) {
					throw new PipeRunException(this,getLogPrefix(session)+"got exception evaluating parameters",e1);
				}
				String sfn = null;
				if (params != null && params.size() > 0) {
					sfn = (String)params.get(STUBFILENAME);
				}
				if (sfn != null) {
					try {
						result = Misc.resourceToString(ClassUtils.getResourceURL(classLoader, sfn), SystemUtils.LINE_SEPARATOR);
						log.info(getLogPrefix(session)+"returning result from dynamic stub ["+sfn+"]");
					} catch (Throwable e) {
						throw new PipeRunException(this,getLogPrefix(session)+"got exception loading result from stub [" + sfn + "]",e);
					}
				} else {
					log.info(getLogPrefix(session)+"returning result from static stub ["+getStubFileName()+"]");
				}
			} else {
				log.info(getLogPrefix(session)+"returning result from static stub ["+getStubFileName()+"]");
			}
		} else {
			Map<String,Object> threadContext=new LinkedHashMap<String,Object>();
			try {
				String messageID = null;
				// sendResult has a messageID for async senders, the result for sync senders
				int retryInterval = getRetryMinInterval();
				String sendResult = null;
				boolean replyIsValid = false;
				int retriesLeft = 0;
				if (getMaxRetries()>0) {
					retriesLeft = getMaxRetries() + 1;
				} else {
					retriesLeft = 1;
				}
				while (retriesLeft-->=1 && !replyIsValid) {
					try {
						sendResult = sendMessage(input, session, correlationID, getSender(), threadContext);
						if (retryTp!=null) {
							String retry=retryTp.transform(sendResult,null);
							if (retry.equalsIgnoreCase("true")) {
								if (retriesLeft>=1) {
									retryInterval = increaseRetryIntervalAndWait(session, retryInterval, "xpathRetry result ["+retry+"], retries left [" + retriesLeft + "]");
								}
							} else {
								replyIsValid = true;
							} 
						} else {
							replyIsValid = true;
						}
					} catch (TimeOutException toe) {
						if (retriesLeft>=1) {
							retryInterval = increaseRetryIntervalAndWait(session, retryInterval, "timeout occured, retries left [" + retriesLeft + "]");
						} else {
							throw toe;
						}
					} catch (SenderException se) {
						if (retriesLeft>=1) {
							retryInterval = increaseRetryIntervalAndWait(session, retryInterval, "exception ["+se.getMessage()+"] occured, retries left [" + retriesLeft + "]");
						} else {
							throw se;
						}
					}
				}

				if (!replyIsValid){
					throw new PipeRunException(this, getLogPrefix(session)+"invalid reply message is received");
				}
	
				if (getSender().isSynchronous()) {
					if (log.isInfoEnabled()) {
						log.info(getLogPrefix(session)+ "sent message to ["+ getSender().getName()+ "] synchronously");
					}
					result = sendResult;
				} else {
					messageID = sendResult;
					if (log.isInfoEnabled()) {
						log.info(getLogPrefix(session) + "sent message to [" + getSender().getName()+ "] messageID ["+ messageID+ "] correlationID ["+ correlationID+ "] linkMethod ["+ getLinkMethod()	+ "]");
					}
					// if linkMethod is MESSAGEID overwrite correlationID with the messageID
					// as this will be used with the listener
					if (getLinkMethod().equalsIgnoreCase("MESSAGEID")) {
						correlationID = sendResult;
						if (log.isDebugEnabled()) log.debug(getLogPrefix(session)+"setting correlationId to listen for to messageId ["+correlationID+"]");
					}
				}

				ITransactionalStorage messageLog = getMessageLog();
				if (messageLog!=null) {
					long messageLogStartTime= System.currentTimeMillis();
					String messageTrail="no audit trail";
					if (auditTrailTp!=null) {
						if (isUseInputForExtract()){
							messageTrail=auditTrailTp.transform(originalMessage,null);
						} else {
							messageTrail=auditTrailTp.transform((String)input,null);
						}
					} else {
						if (StringUtils.isNotEmpty(getAuditTrailSessionKey())) {
							messageTrail = (String)(session.get(getAuditTrailSessionKey()));
						}
					}
					String storedMessageID=messageID;
					if (storedMessageID==null) {
						storedMessageID="-";
					}
					if (correlationIDTp!=null) {
						if (StringUtils.isNotEmpty(getCorrelationIDSessionKey())) {
							String sourceString = (String)(session.get(getCorrelationIDSessionKey()));
							correlationID=correlationIDTp.transform(sourceString,null);
						} else {
							if (isUseInputForExtract()) {
								correlationID=correlationIDTp.transform(originalMessage,null);
							} else {
								correlationID=correlationIDTp.transform((String)input,null);
							}
						}
						if (StringUtils.isEmpty(correlationID)) {
							correlationID="-";
						}
					}
					String label=null;
					if (labelTp!=null) {
						if (isUseInputForExtract()) {
							label=labelTp.transform(originalMessage,null);
						} else {
							label=labelTp.transform((String)input,null);
						}
					}
					if (sender instanceof MailSender) {
						String messageInMailSafeForm = (String)session.get("messageInMailSafeForm");
						if (getHideRegex() != null){
							if (getHideMethod().equalsIgnoreCase("FIRSTHALF")) {
								messageInMailSafeForm = Misc.hideFirstHalf(messageInMailSafeForm, getHideRegex());
							} else {
								messageInMailSafeForm = Misc.hideAll(messageInMailSafeForm, getHideRegex());
							}
						}
						messageLog.storeMessage(storedMessageID,correlationID,new Date(),messageTrail,label,messageInMailSafeForm);
					} else {
						String message = (String)input;
						if (getHideRegex() != null){
							if (getHideMethod().equalsIgnoreCase("FIRSTHALF")) {
								message = Misc.hideFirstHalf(message, getHideRegex());
							} else {
								message = Misc.hideAll(message, getHideRegex());
							}
						}
						messageLog.storeMessage(storedMessageID,correlationID,new Date(),messageTrail,label,message);
					}
					long messageLogEndTime = System.currentTimeMillis();
					long messageLogDuration = messageLogEndTime - messageLogStartTime;
					StatisticsKeeper sk = getPipeLine().getPipeStatistics(messageLog);
					sk.addValue(messageLogDuration);
				}

				if (sender instanceof MailSender) {
					session.remove("messageInMailSafeForm");
				}
				
				if (getListener() != null) {
					result = listenerProcessor.getMessage(getListener(), correlationID, session);
					} else {
					result = sendResult;
				}
				if (result == null) {
					result = "";
				}
				if (timeoutPending) {
					timeoutPending=false;
					throwEvent(PIPE_CLEAR_TIMEOUT_MONITOR_EVENT);
				}
		
			} catch (TimeOutException toe) {
				throwEvent(PIPE_TIMEOUT_MONITOR_EVENT);
				if (!timeoutPending) {
					timeoutPending=true;
				}
				PipeForward timeoutForward = findForward(TIMEOUT_FORWARD);
				log.warn(getLogPrefix(session) + "timeout occured");
				if (timeoutForward==null) {
					if (StringUtils.isEmpty(getResultOnTimeOut())) {
						timeoutForward=findForward(EXCEPTION_FORWARD);
					} else {
						timeoutForward=getForward();
					}
				}
				if (timeoutForward!=null) {
					String resultmsg;
					if (StringUtils.isNotEmpty(getResultOnTimeOut())) {
						resultmsg =getResultOnTimeOut();
					} else {
						if (input instanceof String) {
							resultmsg=new ErrorMessageFormatter().format(getLogPrefix(session),toe,this,(String)input,session.getMessageId(),0);
						} else {
							if (input==null) {
								input="null";
							}
							resultmsg=new ErrorMessageFormatter().format(getLogPrefix(session),toe,this,input.toString(),session.getMessageId(),0);
						}
					}
					return new PipeRunResult(timeoutForward,resultmsg);
				}
				throw new PipeRunException(this, getLogPrefix(session) + "caught timeout-exception", toe);
	
			} catch (Throwable t) {
				throwEvent(PIPE_EXCEPTION_MONITOR_EVENT);
				PipeForward exceptionForward = findForward(EXCEPTION_FORWARD);
				if (exceptionForward!=null) {
					log.warn(getLogPrefix(session) + "exception occured, forwarding to exception-forward ["+exceptionForward.getPath()+"], exception:\n", t);
					String resultmsg;
					if (input instanceof String) {
						resultmsg=new ErrorMessageFormatter().format(getLogPrefix(session),t,this,(String)input,session.getMessageId(),0);
					} else {
						if (input==null) {
							input="null";
						}
						resultmsg=new ErrorMessageFormatter().format(getLogPrefix(session),t,this,input.toString(),session.getMessageId(),0);
					}
					return new PipeRunResult(exceptionForward,resultmsg);
				}
				throw new PipeRunException(this, getLogPrefix(session) + "caught exception", t);
					}
			}
		if (!validResult(result)) {
			PipeForward illegalResultForward = findForward(ILLEGAL_RESULT_FORWARD);
			return new PipeRunResult(illegalResultForward, result);
		}
		IPipe outputValidator = getOutputValidator();
		if (outputValidator!=null) {
			log.debug(getLogPrefix(session)+"validating response");
			PipeRunResult validationResult;
			validationResult = pipeProcessor.processPipe(getPipeLine(), outputValidator, correlationID, result,session);
			if (validationResult!=null && !validationResult.getPipeForward().getName().equals(SUCCESS_FORWARD)) {
				return validationResult;
			}
		}
		if (getOutputWrapper()!=null) {
			log.debug(getLogPrefix(session)+"wrapping response");
			PipeRunResult wrapResult = pipeProcessor.processPipe(getPipeLine(), outputWrapper, correlationID, result, session);
			if (wrapResult!=null && !wrapResult.getPipeForward().getName().equals(SUCCESS_FORWARD)) {
				return wrapResult;
			} 
			result = wrapResult.getResult().toString();
			log.debug(getLogPrefix(session)+"response after wrapping [" + result + "]");
		}

		if (isStreamResultToServlet()) {
			byte[] bytes = Base64.decodeBase64(new String(result));
			try {
				String contentType = (String) session.get("contentType");
				if (StringUtils.isNotEmpty(contentType)) {
					RestListenerUtils.setResponseContentType(session, contentType);
				}
				RestListenerUtils.writeToResponseOutputStream(session, bytes);
			} catch (IOException e) {
				throw new PipeRunException(this, getLogPrefix(session) + "caught exception", e);
			}
			return new PipeRunResult(getForward(), "");
		} else {
			return new PipeRunResult(getForward(), result);
		}
	}

	private boolean validResult(String result) {
		boolean validResult = true;
		if (isCheckXmlWellFormed()  || StringUtils.isNotEmpty(getCheckRootTag())) {
			if (!XmlUtils.isWellFormed(result, getCheckRootTag())) {
				validResult = false;
			}
		}
		return validResult;
	}

	protected String sendMessage(Object input, IPipeLineSession session, String correlationID, ISender sender, Map<String,Object> threadContext) throws SenderException, TimeOutException, InterruptedException {
		long startTime = System.currentTimeMillis();
		String sendResult = null;
		String exitState = null;
		try {
			PipeLine pipeline = getPipeLine();
			if  (pipeline!=null) {
				Adapter adapter = pipeline.getAdapter();
				if (adapter!=null) {
					if (getPresumedTimeOutInterval()>=0 && !ConfigurationUtils.stubConfiguration()) {
						long lastExitIsTimeoutDate = adapter.getLastExitIsTimeoutDate(getName());
						if (lastExitIsTimeoutDate>0) {
							long duration = startTime - lastExitIsTimeoutDate;
							if (duration < (1000L * getPresumedTimeOutInterval())) {
								exitState = PRESUMED_TIMEOUT_FORWARD;
								throw new TimeOutException(getLogPrefix(session)+exitState);
							}
						}
					}
				}
			}
			try {
				sendResult = sendTextMessage(input, session, correlationID, getSender(), threadContext);
			} catch (SenderException se) {
				exitState = EXCEPTION_FORWARD;
				throw se;
			} catch (TimeOutException toe) {
				exitState = TIMEOUT_FORWARD;
				throw toe;
			}
			if (Thread.currentThread().isInterrupted()) {
				exitState = INTERRUPT_FORWARD;
				throw new InterruptedException();
			}
			if (StringUtils.isNotEmpty(getTimeOutOnResult()) && getTimeOutOnResult().equals(sendResult)) {
				exitState = TIMEOUT_FORWARD;
				throw new TimeOutException(getLogPrefix(session)+"timeOutOnResult ["+getTimeOutOnResult()+"]");
			}
			if (StringUtils.isNotEmpty(getExceptionOnResult()) && getExceptionOnResult().equals(sendResult)) {
				exitState = EXCEPTION_FORWARD;
				throw new SenderException(getLogPrefix(session)+"exceptionOnResult ["+getExceptionOnResult()+"]");
			}
		} finally {
			if (exitState==null) {
				exitState = SUCCESS_FORWARD;
			}
			PipeLine pipeline = getPipeLine();
			if  (pipeline!=null) {
				Adapter adapter = pipeline.getAdapter();
				if (adapter!=null) {
					if (getPresumedTimeOutInterval()>=0 && !ConfigurationUtils.stubConfiguration()) {
						if (!PRESUMED_TIMEOUT_FORWARD.equals(exitState)) {
							adapter.setLastExitState(getName(), System.currentTimeMillis(), exitState);
						}
					}
					if (MsgLogUtil.getMsgLogLevelNum(adapter.getMsgLogLevel())>=MsgLogUtil.MSGLOG_LEVEL_TERSE) {
						String durationString = Misc.getAge(startTime);
						msgLog.info("Sender [" + sender.getName() + "] class [" + sender.getClass().getSimpleName() + "] correlationID [" + correlationID + "] duration [" + durationString + "] got exit-state [" + exitState + "]");
					}
				}
			}
		}
		return sendResult;
	}
	
	protected String sendTextMessage(Object input, IPipeLineSession session, String correlationID, ISender sender, Map<String,Object> threadContext) throws SenderException, TimeOutException {
		if (input!=null && !(input instanceof String)) {
			throw new SenderException("String expected, got a [" + input.getClass().getName() + "]");
		}
		// sendResult has a messageID for async senders, the result for sync senders
		if (sender instanceof ISenderWithParameters) { // do not only check own parameters, sender may have them by itself
			ISenderWithParameters psender = (ISenderWithParameters) sender;
			ParameterResolutionContext prc = new ParameterResolutionContext((String)input, session, isNamespaceAware());
			return psender.sendMessage(correlationID, (String) input, prc);
		} 
		return sender.sendMessage(correlationID, (String) input);
	}

	public int increaseRetryIntervalAndWait(IPipeLineSession session, int retryInterval, String description) throws InterruptedException {
		long currentInterval;
		synchronized (this) {
			if (retryInterval < getRetryMinInterval()) {
				retryInterval = getRetryMinInterval();
			}
			if (retryInterval > getRetryMaxInterval()) {
				retryInterval = getRetryMaxInterval();
			}
			currentInterval = retryInterval;
			retryInterval = retryInterval * 2;
		}
		log.warn(getLogPrefix(session)+description+", starts waiting for [" + currentInterval + "] seconds");
		while (currentInterval-->0) {
			Thread.sleep(1000);
		}
		return retryInterval;
	}

	@Override
	public void start() throws PipeStartException {
		if (StringUtils.isEmpty(getStubFileName())) {
			try {
				getSender().open();
				if (getListener() != null) {
					getListener().open();
				}
	
			} catch (Throwable t) {
				PipeStartException pse = new PipeStartException(getLogPrefix(null)+"could not start", t);
				pse.setPipeNameInError(getName());
				throw pse;
			}
		}
		ITransactionalStorage messageLog = getMessageLog();
		if (messageLog!=null) {
			try {
				messageLog.open();
			} catch (Exception e) {
				PipeStartException pse = new PipeStartException(getLogPrefix(null)+"could not open messagelog", e);
				pse.setPipeNameInError(getName());
				throw pse;
			}
		}
	}
	@Override
	public void stop() {
		if (StringUtils.isEmpty(getStubFileName())) {
			log.info(getLogPrefix(null) + "is closing");
			try {
				getSender().close();
			} catch (SenderException e) {
				log.warn(getLogPrefix(null) + "exception closing sender", e);
			}
			if (getListener() != null) {
				try {
					log.info(getLogPrefix(null) + "is closing; closing listener");
					getListener().close();
				} catch (ListenerException e) {
					log.warn(getLogPrefix(null) + "Exception closing listener", e);
				}
			}
		}
		ITransactionalStorage messageLog = getMessageLog();
		if (messageLog!=null) {
			try {
				messageLog.close();
			} catch (Exception e) {
				log.warn(getLogPrefix(null) + "Exception closing messageLog", e);
			}
		}
	}

	@Override
	public void iterateOverStatistics(StatisticsKeeperIterationHandler hski, Object data, int action) throws SenderException {
		if (sender instanceof HasStatistics) {
			((HasStatistics)sender).iterateOverStatistics(hski,data,action);
		}
	}

	/**
	 * Register a {@link ICorrelatedPullingListener} at this Pipe
	 */
	protected void setListener(ICorrelatedPullingListener listener) {
		this.listener = listener;
		log.debug(
			"pipe ["
				+ getName()
				+ "] registered listener ["
				+ listener.toString()
				+ "]");
	}
	public ICorrelatedPullingListener getListener() {
		return listener;
	}

	/**
	 * Sets the messageLog.
	 */
	public void setMessageLog(ITransactionalStorage messageLog) {
		if (messageLog.isActive()) {
			this.messageLog = messageLog;
			messageLog.setName(MESSAGE_LOG_NAME_PREFIX+getName()+MESSAGE_LOG_NAME_SUFFIX);
			if (StringUtils.isEmpty(messageLog.getSlotId())) {
				messageLog.setSlotId(getName());
			}
			if (StringUtils.isEmpty(messageLog.getType())) {
				messageLog.setType(JdbcTransactionalStorage.TYPE_MESSAGELOG_PIPE);
			}
		}
	}
	public ITransactionalStorage getMessageLog() {
		return messageLog;
	}

 

	/**
	 * Register a ISender at this Pipe
	 * @see ISender
	 */
	protected void setSender(ISender sender) {
		this.sender = sender;
		log.debug(
			"pipe ["
				+ getName()
				+ "] registered sender ["
				+ sender.getName()
				+ "] with properties ["
				+ sender.toString()
				+ "]");
	}
	@Override
	public ISender getSender() {
		return sender;
	}
	
	/**
	 * The message that is returned when the time listening for a reply message
	 * exceeds the timeout, or in other situations no reply message is received.
	 */
	@IbisDoc({"result returned when no return-message was received within the timeout limit (e.g. 'receiver timed out').", ""})
	public void setResultOnTimeOut(String newResultOnTimeOut) {
		resultOnTimeOut = newResultOnTimeOut;
	}
	public String getResultOnTimeOut() {
		return resultOnTimeOut;
	}

	/**
	 * For asynchronous communication, the server side may either use the messageID or the correlationID
	 * in the correlationID field of the reply message. Use this property to set the behaviour of the reply-listener.
	 * <ul>
	 * <li>Use <code>MESSAGEID</code> to let the listener wait for a message with the messageID of the
	 * sent message in the correlation ID field</li>
	 * <li>Use <code>CORRELATIONID</code> to let the listener wait for a message with the correlationID of the
	 * sent message in the correlation ID field</li>
	 * </ul>
	 * When you use the method CORRELATIONID you have the advantage that you can trace your request
	 * as the messageID as it is known in the Adapter is used as the correlationID. In the logging you should be able
	 * to follow the message more clearly. When you use the method MESSAGEID, the messageID (unique for every
	 * message) will be expected in the correlationID field of the returned message.
	 * 
	 * @param method either MESSAGEID or CORRELATIONID
	 */
	@IbisDoc({"indicates wether the server uses the correlationid or the messageid in the correlationid field of the reply. this requirers the sender to have set the correlationid at the time of sending.", "correlationid"})
	public void setLinkMethod(String method) {
		linkMethod = method;
	}
	public String getLinkMethod() {
		return linkMethod;
	}

	@IbisDoc({"when set, the pipe returns a message from a file, instead of doing the regular process", ""})
	public void setStubFileName(String fileName) {
		stubFileName = fileName;
	}
	public String getStubFileName() {
		return stubFileName;
	}

	@IbisDoc({"when set <code>true</code>, the xml well-formedness of the result is checked", "false"})
	public void setCheckXmlWellFormed(boolean b) {
		checkXmlWellFormed = b;
	}
	public boolean isCheckXmlWellFormed() {
		return checkXmlWellFormed;
	}

	@IbisDoc({"when set, besides the xml well-formedness the root element of the result is checked to be equal to the value set", ""})
	public void setCheckRootTag(String s) {
		checkRootTag = s;
	}
	public String getCheckRootTag() {
		return checkRootTag;
	}

	@IbisDoc({"xpath expression to extract audit trail from message", ""})
	public void setAuditTrailXPath(String string) {
		auditTrailXPath = string;
	}
	public String getAuditTrailXPath() {
		return auditTrailXPath;
	}

	@IbisDoc({"xpath expression to extract correlationid from message", ""})
	public void setCorrelationIDXPath(String string) {
		correlationIDXPath = string;
	}
	public String getCorrelationIDXPath() {
		return correlationIDXPath;
	}

	@IbisDoc({"stylesheet to extract correlationid from message", ""})
	public void setCorrelationIDStyleSheet(String string) {
		correlationIDStyleSheet = string;
	}
	public String getCorrelationIDStyleSheet() {
		return correlationIDStyleSheet;
	}

	@IbisDoc({"xpath expression to extract label from message", ""})
	public void setLabelXPath(String string) {
		labelXPath = string;
	}
	public String getLabelXPath() {
		return labelXPath;
	}

	@IbisDoc({"stylesheet to extract label from message", ""})
	public void setLabelStyleSheet(String string) {
		labelStyleSheet = string;
	}
	public String getLabelStyleSheet() {
		return labelStyleSheet;
	}
	
	public void setInputValidator(IPipe inputValidator) {
//		if (inputValidator.isActive()) {
			inputValidator.setName(INPUT_VALIDATOR_NAME_PREFIX+getName()+INPUT_VALIDATOR_NAME_SUFFIX);
			this.inputValidator = inputValidator;
//		}
	}
	public IPipe getInputValidator() {
		return inputValidator;
	}

	public void setOutputValidator(IPipe outputValidator) {
//		if (outputValidator.isActive()) {
			if (outputValidator!=null) {
				outputValidator.setName(OUTPUT_VALIDATOR_NAME_PREFIX+getName()+OUTPUT_VALIDATOR_NAME_SUFFIX);
			}
			this.outputValidator = outputValidator;
//		}
	}
	public IPipe getOutputValidator() {
		return outputValidator;
	}

	public void setInputWrapper(IPipe inputWrapper) {
		inputWrapper.setName(INPUT_WRAPPER_NAME_PREFIX+getName()+INPUT_WRAPPER_NAME_SUFFIX);
		this.inputWrapper = inputWrapper;
	}
	public IPipe getInputWrapper() {
		return inputWrapper;
	}

	public void setOutputWrapper(IPipe outputWrapper) {
		outputWrapper.setName(OUTPUT_WRAPPER_NAME_PREFIX+getName()+OUTPUT_WRAPPER_NAME_SUFFIX);
		this.outputWrapper = outputWrapper;
	}
	public IPipe getOutputWrapper() {
		return outputWrapper;
	}

	@IbisDoc({"key of a pipelinesession-variable. is specified, the value of the pipelinesession variable is used as input for the xpathexpression or stylesheet, instead of the current input message", ""})
	public void setCorrelationIDSessionKey(String string) {
		correlationIDSessionKey = string;
	}

	public String getCorrelationIDSessionKey() {
		return correlationIDSessionKey;
	}

	public String getAuditTrailNamespaceDefs() {
		return auditTrailNamespaceDefs;
	}

	@IbisDoc({"namespace defintions for audittrailxpath. must be in the form of a comma or space separated list of <code>prefix=namespaceuri</code>-definitions", ""})
	public void setAuditTrailNamespaceDefs(String auditTrailNamespaceDefs) {
		this.auditTrailNamespaceDefs = auditTrailNamespaceDefs;
	}

	public String getCorrelationIDNamespaceDefs() {
		return correlationIDNamespaceDefs;
	}

	@IbisDoc({"namespace defintions for correlationidxpath. must be in the form of a comma or space separated list of <code>prefix=namespaceuri</code>-definitions", ""})
	public void setCorrelationIDNamespaceDefs(String correlationIDNamespaceDefs) {
		this.correlationIDNamespaceDefs = correlationIDNamespaceDefs;
	}

	public String getLabelNamespaceDefs() {
		return labelNamespaceDefs;
	}

	@IbisDoc({"namespace defintions for labelxpath. must be in the form of a comma or space separated list of <code>prefix=namespaceuri</code>-definitions", ""})
	public void setLabelNamespaceDefs(String labelXNamespaceDefs) {
		this.labelNamespaceDefs = labelXNamespaceDefs;
	}
	
	@IbisDoc({"when not empty, a timeoutexception is thrown when the result equals this value (for testing purposes only)", ""})
	public void setTimeOutOnResult(String string) {
		timeOutOnResult = string;
	}
	public String getTimeOutOnResult() {
		return timeOutOnResult;
	}

	@IbisDoc({"when not empty, a piperunexception is thrown when the result equals this value (for testing purposes only)", ""})
	public void setExceptionOnResult(String string) {
		exceptionOnResult = string;
	}
	public String getExceptionOnResult() {
		return exceptionOnResult;
	}

	public void setPipeProcessor(PipeProcessor pipeProcessor) {
		this.pipeProcessor = pipeProcessor;
	}

	public void setListenerProcessor(ListenerProcessor listenerProcessor) {
		this.listenerProcessor = listenerProcessor;
	}

	public int getMaxRetries() {
		return maxRetries;
	}

	@IbisDoc({"the number of times a processing attempt is retried after a timeout or an exception is caught or after a incorrect reply is received (see also <code>retryxpath</code>)", "0"})
	public void setMaxRetries(int i) {
		maxRetries = i;
	}

	public int getRetryMinInterval() {
		return retryMinInterval;
	}

	@IbisDoc({"the starting number of seconds waited after an unsuccessful processing attempt before another processing attempt is made. each next retry this interval is doubled with a upper limit of <code>retrymaxinterval</code>", "1"})
	public void setRetryMinInterval(int i) {
		retryMinInterval = i;
	}

	public int getRetryMaxInterval() {
		return retryMaxInterval;
	}

	@IbisDoc({"the maximum number of seconds waited after an unsuccessful processing attempt before another processing attempt is made", "600"})
	public void setRetryMaxInterval(int i) {
		retryMaxInterval = i;
	}

	@IbisDoc({"xpath expression evaluated on each technical successful reply. retry is done if condition returns true", ""})
	public void setRetryXPath(String string) {
		retryXPath = string;
	}

	public String getRetryXPath() {
		return retryXPath;
	}

	public String getRetryNamespaceDefs() {
		return retryNamespaceDefs;
	}

	@IbisDoc({"namespace defintions for retryxpath. must be in the form of a comma or space separated list of <code>prefix=namespaceuri</code>-definitions", ""})
	public void setRetryNamespaceDefs(String retryNamespaceDefs) {
		this.retryNamespaceDefs = retryNamespaceDefs;
	}

	@Override
	public boolean hasSizeStatistics() {
		if (!super.hasSizeStatistics()) {
			return getSender().isSynchronous();
		} else {
			return super.hasSizeStatistics();
		}
	}

	@IbisDoc({"key of a pipelinesession-variable. if specified, the value of the pipelinesession variable is used as audit trail (instead of the default 'no audit trail)", ""})
	public void setAuditTrailSessionKey(String string) {
		auditTrailSessionKey = string;
	}

	public String getAuditTrailSessionKey() {
		return auditTrailSessionKey;
	}

	@IbisDoc({"when set <code>true</code>, the input of a pipe is used to extract audit trail, correlationid and label (instead of the wrapped input)", "true"})
	public void setUseInputForExtract(boolean b) {
		useInputForExtract = b;
	}
	public boolean isUseInputForExtract() {
		return useInputForExtract;
	}
	
	@Override
	@IbisDoc({"next to common usage in {@link AbstractPipe}, also strings in the error/logstore are masked", ""})
	public void setHideRegex(String hideRegex) {
		super.setHideRegex(hideRegex);
	}

	@IbisDoc({"(only used when hideregex is not empty and only applies to error/logstore) either <code>all</code> or <code>firsthalf</code>. when <code>firsthalf</code> only the first half of the string is masked, otherwise (<code>all</code>) the entire string is masked", "all"})
	public void setHideMethod(String hideMethod) {
		this.hideMethod = hideMethod;
	}

	public String getHideMethod() {
		return hideMethod;
	}

	@IbisDoc({"if set, the result is first base64 decoded and then streamed to the httpservletresponse object", "false"})
	public void setStreamResultToServlet(boolean b) {
		streamResultToServlet = b;
	}
	public boolean isStreamResultToServlet() {
		return streamResultToServlet;
	}

	public int getPresumedTimeOutInterval() {
		return presumedTimeOutInterval;
	}

	@IbisDoc({"when the previous call was a timeout, the maximum time (in seconds) after this timeout to presume the current call is also a timeout. a value of -1 indicates to never presume timeouts", "10 s"})
	public void setPresumedTimeOutInterval(int i) {
		presumedTimeOutInterval = i;
	}
}<|MERGE_RESOLUTION|>--- conflicted
+++ resolved
@@ -21,11 +21,8 @@
 import java.util.LinkedHashMap;
 import java.util.Map;
 
-<<<<<<< HEAD
 import nl.nn.adapterframework.doc.IbisDoc;
-import nl.nn.adapterframework.doc.IbisDescription; 
-=======
->>>>>>> 39e72a67
+import nl.nn.adapterframework.doc.IbisDescription;
 import org.apache.commons.codec.binary.Base64;
 import org.apache.commons.lang.StringUtils;
 import org.apache.commons.lang.SystemUtils;
@@ -54,7 +51,6 @@
 import nl.nn.adapterframework.core.PipeStartException;
 import nl.nn.adapterframework.core.SenderException;
 import nl.nn.adapterframework.core.TimeOutException;
-import nl.nn.adapterframework.doc.IbisDoc;
 import nl.nn.adapterframework.errormessageformatters.ErrorMessageFormatter;
 import nl.nn.adapterframework.extensions.esb.EsbSoapWrapperPipe;
 import nl.nn.adapterframework.http.RestListenerUtils;
@@ -79,39 +75,39 @@
 import nl.nn.adapterframework.util.XmlUtils;
 
 
-/** 
+/**
  * @author  Gerrit van Brakel
  */
 @IbisDescription(
-	"Sends a message using a {@link ISender sender} and optionally receives a reply from the same sender, or \n" + 
-	"from a {@link ICorrelatedPullingListener listener}. \n" + 
-	"<table border=\"1\"> \n" + 
-	"<tr><th>nested elements</th><th>description</th></tr> \n" + 
-	"<tr><td>{@link ISender sender}</td><td>specification of sender to send messages with</td></tr> \n" + 
-	"<tr><td>{@link ICorrelatedPullingListener listener}</td><td>specification of listener to listen to for replies</td></tr> \n" + 
-	"<tr><td>{@link Parameter param}</td><td>any parameters defined on the pipe will be handed to the sender, \n" + 
-	"if this is a {@link ISenderWithParameters ISenderWithParameters}. \n" + 
-	"When a parameter with the name stubFileName is present, it will <u>not</u> be handed to the sender  \n" + 
-	"and it is used at runtime instead of the stubFileName specified by the attribute. A lookup of the  \n" + 
-	"file for this stubFileName will be done at runtime, while the file for the stubFileName specified  \n" + 
-	"as an attribute will be done at configuration time.</td></tr> \n" + 
-	"<tr><td><code>inputValidator</code></td><td>specification of Pipe to validate input messages</td></tr> \n" + 
-	"<tr><td><code>outputValidator</code></td><td>specification of Pipe to validate output messages</td></tr> \n" + 
-	"<tr><td><code>inputWrapper</code></td><td>specification of Pipe to wrap input messages (before validating)</td></tr> \n" + 
-	"<tr><td><code>outputWrapper</code></td><td>specification of Pipe to wrap output messages (after validating)</td></tr> \n" + 
-	"<tr><td>{@link ITransactionalStorage messageLog}</td><td>log of all messages sent</td></tr> \n" + 
-	"</table> \n" + 
-	"</p> \n" + 
-	"<p><b>Exits:</b> \n" + 
-	"<table border=\"1\"> \n" + 
-	"<tr><th>state</th><th>condition</th></tr> \n" + 
-	"<tr><td>\"success\"</td><td>default when a good message was retrieved (synchronous sender), or the message was successfully sent and no listener was specified and the sender was not synchronous</td></tr> \n" + 
-	"<tr><td><i>{@link #setForwardName(String) forwardName}</i></td><td>if specified, and otherwise under same condition as \"success\"</td></tr> \n" + 
-	"<tr><td>\"timeout\"</td><td>no data was received (timeout on listening), if the sender was synchronous or a listener was specified. If \"timeout\" and <code>resultOnTimeOut</code> are not specified, \"exception\" is used in such a case</td></tr> \n" + 
-	"<tr><td>\"exception\"</td><td>an exception was thrown by the Sender or its reply-Listener. The result passed to the next pipe is the exception that was caught.</td></tr> \n" + 
-	"<tr><td>\"illegalResult\"</td><td>the received data does not comply with <code>checkXmlWellFormed</code> or <code>checkRootTag</code>.</td></tr> \n" + 
-	"</table> \n" + 
-	"</p> \n" 
+	"Sends a message using a {@link ISender sender} and optionally receives a reply from the same sender, or \n" +
+	"from a {@link ICorrelatedPullingListener listener}. \n" +
+	"<table border=\"1\"> \n" +
+	"<tr><th>nested elements</th><th>description</th></tr> \n" +
+	"<tr><td>{@link ISender sender}</td><td>specification of sender to send messages with</td></tr> \n" +
+	"<tr><td>{@link ICorrelatedPullingListener listener}</td><td>specification of listener to listen to for replies</td></tr> \n" +
+	"<tr><td>{@link Parameter param}</td><td>any parameters defined on the pipe will be handed to the sender, \n" +
+	"if this is a {@link ISenderWithParameters ISenderWithParameters}. \n" +
+	"When a parameter with the name stubFileName is present, it will <u>not</u> be handed to the sender  \n" +
+	"and it is used at runtime instead of the stubFileName specified by the attribute. A lookup of the  \n" +
+	"file for this stubFileName will be done at runtime, while the file for the stubFileName specified  \n" +
+	"as an attribute will be done at configuration time.</td></tr> \n" +
+	"<tr><td><code>inputValidator</code></td><td>specification of Pipe to validate input messages</td></tr> \n" +
+	"<tr><td><code>outputValidator</code></td><td>specification of Pipe to validate output messages</td></tr> \n" +
+	"<tr><td><code>inputWrapper</code></td><td>specification of Pipe to wrap input messages (before validating)</td></tr> \n" +
+	"<tr><td><code>outputWrapper</code></td><td>specification of Pipe to wrap output messages (after validating)</td></tr> \n" +
+	"<tr><td>{@link ITransactionalStorage messageLog}</td><td>log of all messages sent</td></tr> \n" +
+	"</table> \n" +
+	"</p> \n" +
+	"<p><b>Exits:</b> \n" +
+	"<table border=\"1\"> \n" +
+	"<tr><th>state</th><th>condition</th></tr> \n" +
+	"<tr><td>\"success\"</td><td>default when a good message was retrieved (synchronous sender), or the message was successfully sent and no listener was specified and the sender was not synchronous</td></tr> \n" +
+	"<tr><td><i>{@link #setForwardName(String) forwardName}</i></td><td>if specified, and otherwise under same condition as \"success\"</td></tr> \n" +
+	"<tr><td>\"timeout\"</td><td>no data was received (timeout on listening), if the sender was synchronous or a listener was specified. If \"timeout\" and <code>resultOnTimeOut</code> are not specified, \"exception\" is used in such a case</td></tr> \n" +
+	"<tr><td>\"exception\"</td><td>an exception was thrown by the Sender or its reply-Listener. The result passed to the next pipe is the exception that was caught.</td></tr> \n" +
+	"<tr><td>\"illegalResult\"</td><td>the received data does not comply with <code>checkXmlWellFormed</code> or <code>checkRootTag</code>.</td></tr> \n" +
+	"</table> \n" +
+	"</p> \n"
 )
 
 public class MessageSendingPipe extends FixedForwardPipe implements HasSender, HasStatistics, EventThrowing {
