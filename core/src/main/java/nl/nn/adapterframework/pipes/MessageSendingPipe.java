/*
   Copyright 2013, 2015-2020 Nationale-Nederlanden

   Licensed under the Apache License, Version 2.0 (the "License");
   you may not use this file except in compliance with the License.
   You may obtain a copy of the License at

       http://www.apache.org/licenses/LICENSE-2.0

   Unless required by applicable law or agreed to in writing, software
   distributed under the License is distributed on an "AS IS" BASIS,
   WITHOUT WARRANTIES OR CONDITIONS OF ANY KIND, either express or implied.
   See the License for the specific language governing permissions and
   limitations under the License.
*/
package nl.nn.adapterframework.pipes;

import nl.nn.adapterframework.configuration.ConfigurationException;
import nl.nn.adapterframework.configuration.ConfigurationUtils;
import nl.nn.adapterframework.configuration.ConfigurationWarnings;
import nl.nn.adapterframework.core.*;
import nl.nn.adapterframework.doc.IbisDoc;
import nl.nn.adapterframework.errormessageformatters.ErrorMessageFormatter;
import nl.nn.adapterframework.extensions.esb.EsbSoapWrapperPipe;
import nl.nn.adapterframework.http.RestListenerUtils;
import nl.nn.adapterframework.jdbc.JdbcTransactionalStorage;
import nl.nn.adapterframework.monitoring.EventThrowing;
import nl.nn.adapterframework.parameters.Parameter;
import nl.nn.adapterframework.parameters.ParameterList;
import nl.nn.adapterframework.processors.ListenerProcessor;
import nl.nn.adapterframework.processors.PipeProcessor;
import nl.nn.adapterframework.senders.ConfigurationAware;
import nl.nn.adapterframework.statistics.HasStatistics;
import nl.nn.adapterframework.statistics.StatisticsKeeper;
import nl.nn.adapterframework.statistics.StatisticsKeeperIterationHandler;
import nl.nn.adapterframework.stream.IOutputStreamingSupport;
import nl.nn.adapterframework.stream.IStreamingSender;
import nl.nn.adapterframework.stream.Message;
import nl.nn.adapterframework.stream.MessageOutputStream;
import nl.nn.adapterframework.stream.StreamingException;
import nl.nn.adapterframework.stream.StreamingPipe;
import nl.nn.adapterframework.util.AppConstants;
import nl.nn.adapterframework.util.ClassUtils;
import nl.nn.adapterframework.util.Misc;
import nl.nn.adapterframework.util.TransformerPool;
import nl.nn.adapterframework.util.XmlUtils;
import org.apache.commons.codec.binary.Base64InputStream;
import org.apache.commons.lang.StringUtils;
import org.apache.commons.lang.SystemUtils;
import org.apache.logging.log4j.Level;
import nl.nn.adapterframework.util.LogUtil;
import org.apache.logging.log4j.Logger;

import java.io.IOException;
import java.io.InputStream;
import java.io.Serializable;
import java.net.URL;
import java.util.Date;
import java.util.LinkedHashMap;
import java.util.Map;

/**
 * Sends a message using a {@link ISender sender} and optionally receives a reply from the same sender, or
 * from a {@link ICorrelatedPullingListener listener}.
 *
 * <tr><td>{@link #setResultOnTimeOut(String) resultOnTimeOut}</td><td>result returned when no return-message was received within the timeout limit (e.g. "receiver timed out").</td><td>&nbsp;</td></tr>
 * <tr><td>{@link #setLinkMethod(String) linkMethod}</td><td>Indicates wether the server uses the correlationID or the messageID in the correlationID field of the reply. This requirers the sender to have set the correlationID at the time of sending.</td><td>CORRELATIONID</td></tr>
 * <tr><td>{@link #setAuditTrailXPath(String) auditTrailXPath}</td><td>xpath expression to extract audit trail from message</td><td>&nbsp;</td></tr>
 * <tr><td>{@link #setAuditTrailNamespaceDefs(String) auditTrailNamespaceDefs}</td><td>namespace defintions for auditTrailXPath. Must be in the form of a comma or space separated list of <code>prefix=namespaceuri</code>-definitions</td><td>&nbsp;</td></tr>
 * <tr><td>{@link #setAuditTrailSessionKey(String) auditTrailSessionKey}</td><td>Key of a PipeLineSession-variable. If specified, the value of the PipeLineSession variable is used as audit trail (instead of the default "no audit trail")</td><td>&nbsp;</td></tr>
 * <tr><td>{@link #setCorrelationIDXPath(String) correlationIDXPath}</td><td>xpath expression to extract correlationID from message</td><td>&nbsp;</td></tr>
 * <tr><td>{@link #setCorrelationIDNamespaceDefs(String) correlationIDNamespaceDefs}</td><td>namespace defintions for correlationIDXPath. Must be in the form of a comma or space separated list of <code>prefix=namespaceuri</code>-definitions</td><td>&nbsp;</td></tr>
 * <tr><td>{@link #setCorrelationIDStyleSheet(String) correlationIDStyleSheet}</td><td>stylesheet to extract correlationID from message</td><td>&nbsp;</td></tr>
 * <tr><td>{@link #setCorrelationIDSessionKey(String) correlationIDSessionKey}</td><td>Key of a PipeLineSession-variable. Is specified, the value of the PipeLineSession variable is used as input for the XpathExpression or StyleSheet, instead of the current input message</td><td>&nbsp;</td></tr>
 * <tr><td>{@link #setHideRegex(String) hideRegex}</td><td>Next to common usage in {@link AbstractPipe}, also strings in the error/logstore are masked</td><td>&nbsp;</td></tr>
 * <tr><td>{@link #setHideMethod(String) hideMethod}</td><td>(only used when hideRegex is not empty and only applies to error/logstore) either <code>all</code> or <code>firstHalf</code>. When <code>firstHalf</code> only the first half of the string is masked, otherwise (<code>all</code>) the entire string is masked</td><td>"all"</td></tr>
 * <tr><td>{@link #setLabelXPath(String) labelXPath}</td><td>xpath expression to extract label from message</td><td>&nbsp;</td></tr>
 * <tr><td>{@link #setLabelNamespaceDefs(String) labelNamespaceDefs}</td><td>namespace defintions for labelXPath. Must be in the form of a comma or space separated list of <code>prefix=namespaceuri</code>-definitions</td><td>&nbsp;</td></tr>
 * <tr><td>{@link #setLabelStyleSheet(String) labelStyleSheet}</td><td>stylesheet to extract label from message</td><td>&nbsp;</td></tr>
 * <tr><td>{@link #setTimeOutOnResult(String) timeOutOnResult}</td><td>when not empty, a TimeOutException is thrown when the result equals this value (for testing purposes only)</td><td>&nbsp;</td></tr>
 * <tr><td>{@link #setExceptionOnResult(String) exceptionOnResult}</td><td>when not empty, a PipeRunException is thrown when the result equals this value (for testing purposes only)</td><td>&nbsp;</td></tr>
 * <tr><td>{@link #setMaxRetries(int) maxRetries}</td><td>the number of times a processing attempt is retried after a timeout or an exception is caught or after a incorrect reply is received (see also <code>retryXPath</code>)</td><td>0</td></tr>
 * <tr><td>{@link #setRetryMinInterval(int) retryMinInterval}</td><td>The starting number of seconds waited after an unsuccessful processing attempt before another processing attempt is made. Each next retry this interval is doubled with a upper limit of <code>retryMaxInterval</code></td><td>1</td></tr>
 * <tr><td>{@link #setRetryMaxInterval(int) retryMaxInterval}</td><td>The maximum number of seconds waited after an unsuccessful processing attempt before another processing attempt is made</td><td>600</td></tr>
 * <tr><td>{@link #setRetryXPath(String) retryXPath}</td><td>xpath expression evaluated on each technical successful reply. Retry is done if condition returns true</td><td>&nbsp;</td></tr>
 * <tr><td>{@link #setRetryNamespaceDefs(String) retryNamespaceDefs}</td><td>namespace defintions for retryXPath. Must be in the form of a comma or space separated list of <code>prefix=namespaceuri</code>-definitions</td><td>&nbsp;</td></tr>
 * <tr><td>{@link #setUseInputForExtract(boolean) useInputForExtract}</td><td>when set <code>true</code>, the input of a pipe is used to extract audit trail, correlationID and label (instead of the wrapped input)</td><td>true</td></tr>
 * <tr><td>{@link #setStreamResultToServlet(boolean) streamResultToServlet}</td><td>if set, the result is first base64 decoded and then streamed to the HttpServletResponse object</td><td>false</td></tr>
 * <tr><td>{@link #setPresumedTimeOutInterval(int) presumedTimeOutInterval}</td><td>when the previous call was a timeout, the maximum time (in seconds) after this timeout to presume the current call is also a timeout. A value of -1 indicates to never presume timeouts</td><td>10 s</td></tr> 
 * <tr><td><code>sender.*</td><td>any attribute of the sender instantiated by descendant classes</td><td>&nbsp;</td></tr>
 * </table>
 * <table border="1">
 * <tr><th>nested elements</th><th>description</th></tr>
 * <tr><td>{@link ISender sender}</td><td>specification of sender to send messages with</td></tr>
 * <tr><td>{@link ICorrelatedPullingListener listener}</td><td>specification of listener to listen to for replies</td></tr>
 * <tr><td>{@link Parameter param}</td><td>any parameters defined on the pipe will be handed to the sender,
 * if this is a {@link ISenderWithParameters ISenderWithParameters}.
 * When a parameter with the name stubFileName is present, it will <u>not</u> be handed to the sender 
 * and it is used at runtime instead of the stubFileName specified by the attribute. A lookup of the 
 * file for this stubFileName will be done at runtime, while the file for the stubFileName specified 
 * as an attribute will be done at configuration time.</td></tr>
 * <tr><td><code>inputValidator</code></td><td>specification of Pipe to validate input messages</td></tr>
 * <tr><td><code>outputValidator</code></td><td>specification of Pipe to validate output messages</td></tr>
 * <tr><td><code>inputWrapper</code></td><td>specification of Pipe to wrap input messages (before validating)</td></tr>
 * <tr><td><code>outputWrapper</code></td><td>specification of Pipe to wrap output messages (after validating)</td></tr>
 * <tr><td>{@link ITransactionalStorage messageLog}</td><td>log of all messages sent</td></tr>
 * </table>
 * </p>
 * <p><b>Exits:</b>
 * <table border="1">
 * <tr><th>state</th><th>condition</th></tr>
 * <tr><td>"success"</td><td>default when a good message was retrieved (synchronous sender), or the message was successfully sent and no listener was specified and the sender was not synchronous</td></tr>
 * <tr><td><i>{@link #setForwardName(String) forwardName}</i></td><td>if specified, and otherwise under same condition as "success"</td></tr>
 * <tr><td>"timeout"</td><td>no data was received (timeout on listening), if the sender was synchronous or a listener was specified. If "timeout" and <code>resultOnTimeOut</code> are not specified, "exception" is used in such a case</td></tr>
 * <tr><td>"exception"</td><td>an exception was thrown by the Sender or its reply-Listener. The result passed to the next pipe is the exception that was caught.</td></tr>
 * <tr><td>"illegalResult"</td><td>the received data does not comply with <code>checkXmlWellFormed</code> or <code>checkRootTag</code>.</td></tr>
 * </table>
 * </p>
 * @author  Gerrit van Brakel
 */

public class MessageSendingPipe extends StreamingPipe implements HasSender, HasStatistics, EventThrowing {
	protected Logger msgLog = LogUtil.getLogger("MSG");

	public static final String PIPE_TIMEOUT_MONITOR_EVENT = "Sender Timeout";
	public static final String PIPE_CLEAR_TIMEOUT_MONITOR_EVENT = "Sender Received Result on Time";
	public static final String PIPE_EXCEPTION_MONITOR_EVENT = "Sender Exception Caught";

	private final static String SUCCESS_FORWARD = "success";
	private final static String TIMEOUT_FORWARD = "timeout";
	private final static String EXCEPTION_FORWARD = "exception";
	private final static String ILLEGAL_RESULT_FORWARD = "illegalResult";
	private final static String PRESUMED_TIMEOUT_FORWARD = "presumedTimeout";
	private final static String INTERRUPT_FORWARD = "interrupt";
	
	private final static String STUBFILENAME = "stubFileName";

	public static final int MIN_RETRY_INTERVAL=1;
	public static final int MAX_RETRY_INTERVAL=600;

	private String linkMethod = "CORRELATIONID";

	private String correlationIDStyleSheet;
	private String correlationIDXPath;
	private String correlationIDNamespaceDefs;
	private String correlationIDSessionKey = null;
	private String labelStyleSheet;
	private String labelXPath;
	private String labelNamespaceDefs;
	private String auditTrailSessionKey = null;
	private String auditTrailXPath;
	private String auditTrailNamespaceDefs;
	private boolean useInputForExtract = true;
	private String hideMethod = "all";

	private boolean checkXmlWellFormed = false;
	private String checkRootTag;

	private String resultOnTimeOut;
	private int maxRetries=0;
	private int retryMinInterval=1;
	private int retryMaxInterval=1;
	private String retryXPath;
	private String retryNamespaceDefs;
	private int presumedTimeOutInterval=10;


	private boolean streamResultToServlet=false;

	private String stubFileName;
	private String timeOutOnResult;
	private String exceptionOnResult;

	private ISender sender = null;
	private ICorrelatedPullingListener listener = null;
	private ITransactionalStorage messageLog=null;

	private String returnString; // contains contents of stubUrl	
	private TransformerPool auditTrailTp=null;
	private TransformerPool correlationIDTp=null;
	private TransformerPool labelTp=null;
	private TransformerPool retryTp=null;

	public final static String INPUT_VALIDATOR_NAME_PREFIX="- ";
	public final static String INPUT_VALIDATOR_NAME_SUFFIX=": validate input";
	public final static String OUTPUT_VALIDATOR_NAME_PREFIX="- ";
	public final static String OUTPUT_VALIDATOR_NAME_SUFFIX=": validate output";
	public final static String INPUT_WRAPPER_NAME_PREFIX="- ";
	public final static String INPUT_WRAPPER_NAME_SUFFIX=": wrap input";
	public final static String OUTPUT_WRAPPER_NAME_PREFIX="- ";
	public final static String OUTPUT_WRAPPER_NAME_SUFFIX=": wrap output";
	public final static String MESSAGE_LOG_NAME_PREFIX="- ";
	public final static String MESSAGE_LOG_NAME_SUFFIX=": message log";

	private IPipe inputValidator=null;
	private IPipe outputValidator=null;
	private IPipe inputWrapper=null;
	private IPipe outputWrapper=null;
	
	private boolean timeoutPending=false;

	private boolean checkMessageLog = AppConstants.getInstance(getConfigurationClassLoader()).getBoolean("messageLog.check", false);
	private boolean isConfigurationStubbed = ConfigurationUtils.isConfigurationStubbed(getConfigurationClassLoader());
	private boolean msgLogHumanReadable = AppConstants.getInstance(getConfigurationClassLoader()).getBoolean("msg.log.humanReadable", false);


	private PipeProcessor pipeProcessor;
	private ListenerProcessor listenerProcessor;


	protected void propagateName() {
		ISender sender=getSender();
		if (sender!=null && StringUtils.isEmpty(sender.getName())) {
			sender.setName(getName() + "-sender");
		}
		ICorrelatedPullingListener listener=getListener();
		if (listener!=null && StringUtils.isEmpty(listener.getName())) {
			listener.setName(getName() + "-replylistener");
		}
	}

	@IbisDoc({"name of the pipe", ""})
	@Override
	public void setName(String name) {
		super.setName(name);
		propagateName();
	}

	@Override
	public void addParameter(Parameter p){
		if (getSender() instanceof ISenderWithParameters && getParameterList()!=null) {
			if (p.getName().equals(STUBFILENAME)) {
				super.addParameter(p);
			} else {
				((ISenderWithParameters)getSender()).addParameter(p);
			}
		}
	}

	/**
	 * Checks whether a sender is defined for this pipe.
	 */
	@Override
	public void configure() throws ConfigurationException {
		super.configure();
		msgLog = LogUtil.getLogger("MSG." + getAdapter().getName() + "." + getName());
		if (StringUtils.isNotEmpty(getStubFileName())) {
			URL stubUrl;
			try {
				stubUrl = ClassUtils.getResourceURL(getConfigurationClassLoader(), getStubFileName());
			} catch (Throwable e) {
				throw new ConfigurationException(getLogPrefix(null)+"got exception finding resource for stubfile ["+getStubFileName()+"]", e);
			}
			if (stubUrl==null) {
				throw new ConfigurationException(getLogPrefix(null)+"could not find resource for stubfile ["+getStubFileName()+"]");
			}
			try {
				returnString = Misc.resourceToString(stubUrl, SystemUtils.LINE_SEPARATOR);
			} catch (Throwable e) {
				throw new ConfigurationException(getLogPrefix(null)+"got exception loading stubfile ["+getStubFileName()+"] from resource ["+stubUrl.toExternalForm()+"]", e);
			}
		} else {
			propagateName();
			if (getSender() == null) {
				throw new ConfigurationException(getLogPrefix(null) + "no sender defined ");
			}
	
			try {
				if (getSender() instanceof ConfigurationAware) {
					IAdapter adapter=getAdapter();
					if (adapter!=null) {
						((ConfigurationAware)getSender()).setConfiguration(getAdapter().getConfiguration());
					} else {
						log.debug("No Adapter to set Configuration from");
					}
				}
				getSender().configure();
			} catch (ConfigurationException e) {
				throw new ConfigurationException(getLogPrefix(null)+"while configuring sender",e);
			}
			if (getSender() instanceof HasPhysicalDestination) {
				log.info(getLogPrefix(null)+"has sender on "+((HasPhysicalDestination)getSender()).getPhysicalDestinationName());
			}
			if (getListener() != null) {
				if (getSender().isSynchronous()) {
					throw new ConfigurationException(
						getLogPrefix(null)
							+ "cannot have listener with synchronous sender");
				}
				try {
					getListener().configure();
				} catch (ConfigurationException e) {
					throw new ConfigurationException(getLogPrefix(null)+"while configuring listener",e);
				}
				if (getListener() instanceof HasPhysicalDestination) {
					log.info(getLogPrefix(null)+"has listener on "+((HasPhysicalDestination)getListener()).getPhysicalDestinationName());
				}
			}
			if (!(getLinkMethod().equalsIgnoreCase("MESSAGEID"))
				&& (!(getLinkMethod().equalsIgnoreCase("CORRELATIONID")))) {
				throw new ConfigurationException(getLogPrefix(null)+ "Invalid argument for property LinkMethod ["+getLinkMethod()+ "]. it should be either MESSAGEID or CORRELATIONID");
			}	

			if (!(getHideMethod().equalsIgnoreCase("all"))
					&& (!(getHideMethod().equalsIgnoreCase("firstHalf")))) {
				throw new ConfigurationException(getLogPrefix(null) + "invalid value for hideMethod [" + getHideMethod() + "], must be 'all' or 'firstHalf'");
			}

			if (isCheckXmlWellFormed() || StringUtils.isNotEmpty(getCheckRootTag())) {
				if (findForward(ILLEGAL_RESULT_FORWARD) == null)
					throw new ConfigurationException(getLogPrefix(null) + "has no forward with name [illegalResult]");
			}
			if (!ConfigurationUtils.isConfigurationStubbed(getConfigurationClassLoader())) {
				if (StringUtils.isNotEmpty(getTimeOutOnResult())) {
					throw new ConfigurationException(getLogPrefix(null)+"timeOutOnResult only allowed in stub mode");
				}
				if (StringUtils.isNotEmpty(getExceptionOnResult())) {
					throw new ConfigurationException(getLogPrefix(null)+"exceptionOnResult only allowed in stub mode");
				}
			}
			if (getMaxRetries()>0) {
				ConfigurationWarnings configWarnings = ConfigurationWarnings.getInstance();
				if (getRetryMinInterval() < MIN_RETRY_INTERVAL) {
					String msg = "retryMinInterval ["+getRetryMinInterval()+"] should be greater than or equal to ["+MIN_RETRY_INTERVAL+"], assuming the lower limit";
					configWarnings.add(log, msg);
					setRetryMinInterval(MIN_RETRY_INTERVAL);
				}
				if (getRetryMaxInterval() > MAX_RETRY_INTERVAL) {
					String msg = "retryMaxInterval ["+getRetryMaxInterval()+"] should be less than or equal to ["+MAX_RETRY_INTERVAL+"], assuming the upper limit";
					configWarnings.add(log, msg);
					setRetryMaxInterval(MAX_RETRY_INTERVAL);
				}
				if (getRetryMaxInterval() < getRetryMinInterval()) {
					String msg = "retryMaxInterval ["+getRetryMaxInterval()+"] should be greater than or equal to ["+getRetryMinInterval()+"], assuming the lower limit";
					configWarnings.add(log, msg);
					setRetryMaxInterval(getRetryMinInterval());
				}
			}
		}
		ITransactionalStorage messageLog = getMessageLog();
		if (checkMessageLog) {
			if (!getSender().isSynchronous() && getListener()==null && !(getSender() instanceof nl.nn.adapterframework.senders.IbisLocalSender)) {
				if (messageLog==null) {
					ConfigurationWarnings configWarnings = ConfigurationWarnings.getInstance();
					String msg = "asynchronous sender [" + getSender().getName() + "] without sibling listener has no messageLog. Integrity check not possible";
					configWarnings.add(log, msg, true);
				}
			}
		}
		if (messageLog!=null) {
			if (StringUtils.isNotEmpty(getHideRegex()) && StringUtils.isEmpty(messageLog.getHideRegex())) {
				messageLog.setHideRegex(getHideRegex());
				messageLog.setHideMethod(getHideMethod());
			}
			messageLog.configure();
			if (messageLog instanceof HasPhysicalDestination) {
				String msg = getLogPrefix(null)+"has messageLog in "+((HasPhysicalDestination)messageLog).getPhysicalDestinationName();
				log.info(msg);
				if (getAdapter() != null)
					getAdapter().getMessageKeeper().add(msg);
			}
			if (StringUtils.isNotEmpty(getAuditTrailXPath())) {
				auditTrailTp = TransformerPool.configureTransformer(getLogPrefix(null), getConfigurationClassLoader(), getAuditTrailNamespaceDefs(), getAuditTrailXPath(), null,"text",false,null);
			}
			if (StringUtils.isNotEmpty(getCorrelationIDXPath()) || StringUtils.isNotEmpty(getCorrelationIDStyleSheet())) {
				correlationIDTp=TransformerPool.configureTransformer(getLogPrefix(null), getConfigurationClassLoader(), getCorrelationIDNamespaceDefs(), getCorrelationIDXPath(), getCorrelationIDStyleSheet(),"text",false,null);
			}
			if (StringUtils.isNotEmpty(getLabelXPath()) || StringUtils.isNotEmpty(getLabelStyleSheet())) {
				labelTp=TransformerPool.configureTransformer(getLogPrefix(null), getConfigurationClassLoader(), getLabelNamespaceDefs(), getLabelXPath(), getLabelStyleSheet(),"text",false,null);
			}
		}
		if (StringUtils.isNotEmpty(getRetryXPath())) {
			retryTp = TransformerPool.configureTransformer(getLogPrefix(null), getConfigurationClassLoader(), getRetryNamespaceDefs(), getRetryXPath(), null,"text",false,null);
		}
		IPipe inputValidator = getInputValidator();
		IPipe outputValidator = getOutputValidator();
		if (inputValidator!=null && outputValidator==null && inputValidator instanceof IDualModeValidator) {
			outputValidator=((IDualModeValidator)inputValidator).getResponseValidator();
			setOutputValidator(outputValidator);
		}
		if (inputValidator!=null) {
			PipeForward pf = new PipeForward();
			pf.setName(SUCCESS_FORWARD);
			inputValidator.registerForward(pf);
			//inputValidator.configure(); // configure is handled in PipeLine.configure()
		}
		if (outputValidator!=null) {
			PipeForward pf = new PipeForward();
			pf.setName(SUCCESS_FORWARD);
			outputValidator.registerForward(pf);
			//outputValidator.configure(); // configure is handled in PipeLine.configure()
		}
		if (getInputWrapper()!=null) {
			PipeForward pf = new PipeForward();
			pf.setName(SUCCESS_FORWARD);
			getInputWrapper().registerForward(pf);
			if (getInputWrapper() instanceof EsbSoapWrapperPipe) {
				EsbSoapWrapperPipe eswPipe = (EsbSoapWrapperPipe)getInputWrapper();
				ISender sender = getSender();
				eswPipe.retrievePhysicalDestinationFromSender(sender);
			}
		}
		if (getOutputWrapper()!=null) {
			PipeForward pf = new PipeForward();
			pf.setName(SUCCESS_FORWARD);
			getOutputWrapper().registerForward(pf);
		}

		registerEvent(PIPE_TIMEOUT_MONITOR_EVENT);
		registerEvent(PIPE_CLEAR_TIMEOUT_MONITOR_EVENT);
		registerEvent(PIPE_EXCEPTION_MONITOR_EVENT);
	}

//	/**
//	 * When true, the streaming capability of the nested sender is taken into account to determine if the pipe can provide an OutputStream.
//	 * Descender classes may override this method when necessary.
//	 */
//	protected boolean senderAffectsStreamProvidingCapability() {
//		return true;
//	}
//	/**
//	 * When true, the ability of the nested sender to write to is taken into account to determine if the pipe can stream its output.
//	 * Descender classes may override this method when necessary.
//	 */
//	protected boolean senderAffectsStreamWritingCapability() {
//		return true;
//	}
//	
//	@Override
//	public boolean canProvideOutputStream() {
//		return super.canProvideOutputStream() 
//				&& (!senderAffectsStreamProvidingCapability() || 
//					sender instanceof IOutputStreamingSupport && ((IOutputStreamingSupport)sender).canProvideOutputStream()
//				   )
//				&& getInputWrapper()==null
//				&& getInputValidator()==null;
//	}
//
//	@Override
//	public boolean requiresOutputStream() {
//		return super.requiresOutputStream() 
//				&& (!senderAffectsStreamWritingCapability() || 
//					sender instanceof IOutputStreamingSupport && ((IOutputStreamingSupport)sender).requiresOutputStream()
//				   )
//				&& getOutputWrapper()==null
//				&& getOutputValidator()==null
//				&& !isStreamResultToServlet();
//	}

	@Override
	public boolean supportsOutputStreamPassThrough() {
		return false; // TODO to be implemented!
	}

	@Override
	public IOutputStreamingSupport getStreamTarget() {
		if (getOutputValidator()!=null || getOutputWrapper()!=null || isStreamResultToServlet()) {
			return null;
		}
		return super.getStreamTarget();
	}


	
	@Override
	public MessageOutputStream provideOutputStream(IPipeLineSession session, IOutputStreamingSupport nextProvider) throws StreamingException {

		if (getInputValidator()!=null || getInputWrapper()!=null || getOutputValidator()!=null || getOutputWrapper()!=null ||
			isStreamResultToServlet() || StringUtils.isNotEmpty(getStubFileName()) || getMessageLog()!=null || getListener()!=null ) {
			return null;
		}
		
		if (sender instanceof IOutputStreamingSupport) {
			// TODO insert output validator
			// TODO insert output wrapper
			IOutputStreamingSupport streamingSender = (IOutputStreamingSupport)sender;
			if (nextProvider == null) {
				nextProvider = getStreamTarget();
			}
			MessageOutputStream result = streamingSender.provideOutputStream(session, nextProvider);
			return result;
			// TODO insert input wrapper
			// TODO insert input validator
		}
		return null;
	}

	
	@Override
	public PipeRunResult doPipe(Message input, IPipeLineSession session, IOutputStreamingSupport nextProvider) throws PipeRunException {
 		Message originalMessage = null;
		Object result = null;
		String correlationID = session.getMessageId();
		PipeForward forward = getForward();

		if (messageLog!=null) {
			try {
				input.preserve();
			} catch (IOException e) {
				throw new PipeRunException(this,getLogPrefix(session)+"cannot preserve",e);
			}
			originalMessage=input;
		}
		if (getInputWrapper()!=null) {
			log.debug(getLogPrefix(session)+"wrapping input");
			PipeRunResult wrapResult = pipeProcessor.processPipe(getPipeLine(), inputWrapper, correlationID, input, session);
			if (wrapResult==null) {
				throw new PipeRunException(inputWrapper, "retrieved null result from inputWrapper");
			}
			if (!wrapResult.getPipeForward().getName().equals(SUCCESS_FORWARD)) {
				return wrapResult;
			} else {
				input = Message.asMessage(wrapResult.getResult());
			}
			log.debug(getLogPrefix(session)+"input after wrapping [" + input.toString() + "]");
		}

		if (getInputValidator()!=null) {
			log.debug(getLogPrefix(session)+"validating input");
			PipeRunResult validationResult = pipeProcessor.processPipe(getPipeLine(), inputValidator, correlationID, input, session);
			if (validationResult!=null && !validationResult.getPipeForward().getName().equals(SUCCESS_FORWARD)) {
				return validationResult;
			}
		}

		if (StringUtils.isNotEmpty(getStubFileName())) {
			ParameterList pl = getParameterList();
			result=returnString;
			if (pl != null) {
				Map<String,Object> params;
				try {
					params = pl.getValues(input, session).getValueMap();
				} catch (ParameterException e1) {
					throw new PipeRunException(this,getLogPrefix(session)+"got exception evaluating parameters",e1);
				}
				String sfn = null;
				if (params != null && params.size() > 0) {
					sfn = (String)params.get(STUBFILENAME);
				}
				if (sfn != null) {
					try {
						result = Misc.resourceToString(ClassUtils.getResourceURL(getConfigurationClassLoader(), sfn), SystemUtils.LINE_SEPARATOR);
						log.info(getLogPrefix(session)+"returning result from dynamic stub ["+sfn+"]");
					} catch (Throwable e) {
						throw new PipeRunException(this,getLogPrefix(session)+"got exception loading result from stub [" + sfn + "]",e);
					}
				} else {
					log.info(getLogPrefix(session)+"returning result from static stub ["+getStubFileName()+"]");
				}
			} else {
				log.info(getLogPrefix(session)+"returning result from static stub ["+getStubFileName()+"]");
			}
		} else {
			Map<String,Object> threadContext=new LinkedHashMap<String,Object>();
			try {
				String messageID = null;
				// sendResult has a messageID for async senders, the result for sync senders
				int retryInterval = getRetryMinInterval();
				PipeRunResult sendResult = null;
				boolean replyIsValid = false;
				int retriesLeft = 0;
				if (getMaxRetries()>0) {
					retriesLeft = getMaxRetries() + 1;
				} else {
					retriesLeft = 1;
				}
				if (nextProvider == null) {
					nextProvider = getStreamTarget();
				}
				while (retriesLeft-->=1 && !replyIsValid) {
					try {
						sendResult = sendMessage(input, session, getSender(), threadContext, nextProvider);
						if (retryTp!=null) {
							String retry=retryTp.transform(Message.asString(sendResult.getResult()),null);
							if (retry.equalsIgnoreCase("true")) {
								if (retriesLeft>=1) {
									retryInterval = increaseRetryIntervalAndWait(session, retryInterval, "xpathRetry result ["+retry+"], retries left [" + retriesLeft + "]");
								}
							} else {
								replyIsValid = true;
							} 
						} else {
							replyIsValid = true;
						}
					} catch (TimeOutException toe) {
						if (retriesLeft>=1) {
							retryInterval = increaseRetryIntervalAndWait(session, retryInterval, "timeout occured, retries left [" + retriesLeft + "]");
						} else {
							throw toe;
						}
					} catch (SenderException se) {
						if (retriesLeft>=1) {
							retryInterval = increaseRetryIntervalAndWait(session, retryInterval, "exception ["+se.getMessage()+"] occured, retries left [" + retriesLeft + "]");
						} else {
							throw se;
						}
					}
				}

				if (!replyIsValid){
					throw new PipeRunException(this, getLogPrefix(session)+"invalid reply message is received");
				}

				if (sendResult==null){
					throw new PipeRunException(this, getLogPrefix(session)+"retrieved null result from sender");
				}

				if (sendResult.getPipeForward()!=null) {
					forward = sendResult.getPipeForward();
				}
				
				if (getSender().isSynchronous()) {
					if (log.isInfoEnabled()) {
						log.info(getLogPrefix(session)+ "sent message to ["+ getSender().getName()+ "] synchronously");
					}
					result = sendResult;
				} else {
					messageID = Message.asString(sendResult.getResult());
					if (log.isInfoEnabled()) {
						log.info(getLogPrefix(session) + "sent message to [" + getSender().getName()+ "] messageID ["+ messageID+ "] correlationID ["+ correlationID+ "] linkMethod ["+ getLinkMethod()	+ "]");
					}
					// if linkMethod is MESSAGEID overwrite correlationID with the messageID
					// as this will be used with the listener
					if (getLinkMethod().equalsIgnoreCase("MESSAGEID")) {
						correlationID = Message.asString(sendResult.getResult());
						if (log.isDebugEnabled()) log.debug(getLogPrefix(session)+"setting correlationId to listen for to messageId ["+correlationID+"]");
					}
				}

				ITransactionalStorage messageLog = getMessageLog();
				if (messageLog!=null) {
					long messageLogStartTime= System.currentTimeMillis();
					String messageTrail="no audit trail";
					if (auditTrailTp!=null) {
						if (isUseInputForExtract()){
							messageTrail=auditTrailTp.transform(originalMessage,null);
						} else {
							messageTrail=auditTrailTp.transform(input,null);
						}
					} else {
						if (StringUtils.isNotEmpty(getAuditTrailSessionKey())) {
							messageTrail = (String)(session.get(getAuditTrailSessionKey()));
						}
					}
					String storedMessageID=messageID;
					if (storedMessageID==null) {
						storedMessageID="-";
					}
					if (correlationIDTp!=null) {
						if (StringUtils.isNotEmpty(getCorrelationIDSessionKey())) {
							String sourceString = (String)(session.get(getCorrelationIDSessionKey()));
							correlationID=correlationIDTp.transform(sourceString,null);
						} else {
							if (isUseInputForExtract()) {
								correlationID=correlationIDTp.transform(originalMessage,null);
							} else {
								correlationID=correlationIDTp.transform(input,null);
							}
						}
						if (StringUtils.isEmpty(correlationID)) {
							correlationID="-";
						}
					}
					String label=null;
					if (labelTp!=null) {
						if (isUseInputForExtract()) {
							label=labelTp.transform(originalMessage,null);
						} else {
							label=labelTp.transform(input,null);
						}
					}
					messageLog.storeMessage(storedMessageID,correlationID,new Date(),messageTrail,label,(Serializable)input);

					long messageLogEndTime = System.currentTimeMillis();
					long messageLogDuration = messageLogEndTime - messageLogStartTime;
					StatisticsKeeper sk = getPipeLine().getPipeStatistics(messageLog);
					sk.addValue(messageLogDuration);
				}

				if (getListener() != null) {
					result = listenerProcessor.getMessage(getListener(), correlationID, session);
					} else {
					result = sendResult.getResult(); // is this correct? result was already set at line 635!
				}
				if (result == null) {
					result = "";
				}
				if (timeoutPending) {
					timeoutPending=false;
					throwEvent(PIPE_CLEAR_TIMEOUT_MONITOR_EVENT);
				}
		
			} catch (TimeOutException toe) {
				throwEvent(PIPE_TIMEOUT_MONITOR_EVENT);
				if (!timeoutPending) {
					timeoutPending=true;
				}
				PipeForward timeoutForward = findForward(TIMEOUT_FORWARD);
				log.warn(getLogPrefix(session) + "timeout occured");
				if (timeoutForward==null) {
					if (StringUtils.isEmpty(getResultOnTimeOut())) {
						timeoutForward=findForward(EXCEPTION_FORWARD);
					} else {
						timeoutForward=getForward();
					}
				}
				if (timeoutForward!=null) {
					String resultmsg;
					if (StringUtils.isNotEmpty(getResultOnTimeOut())) {
						resultmsg =getResultOnTimeOut();
					} else {
						try {
							resultmsg=new ErrorMessageFormatter().format(getLogPrefix(session),toe,this,input.asString(),session.getMessageId(),0);
						} catch (IOException e) {
							throw new PipeRunException(this, getLogPrefix(session)+"cannot open stream", e);
						}
					}
					return new PipeRunResult(timeoutForward,resultmsg);
				}
				throw new PipeRunException(this, getLogPrefix(session) + "caught timeout-exception", toe);
	
			} catch (Throwable t) {
				throwEvent(PIPE_EXCEPTION_MONITOR_EVENT);
				PipeForward exceptionForward = findForward(EXCEPTION_FORWARD);
				if (exceptionForward!=null) {
					log.warn(getLogPrefix(session) + "exception occured, forwarding to exception-forward ["+exceptionForward.getPath()+"], exception:\n", t);
					String resultmsg;
					try {
						resultmsg=new ErrorMessageFormatter().format(getLogPrefix(session),t,this,input.asString(),session.getMessageId(),0);
					} catch (IOException e) {
						throw new PipeRunException(this, getLogPrefix(session)+"cannot open stream", e);
					}
					return new PipeRunResult(exceptionForward,resultmsg);
				}
				throw new PipeRunException(this, getLogPrefix(session) + "caught exception", t);
			}
		}
		
		try {
			if (!validResult(result)) {
				PipeForward illegalResultForward = findForward(ILLEGAL_RESULT_FORWARD);
				return new PipeRunResult(illegalResultForward, result);
			}
		} catch (IOException e) {
			throw new PipeRunException(this, getLogPrefix(session) + "caught exception", e);
		}
		IPipe outputValidator = getOutputValidator();
		if (outputValidator!=null) {
			log.debug(getLogPrefix(session)+"validating response");
			PipeRunResult validationResult;
			validationResult = pipeProcessor.processPipe(getPipeLine(), outputValidator, correlationID, Message.asMessage(result),session);
			if (validationResult!=null && !validationResult.getPipeForward().getName().equals(SUCCESS_FORWARD)) {
				return validationResult;
			}
		}
		if (getOutputWrapper()!=null) {
			log.debug(getLogPrefix(session)+"wrapping response");
			PipeRunResult wrapResult = pipeProcessor.processPipe(getPipeLine(), outputWrapper, correlationID, Message.asMessage(result), session);
			if (wrapResult==null) {
				throw new PipeRunException(outputWrapper, "retrieved null result from outputWrapper");
			}
			if (!wrapResult.getPipeForward().getName().equals(SUCCESS_FORWARD)) {
				return wrapResult;
			} 
			result = wrapResult.getResult().toString();
			log.debug(getLogPrefix(session)+"response after wrapping [" + result + "]");
		}

		if (isStreamResultToServlet()) {
			Message mia = Message.asMessage(result);
			
			try {
				InputStream resultStream=new Base64InputStream(mia.asInputStream(),false);
				String contentType = (String) session.get("contentType");
				if (StringUtils.isNotEmpty(contentType)) {
					RestListenerUtils.setResponseContentType(session, contentType);
				}
				RestListenerUtils.writeToResponseOutputStream(session, resultStream);
			} catch (IOException e) {
				throw new PipeRunException(this, getLogPrefix(session) + "caught exception", e);
			}
			return new PipeRunResult(forward, "");
		} else {
			return new PipeRunResult(forward, result);
		}
	}

	private boolean validResult(Object result) throws IOException {
		boolean validResult = true;
		if (isCheckXmlWellFormed() || StringUtils.isNotEmpty(getCheckRootTag())) {
			if (!XmlUtils.isWellFormed(Message.asString(result), getCheckRootTag())) {
				validResult = false;
			}
		}
		return validResult;
	}

	protected PipeRunResult sendMessage(Message input, IPipeLineSession session, ISender sender, Map<String,Object> threadContext, IOutputStreamingSupport nextProvider) throws SenderException, TimeOutException, IOException, InterruptedException {
		long startTime = System.currentTimeMillis();
		PipeRunResult sendResult = null;
		String exitState = null;
		try {
			PipeLine pipeline = getPipeLine();
			if  (pipeline!=null) {
				Adapter adapter = pipeline.getAdapter();
				if (adapter!=null) {
					if (getPresumedTimeOutInterval()>=0 && !isConfigurationStubbed) {
						long lastExitIsTimeoutDate = adapter.getLastExitIsTimeoutDate(getName());
						if (lastExitIsTimeoutDate>0) {
							long duration = startTime - lastExitIsTimeoutDate;
							if (duration < (1000L * getPresumedTimeOutInterval())) {
								exitState = PRESUMED_TIMEOUT_FORWARD;
								throw new TimeOutException(getLogPrefix(session)+exitState);
							}
						}
					}
				}
			}
			try {
				if (sender instanceof IStreamingSender) {
					sendResult =  ((IStreamingSender)sender).sendMessage(input, session, nextProvider);
				} else {
					// sendResult has a messageID for async senders, the result for sync senders
					Message result = sender.sendMessage(input, session);
					sendResult = new PipeRunResult(null,result);
				}
			} catch (SenderException se) {
				exitState = EXCEPTION_FORWARD;
				throw se;
			} catch (TimeOutException toe) {
				exitState = TIMEOUT_FORWARD;
				throw toe;
			}
			if (Thread.currentThread().isInterrupted()) {
				exitState = INTERRUPT_FORWARD;
				throw new InterruptedException();
			}
			if (StringUtils.isNotEmpty(getTimeOutOnResult()) && getTimeOutOnResult().equals(sendResult.getResult().toString())) { // TODO must be asString()!
				exitState = TIMEOUT_FORWARD;
				throw new TimeOutException(getLogPrefix(session)+"timeOutOnResult ["+getTimeOutOnResult()+"]");
			}
			if (StringUtils.isNotEmpty(getExceptionOnResult()) && getExceptionOnResult().equals(sendResult.getResult().toString())) { // TODO must be asString()!
				exitState = EXCEPTION_FORWARD;
				throw new SenderException(getLogPrefix(session)+"exceptionOnResult ["+getExceptionOnResult()+"]");
			}
		} finally {
			if (exitState==null) {
				exitState = SUCCESS_FORWARD;
			}
			PipeLine pipeline = getPipeLine();
			if  (pipeline!=null) {
				Adapter adapter = pipeline.getAdapter();
				if (adapter!=null) {
					if (getPresumedTimeOutInterval()>=0 && !ConfigurationUtils.isConfigurationStubbed(getConfigurationClassLoader())) {
						if (!PRESUMED_TIMEOUT_FORWARD.equals(exitState)) {
							adapter.setLastExitState(getName(), System.currentTimeMillis(), exitState);
						}
					}

<<<<<<< HEAD
					String duration;
					if(msgLogHumanReadable) {
						duration = Misc.getAge(startTime);
					} else {
						duration = Misc.getDurationInMs(startTime);
=======
						String duration;
						if(msgLogHumanReadable) {
							duration = Misc.getAge(startTime);
						} else {
							duration = Misc.getDurationInMs(startTime);
						}
						msgLog.info("Sender [" + sender.getName() + "] class [" + sender.getClass().getSimpleName() + "] duration [" + duration + "] got exit-state [" + exitState + "]");
>>>>>>> bfe83136
					}
					msgLog.log(Level.toLevel("TERSE"), String.format("Sender [%s] class [%s] correlationID [%s] duration [%s] got exit state [%s]", sender.getName(), sender.getClass().getSimpleName(), correlationID, duration, exitState));
				}
			}
		}
		return sendResult;
	}
	

	public int increaseRetryIntervalAndWait(IPipeLineSession session, int retryInterval, String description) throws InterruptedException {
		long currentInterval;
		synchronized (this) {
			if (retryInterval < getRetryMinInterval()) {
				retryInterval = getRetryMinInterval();
			}
			if (retryInterval > getRetryMaxInterval()) {
				retryInterval = getRetryMaxInterval();
			}
			currentInterval = retryInterval;
			retryInterval = retryInterval * 2;
		}
		log.warn(getLogPrefix(session)+description+", starts waiting for [" + currentInterval + "] seconds");
		while (currentInterval-->0) {
			Thread.sleep(1000);
		}
		return retryInterval;
	}

	@Override
	public void start() throws PipeStartException {
		if (StringUtils.isEmpty(getStubFileName())) {
			try {
				getSender().open();
				if (getListener() != null) {
					getListener().open();
				}
	
			} catch (Throwable t) {
				PipeStartException pse = new PipeStartException(getLogPrefix(null)+"could not start", t);
				pse.setPipeNameInError(getName());
				throw pse;
			}
		}
		ITransactionalStorage messageLog = getMessageLog();
		if (messageLog!=null) {
			try {
				messageLog.open();
			} catch (Exception e) {
				PipeStartException pse = new PipeStartException(getLogPrefix(null)+"could not open messagelog", e);
				pse.setPipeNameInError(getName());
				throw pse;
			}
		}
	}
	@Override
	public void stop() {
		if (StringUtils.isEmpty(getStubFileName())) {
			log.info(getLogPrefix(null) + "is closing");
			try {
				getSender().close();
			} catch (SenderException e) {
				log.warn(getLogPrefix(null) + "exception closing sender", e);
			}
			if (getListener() != null) {
				try {
					log.info(getLogPrefix(null) + "is closing; closing listener");
					getListener().close();
				} catch (ListenerException e) {
					log.warn(getLogPrefix(null) + "Exception closing listener", e);
				}
			}
		}
		ITransactionalStorage messageLog = getMessageLog();
		if (messageLog!=null) {
			try {
				messageLog.close();
			} catch (Exception e) {
				log.warn(getLogPrefix(null) + "Exception closing messageLog", e);
			}
		}
	}

	@Override
	public void iterateOverStatistics(StatisticsKeeperIterationHandler hski, Object data, int action) throws SenderException {
		if (sender instanceof HasStatistics) {
			((HasStatistics)sender).iterateOverStatistics(hski,data,action);
		}
	}

	@Override
	public boolean hasSizeStatistics() {
		if (!super.hasSizeStatistics()) {
			return getSender().isSynchronous();
		} else {
			return super.hasSizeStatistics();
		}
	}


	/**
	 * Register a {@link ICorrelatedPullingListener} at this Pipe
	 */
	protected void setListener(ICorrelatedPullingListener listener) {
		this.listener = listener;
		log.debug("pipe [" + getName() + "] registered listener [" + listener.toString() + "]");
	}
	public ICorrelatedPullingListener getListener() {
		return listener;
	}

	/**
	 * Sets the messageLog.
	 */
	public void setMessageLog(ITransactionalStorage messageLog) {
		if (messageLog.isActive()) {
			this.messageLog = messageLog;
			messageLog.setName(MESSAGE_LOG_NAME_PREFIX+getName()+MESSAGE_LOG_NAME_SUFFIX);
			if (StringUtils.isEmpty(messageLog.getSlotId())) {
				messageLog.setSlotId(getName());
			}
			if (StringUtils.isEmpty(messageLog.getType())) {
				messageLog.setType(JdbcTransactionalStorage.TYPE_MESSAGELOG_PIPE);
			}
		}
	}
	public ITransactionalStorage getMessageLog() {
		return messageLog;
	}

 

	/**
	 * Register a ISender at this Pipe
	 * @see ISender
	 */
	protected void setSender(ISender sender) {
		this.sender = sender;
		log.debug("pipe [" + getName() + "] registered sender [" + sender.getName() + "] with properties [" + sender.toString() + "]");
	}
	@Override
	public ISender getSender() {
		return sender;
	}

	public void setInputValidator(IPipe inputValidator) {
		inputValidator.setName(INPUT_VALIDATOR_NAME_PREFIX+getName()+INPUT_VALIDATOR_NAME_SUFFIX);
		this.inputValidator = inputValidator;
	}
	public IPipe getInputValidator() {
		return inputValidator;
	}

	public void setOutputValidator(IPipe outputValidator) {
		if (outputValidator!=null) {
			outputValidator.setName(OUTPUT_VALIDATOR_NAME_PREFIX+getName()+OUTPUT_VALIDATOR_NAME_SUFFIX);
		}
		this.outputValidator = outputValidator;
	}
	public IPipe getOutputValidator() {
		return outputValidator;
	}

	public void setInputWrapper(IPipe inputWrapper) {
		inputWrapper.setName(INPUT_WRAPPER_NAME_PREFIX+getName()+INPUT_WRAPPER_NAME_SUFFIX);
		this.inputWrapper = inputWrapper;
	}
	public IPipe getInputWrapper() {
		return inputWrapper;
	}

	public void setOutputWrapper(IPipe outputWrapper) {
		outputWrapper.setName(OUTPUT_WRAPPER_NAME_PREFIX+getName()+OUTPUT_WRAPPER_NAME_SUFFIX);
		this.outputWrapper = outputWrapper;
	}
	public IPipe getOutputWrapper() {
		return outputWrapper;
	}

	public void setPipeProcessor(PipeProcessor pipeProcessor) {
		this.pipeProcessor = pipeProcessor;
	}

	public void setListenerProcessor(ListenerProcessor listenerProcessor) {
		this.listenerProcessor = listenerProcessor;
	}



	/**
	 * For asynchronous communication, the server side may either use the messageID or the correlationID
	 * in the correlationID field of the reply message. Use this property to set the behaviour of the reply-listener.
	 * <ul>
	 * <li>Use <code>MESSAGEID</code> to let the listener wait for a message with the messageID of the
	 * sent message in the correlation ID field</li>
	 * <li>Use <code>CORRELATIONID</code> to let the listener wait for a message with the correlationID of the
	 * sent message in the correlation ID field</li>
	 * </ul>
	 * When you use the method CORRELATIONID you have the advantage that you can trace your request
	 * as the messageID as it is known in the Adapter is used as the correlationID. In the logging you should be able
	 * to follow the message more clearly. When you use the method MESSAGEID, the messageID (unique for every
	 * message) will be expected in the correlationID field of the returned message.
	 * 
	 * @param method either MESSAGEID or CORRELATIONID
	 */
	@IbisDoc({"1", "either MESSAGEID or CORRELATIONID. For asynchronous communication, the server side may either use the messageID or the correlationID "
		+ "in the correlationID field of the reply message. Use this property to set the behaviour of the reply-listener.", "correlationid"})
	public void setLinkMethod(String method) {
		linkMethod = method;
	}
	public String getLinkMethod() {
		return linkMethod;
	}


	@IbisDoc({"2", "stylesheet to extract correlationid from message", ""})
	public void setCorrelationIDStyleSheet(String string) {
		correlationIDStyleSheet = string;
	}
	public String getCorrelationIDStyleSheet() {
		return correlationIDStyleSheet;
	}

	@IbisDoc({"3", "xpath expression to extract correlationid from message", ""})
	public void setCorrelationIDXPath(String string) {
		correlationIDXPath = string;
	}
	public String getCorrelationIDXPath() {
		return correlationIDXPath;
	}

	@IbisDoc({"4", "namespace defintions for correlationidxpath. must be in the form of a comma or space separated list of <code>prefix=namespaceuri</code>-definitions", ""})
	public void setCorrelationIDNamespaceDefs(String correlationIDNamespaceDefs) {
		this.correlationIDNamespaceDefs = correlationIDNamespaceDefs;
	}
	public String getCorrelationIDNamespaceDefs() {
		return correlationIDNamespaceDefs;
	}

	@IbisDoc({"5", "key of a pipelinesession-variable. is specified, the value of the pipelinesession variable is used as input for the xpathexpression or stylesheet, instead of the current input message", ""})
	public void setCorrelationIDSessionKey(String string) {
		correlationIDSessionKey = string;
	}
	public String getCorrelationIDSessionKey() {
		return correlationIDSessionKey;
	}

	
	@IbisDoc({"6", "stylesheet to extract label from message", ""})
	public void setLabelStyleSheet(String string) {
		labelStyleSheet = string;
	}
	public String getLabelStyleSheet() {
		return labelStyleSheet;
	}
	
	@IbisDoc({"7", "xpath expression to extract label from message", ""})
	public void setLabelXPath(String string) {
		labelXPath = string;
	}
	public String getLabelXPath() {
		return labelXPath;
	}

	@IbisDoc({"8", "namespace defintions for labelxpath. must be in the form of a comma or space separated list of <code>prefix=namespaceuri</code>-definitions", ""})
	public void setLabelNamespaceDefs(String labelXNamespaceDefs) {
		this.labelNamespaceDefs = labelXNamespaceDefs;
	}
	public String getLabelNamespaceDefs() {
		return labelNamespaceDefs;
	}
	

	@IbisDoc({"9", "xpath expression to extract audit trail from message", ""})
	public void setAuditTrailXPath(String string) {
		auditTrailXPath = string;
	}
	public String getAuditTrailXPath() {
		return auditTrailXPath;
	}

	@IbisDoc({"10", "namespace defintions for audittrailxpath. must be in the form of a comma or space separated list of <code>prefix=namespaceuri</code>-definitions", ""})
	public void setAuditTrailNamespaceDefs(String auditTrailNamespaceDefs) {
		this.auditTrailNamespaceDefs = auditTrailNamespaceDefs;
	}
	public String getAuditTrailNamespaceDefs() {
		return auditTrailNamespaceDefs;
	}

	@IbisDoc({"11", "key of a pipelinesession-variable. if specified, the value of the pipelinesession variable is used as audit trail (instead of the default 'no audit trail)", ""})
	public void setAuditTrailSessionKey(String string) {
		auditTrailSessionKey = string;
	}
	public String getAuditTrailSessionKey() {
		return auditTrailSessionKey;
	}

	@IbisDoc({"12", "when set <code>true</code>, the input of a pipe is used to extract audit trail, correlationid and label (instead of the wrapped input)", "true"})
	public void setUseInputForExtract(boolean b) {
		useInputForExtract = b;
	}
	public boolean isUseInputForExtract() {
		return useInputForExtract;
	}
	
	@Override
	@IbisDoc({"13", "next to common usage in {@link AbstractPipe}, also strings in the error/logstore are masked", ""})
	public void setHideRegex(String hideRegex) {
		super.setHideRegex(hideRegex);
	}

	@IbisDoc({"14", "(only used when hideregex is not empty and only applies to error/logstore) either <code>all</code> or <code>firsthalf</code>. when <code>firsthalf</code> only the first half of the string is masked, otherwise (<code>all</code>) the entire string is masked", "all"})
	public void setHideMethod(String hideMethod) {
		this.hideMethod = hideMethod;
	}
	public String getHideMethod() {
		return hideMethod;
	}

	
	
	@IbisDoc({"15", "when set <code>true</code>, the xml well-formedness of the result is checked", "false"})
	public void setCheckXmlWellFormed(boolean b) {
		checkXmlWellFormed = b;
	}
	public boolean isCheckXmlWellFormed() {
		return checkXmlWellFormed;
	}

	@IbisDoc({"16", "when set, besides the xml well-formedness the root element of the result is checked to be equal to the value set", ""})
	public void setCheckRootTag(String s) {
		checkRootTag = s;
	}
	public String getCheckRootTag() {
		return checkRootTag;
	}





	/**
	 * The message that is returned when the time listening for a reply message
	 * exceeds the timeout, or in other situations no reply message is received.
	 */
	@IbisDoc({"17", "result returned when no return-message was received within the timeout limit (e.g. 'receiver timed out').", ""})
	public void setResultOnTimeOut(String newResultOnTimeOut) {
		resultOnTimeOut = newResultOnTimeOut;
	}
	public String getResultOnTimeOut() {
		return resultOnTimeOut;
	}

	@IbisDoc({"18", "the number of times a processing attempt is retried after a timeout or an exception is caught or after a incorrect reply is received (see also <code>retryxpath</code>)", "0"})
	public void setMaxRetries(int i) {
		maxRetries = i;
	}
	public int getMaxRetries() {
		return maxRetries;
	}

	@IbisDoc({"19", "the starting number of seconds waited after an unsuccessful processing attempt before another processing attempt is made. each next retry this interval is doubled with a upper limit of <code>retrymaxinterval</code>", "1"})
	public void setRetryMinInterval(int i) {
		retryMinInterval = i;
	}
	public int getRetryMinInterval() {
		return retryMinInterval;
	}

	@IbisDoc({"20", "the maximum number of seconds waited after an unsuccessful processing attempt before another processing attempt is made", "600"})
	public void setRetryMaxInterval(int i) {
		retryMaxInterval = i;
	}
	public int getRetryMaxInterval() {
		return retryMaxInterval;
	}

	@IbisDoc({"21", "xpath expression evaluated on each technical successful reply. retry is done if condition returns true", ""})
	public void setRetryXPath(String string) {
		retryXPath = string;
	}
	public String getRetryXPath() {
		return retryXPath;
	}

	@IbisDoc({"22", "namespace defintions for retryxpath. must be in the form of a comma or space separated list of <code>prefix=namespaceuri</code>-definitions", ""})
	public void setRetryNamespaceDefs(String retryNamespaceDefs) {
		this.retryNamespaceDefs = retryNamespaceDefs;
	}
	public String getRetryNamespaceDefs() {
		return retryNamespaceDefs;
	}

	@IbisDoc({"23", "when the previous call was a timeout, the maximum time (in seconds) after this timeout to presume the current call is also a timeout. a value of -1 indicates to never presume timeouts", "10 s"})
	public void setPresumedTimeOutInterval(int i) {
		presumedTimeOutInterval = i;
	}
	public int getPresumedTimeOutInterval() {
		return presumedTimeOutInterval;
	}

	
	@IbisDoc({"24", "if set, the result is first base64 decoded and then streamed to the httpservletresponse object", "false"})
	public void setStreamResultToServlet(boolean b) {
		streamResultToServlet = b;
	}
	public boolean isStreamResultToServlet() {
		return streamResultToServlet;
	}

	@IbisDoc({"25", "when set, the pipe returns a message from a file, instead of doing the regular process", ""})
	public void setStubFileName(String fileName) {
		stubFileName = fileName;
	}
	public String getStubFileName() {
		return stubFileName;
	}
	
	@IbisDoc({"26", "when not empty, a timeoutexception is thrown when the result equals this value (for testing purposes only)", ""})
	public void setTimeOutOnResult(String string) {
		timeOutOnResult = string;
	}
	public String getTimeOutOnResult() {
		return timeOutOnResult;
	}

	@IbisDoc({"27", "when not empty, a piperunexception is thrown when the result equals this value (for testing purposes only)", ""})
	public void setExceptionOnResult(String string) {
		exceptionOnResult = string;
	}
	public String getExceptionOnResult() {
		return exceptionOnResult;
	}

}<|MERGE_RESOLUTION|>--- conflicted
+++ resolved
@@ -857,23 +857,13 @@
 						}
 					}
 
-<<<<<<< HEAD
 					String duration;
 					if(msgLogHumanReadable) {
 						duration = Misc.getAge(startTime);
 					} else {
 						duration = Misc.getDurationInMs(startTime);
-=======
-						String duration;
-						if(msgLogHumanReadable) {
-							duration = Misc.getAge(startTime);
-						} else {
-							duration = Misc.getDurationInMs(startTime);
-						}
-						msgLog.info("Sender [" + sender.getName() + "] class [" + sender.getClass().getSimpleName() + "] duration [" + duration + "] got exit-state [" + exitState + "]");
->>>>>>> bfe83136
-					}
-					msgLog.log(Level.toLevel("TERSE"), String.format("Sender [%s] class [%s] correlationID [%s] duration [%s] got exit state [%s]", sender.getName(), sender.getClass().getSimpleName(), correlationID, duration, exitState));
+					}
+					msgLog.log(Level.toLevel("TERSE"), String.format("Sender [%s] class [%s] duration [%s] got exit state [%s]", sender.getName(), sender.getClass().getSimpleName(), duration, exitState));
 				}
 			}
 		}
