/*
   Copyright 2013, 2015, 2018, 2020 Nationale-Nederlanden

   Licensed under the Apache License, Version 2.0 (the "License");
   you may not use this file except in compliance with the License.
   You may obtain a copy of the License at

       http://www.apache.org/licenses/LICENSE-2.0

   Unless required by applicable law or agreed to in writing, software
   distributed under the License is distributed on an "AS IS" BASIS,
   WITHOUT WARRANTIES OR CONDITIONS OF ANY KIND, either express or implied.
   See the License for the specific language governing permissions and
   limitations under the License.
*/
package nl.nn.adapterframework.pipes;

import nl.nn.adapterframework.configuration.ConfigurationException;
import nl.nn.adapterframework.core.IPipeLineSession;
import nl.nn.adapterframework.core.PipeRunException;
import nl.nn.adapterframework.core.PipeRunResult;
import nl.nn.adapterframework.stream.Message;
import nl.nn.adapterframework.util.FileHandler;


/**
 * <p>See {@link FileHandler}</p>
 * 
 * <p><b>Exits:</b>
 * <table border="1">
 * <tr><th>state</th><th>condition</th></tr>
 * <tr><td>"success"</td><td>default</td></tr>
 * <tr><td>"exception"</td><td>if an error occurred</td></tr>
 * </table>
 * </p>
 * 
 * @author J. Dekker
 * @author Jaco de Groot (***@dynasol.nl)
 * 
 * @deprecated Please use LocalFileSystemPipe instead
 *
 */
@Deprecated
public class FilePipe extends FixedForwardPipe {
	FileHandler fileHandler;

	public FilePipe() {
		fileHandler = new FileHandler();
	}
	
	@Override
	public void configure() throws ConfigurationException {
		super.configure();
		fileHandler.configure();
	}
	
	/** 
	 * @see nl.nn.adapterframework.core.IPipe#doPipe(Message, IPipeLineSession)
	 */
	@Override
	public PipeRunResult doPipe(Message message, IPipeLineSession session) throws PipeRunException {
		try {
<<<<<<< HEAD
			return new PipeRunResult(getForward(), fileHandler.handle(message, session, getParameterList()));
=======
 			return new PipeRunResult(getForward(), fileHandler.handle(input, session, getParameterList()));
>>>>>>> e92d47a9
		}
		catch(Exception e) {
			if (findForward("exception") != null) {
				return new PipeRunResult(findForward("exception"), message);
			} else {
				throw new PipeRunException(this, getLogPrefix(session)+"Error while executing file action(s)", e);
			}
		}
	}

	public void setCharset(String charset) {
		fileHandler.setCharset(charset);
	}

	public void setOutputType(String outputType) {
		fileHandler.setOutputType(outputType);
	}

	public void setActions(String actions) {
		fileHandler.setActions(actions);
	}

	public void setFileSource(String fileSource) {
		fileHandler.setFileSource(fileSource);
	}

	public void setDirectory(String directory) {
		fileHandler.setDirectory(directory);
	}

	public void setWriteSuffix(String suffix) {
		fileHandler.setWriteSuffix(suffix);
	}

	public void setFileName(String filename) {
		fileHandler.setFileName(filename);
	}

	public void setFileNameSessionKey(String filenameSessionKey) {
		fileHandler.setFileNameSessionKey(filenameSessionKey);
	}

	public void setCreateDirectory(boolean b) {
		fileHandler.setCreateDirectory(b);
	}

	public void setWriteLineSeparator(boolean b) {
		fileHandler.setWriteLineSeparator(b);
	}

	public void setTestCanWrite(boolean b) {
		fileHandler.setTestCanWrite(b);
	}

	public void setSkipBOM(boolean b) {
		fileHandler.setSkipBOM(b);
	}

	public void setDeleteEmptyDirectory(boolean b) {
		fileHandler.setDeleteEmptyDirectory(b);
	}

	public void setStreamResultToServlet(boolean b) {
		fileHandler.setStreamResultToServlet(b);
	}
}<|MERGE_RESOLUTION|>--- conflicted
+++ resolved
@@ -60,11 +60,9 @@
 	@Override
 	public PipeRunResult doPipe(Message message, IPipeLineSession session) throws PipeRunException {
 		try {
-<<<<<<< HEAD
+
 			return new PipeRunResult(getForward(), fileHandler.handle(message, session, getParameterList()));
-=======
- 			return new PipeRunResult(getForward(), fileHandler.handle(input, session, getParameterList()));
->>>>>>> e92d47a9
+
 		}
 		catch(Exception e) {
 			if (findForward("exception") != null) {
