--- conflicted
+++ resolved
@@ -31,7 +31,7 @@
 import org.apache.commons.lang.StringUtils;
 
 /**
- * Puts the system date/time under a key in the {@link IPipeLineSession pipeLineSession}.
+ * Puts the system date/time under a key in the {@link nl.nn.adapterframework.core.IPipeLineSession pipeLineSession}.
  *
  * @author  Johan Verrips
  * @author  Jaco de Groot (***@dynasol.nl)
@@ -137,24 +137,16 @@
 	
 	/**
 	 * The name of the key in the <code>PipeLineSession</code> to store the systemdate in
-<<<<<<< HEAD
 	 * @return the name of the session key
 	 * @see nl.nn.adapterframework.core.IPipeLineSession
-=======
-	 * @see IPipeLineSession
->>>>>>> b85724d5
 	 */
 	public String getSessionKey() {
 		return sessionKey;
 	}
 	/**
 	 * The name of the key in the <code>PipeLineSession</code> to store the systemdate in
-<<<<<<< HEAD
 	 * @param newSessionKey the new session key to be set
 	 * @see nl.nn.adapterframework.core.IPipeLineSession
-=======
-	 * @see IPipeLineSession
->>>>>>> b85724d5
 	 */
 	@IbisDoc({"key of session variable to store result in", "systemdate"})
 	public void setSessionKey(String newSessionKey) {
@@ -164,12 +156,8 @@
 	
 	/**
 	 * The String for the DateFormat.
-<<<<<<< HEAD
 	 * @param rhs the date format to be set
 	 * @see java.text.SimpleDateFormat
-=======
-	 * @see SimpleDateFormat
->>>>>>> b85724d5
 	 */
 	@IbisDoc({"format to store date in", "fullisoformat: yyyy-mm-dd't'hh:mm:sszzz"})
 	public void setDateFormat(String rhs) {
