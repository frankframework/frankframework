/*
   Copyright 2013, 2015-2017 Nationale-Nederlanden

   Licensed under the Apache License, Version 2.0 (the "License");
   you may not use this file except in compliance with the License.
   You may obtain a copy of the License at

       http://www.apache.org/licenses/LICENSE-2.0

   Unless required by applicable law or agreed to in writing, software
   distributed under the License is distributed on an "AS IS" BASIS,
   WITHOUT WARRANTIES OR CONDITIONS OF ANY KIND, either express or implied.
   See the License for the specific language governing permissions and
   limitations under the License.
*/
package nl.nn.adapterframework.pipes;


import nl.nn.adapterframework.configuration.ConfigurationException;
import nl.nn.adapterframework.configuration.ConfigurationWarnings;
import nl.nn.adapterframework.configuration.HasSpecialDefaultValues;
import nl.nn.adapterframework.core.*;
import nl.nn.adapterframework.doc.IbisDoc;
import nl.nn.adapterframework.util.AppConstants;
import nl.nn.adapterframework.util.ClassUtils;
import nl.nn.adapterframework.util.TransformerPool;
import nl.nn.adapterframework.util.XmlUtils;
import nl.nn.adapterframework.validation.*;
import org.apache.commons.lang.StringUtils;

import javax.xml.namespace.QName;
import javax.xml.transform.TransformerConfigurationException;
import java.net.URL;
import java.util.*;


/**
 * <code>Pipe</code> that validates the input message against a XML-Schema.
 *
 * <table border="1">
 * <tr><th>state</th><th>condition</th></tr>
 * <tr><td>"success"</td><td>default</td></tr>
 * <tr><td><i>{@link #setForwardName(String) forwardName}</i></td><td>if specified, the value for "success"</td></tr>
 * <tr><td>"parserError"</td><td>a parser exception occurred, probably caused by non-well-formed XML. If not specified, "failure" is used in such a case</td></tr>
 * <tr><td>"illegalRoot"</td><td>if the required root element is not found. If not specified, "failure" is used in such a case</td></tr>
 * <tr><td>"failure"</td><td>if a validation error occurred</td></tr>
 * </table>
 * <br>
 *
 * @author Johan Verrips IOS
 * @author Jaco de Groot
 */
public class XmlValidator extends FixedForwardPipe implements SchemasProvider, HasSpecialDefaultValues, IDualModeValidator, IXmlValidator {

	private String soapNamespace = "http://schemas.xmlsoap.org/soap/envelope/";
	private boolean forwardFailureToSuccess = false;
<<<<<<< HEAD
 
=======

>>>>>>> 9cc43dbc
	private String root;
	private String responseRoot;
	private Set<List<String>> requestRootValidations;
	private Set<List<String>> responseRootValidations;
	private Map<List<String>, List<String>> invalidRootNamespaces;

	protected AbstractXmlValidator validator = new XercesXmlValidator();

	private TransformerPool transformerPoolExtractSoapBody;  // only used in getMessageToValidate(), TODO: avoid setting it up when not necessary
	private TransformerPool transformerPoolGetRootNamespace; // only used in getMessageToValidate(), TODO: avoid setting it up when not necessary
	private TransformerPool transformerPoolRemoveNamespaces; // only used in getMessageToValidate(), TODO: avoid setting it up when not necessary

	protected String schemaLocation;
	protected String noNamespaceSchemaLocation;
	protected String schemaSessionKey;

	protected double xsdProcessorVersion = AppConstants.getInstance(getConfigurationClassLoader()).getDouble("xsd.processor.version", 1.1);

	protected ConfigurationException configurationException;

	{
		setNamespaceAware(true);
	}

	/**
	 * Configure the XmlValidator
	 *
	 * @throws ConfigurationException when:
	 *                                <ul><li>the schema cannot be found</li>
	 *                                <ul><li><{@link #isThrowException()} is false and there is no forward defined
	 *                                for "failure"</li>
	 *                                <li>when the parser does not accept setting the properties for validating</li>
	 *                                </ul>
	 */
	@Override
	public void configure() throws ConfigurationException {
		try {
			super.configure();
			if ((StringUtils.isNotEmpty(getNoNamespaceSchemaLocation()) ||
					StringUtils.isNotEmpty(getSchemaLocation())) &&
					StringUtils.isNotEmpty(getSchemaSessionKey())) {
				throw new ConfigurationException(getLogPrefix(null) + "cannot have schemaSessionKey together with schemaLocation or noNamespaceSchemaLocation");
			}
			checkSchemaSpecified();
			if (StringUtils.isNotEmpty(getSoapNamespace())) {
				// Don't use this warning yet as it is used for the IFSA to Tibco
				// migration where an adapter with Tibco listener (with SOAP
				// Envelope and an adapter with IFSA listener (without SOAP Envelop)
				// call an adapter with XmlValidator which should validate both.
				// ConfigurationWarnings.getInstance().add(log, "Using XmlValidator with soapNamespace for Soap validation is deprecated. Please use " + SoapValidator.class.getName());
				String extractNamespaceDefs = "soapenv=" + getSoapNamespace();
				String extractBodyXPath = "/soapenv:Envelope/soapenv:Body/*";
				try {
					transformerPoolExtractSoapBody = TransformerPool.getInstance(XmlUtils.createXPathEvaluatorSource(extractNamespaceDefs, extractBodyXPath, "xml"));
				} catch (TransformerConfigurationException te) {
					throw new ConfigurationException(getLogPrefix(null) + "got error creating transformer from getSoapBody", te);
				}

				transformerPoolGetRootNamespace = XmlUtils.getGetRootNamespaceTransformerPool();
				transformerPoolRemoveNamespaces = XmlUtils.getRemoveNamespacesTransformerPool(true, false);
			}

			if (!isForwardFailureToSuccess() && !isThrowException()) {
				if (findForward("failure") == null) {
					throw new ConfigurationException(getLogPrefix(null) + "must either set throwException true, forwardFailureToSuccess true or have a forward with name [failure]");
				}
			}

			// Different default value for ignoreUnknownNamespaces when using
			// noNamespaceSchemaLocation.
			if (validator.getIgnoreUnknownNamespaces() == null) {
				if (StringUtils.isNotEmpty(getNoNamespaceSchemaLocation())) {
					validator.setIgnoreUnknownNamespaces(true);
				} else {
					validator.setIgnoreUnknownNamespaces(false);
				}
			}
			validator.setSchemasProvider(this);

			// Set xsd processor version if xsdProcessorVersion is set
			if (validator instanceof XercesXmlValidator)
				((XercesXmlValidator) validator).setXsdVersion(xsdProcessorVersion);

			//do initial schema check
			if (getSchemasId() != null) {
				getSchemas(true);
			}
			if (isRecoverAdapter()) {
				validator.reset();
			}
			validator.configure(getLogPrefix(null));
			registerEvent(AbstractXmlValidator.XML_VALIDATOR_PARSER_ERROR_MONITOR_EVENT);
			registerEvent(AbstractXmlValidator.XML_VALIDATOR_NOT_VALID_MONITOR_EVENT);
			registerEvent(AbstractXmlValidator.XML_VALIDATOR_VALID_MONITOR_EVENT);
		} catch (ConfigurationException e) {
			configurationException = e;
			throw e;
		}
		if (getRoot() == null) {
			ConfigurationWarnings configWarnings = ConfigurationWarnings.getInstance();
			String msg = getLogPrefix(null) + "Root not specified";
			configWarnings.add(log, msg);
		}
	}

	protected void checkSchemaSpecified() throws ConfigurationException {
		if (StringUtils.isEmpty(getNoNamespaceSchemaLocation()) &&
				StringUtils.isEmpty(getSchemaLocation()) &&
				StringUtils.isEmpty(getSchemaSessionKey())) {
			throw new ConfigurationException(getLogPrefix(null) + "must have either schemaSessionKey, schemaLocation or noNamespaceSchemaLocation");
		}
	}

	@Override
	public ConfigurationException getConfigurationException() {
		return configurationException;
	}


	/**
	 * Validate the XML string
<<<<<<< HEAD
	 * 
	 * @param input   a String
	 * @param session a {@link IPipeLineSession Pipelinesession}
	 * 
=======
	 *
	 * @param input   a String
	 * @param session a {@link IPipeLineSession Pipelinesession}
>>>>>>> 9cc43dbc
	 * @throws PipeRunException when <code>isThrowException</code> is true and a validationerror occurred.
	 */
	@Override
	public final PipeRunResult doPipe(Object input, IPipeLineSession session) throws PipeRunException {
		return doPipe(input, session, false);
	}

	public PipeRunResult doPipe(Object input, IPipeLineSession session, boolean responseMode) throws PipeRunException {
		String messageToValidate;
		if (StringUtils.isNotEmpty(getSoapNamespace())) {
			messageToValidate = getMessageToValidate(input, session);
		} else {
			messageToValidate = input.toString();
		}
		try {
			PipeForward forward = validate(messageToValidate, session, responseMode);
			return new PipeRunResult(forward, input);
		} catch (Exception e) {
			throw new PipeRunException(this, getLogPrefix(session), e);
		}

	}

<<<<<<< HEAD
=======

>>>>>>> 9cc43dbc
	protected final PipeForward validate(String messageToValidate, IPipeLineSession session) throws XmlValidatorException, PipeRunException, ConfigurationException {
		return validate(messageToValidate, session, false);
	}

	protected PipeForward validate(String messageToValidate, IPipeLineSession session, boolean responseMode) throws XmlValidatorException, PipeRunException, ConfigurationException {
		String resultEvent = validator.validate(messageToValidate, session, getLogPrefix(session), getRootValidations(responseMode), getInvalidRootNamespaces(), false);
		return determineForward(resultEvent, session, responseMode);
	}

	protected PipeForward determineForward(String resultEvent, IPipeLineSession session, boolean responseMode) throws PipeRunException {
		throwEvent(resultEvent);
		if (AbstractXmlValidator.XML_VALIDATOR_VALID_MONITOR_EVENT.equals(resultEvent)) {
			return getForward();
		}
		PipeForward forward = null;
		if (AbstractXmlValidator.XML_VALIDATOR_PARSER_ERROR_MONITOR_EVENT.equals(resultEvent)) {
			if (responseMode) {
				forward = findForward("outputParserError");
			}
			if (forward == null) {
				forward = findForward("parserError");
			}
		}
		if (forward == null) {
			if (responseMode) {
				forward = findForward("outputFailure");
			}
			if (forward == null) {
				forward = findForward("failure");
			}
		}
		if (forward == null) {
			if (isForwardFailureToSuccess()) {
				forward = findForward("success");
			} else {
				throw new PipeRunException(this, "not implemented: should get reason from validator");
			}
		}
		return forward;
	}

	@Deprecated
	private String getMessageToValidate(Object input, IPipeLineSession session) throws PipeRunException {
		String inputStr = input.toString();
		if (XmlUtils.isWellFormed(inputStr, "Envelope")) {
			String inputRootNs;
			try {
				inputRootNs = transformerPoolGetRootNamespace.transform(inputStr, null);
			} catch (Exception e) {
				throw new PipeRunException(this, "cannot extract root namespace", e);
			}
			if (inputRootNs.equals(getSoapNamespace())) {
				log.debug(getLogPrefix(session) + "message to validate is a SOAP message");
				boolean extractSoapBody = true;
				if (StringUtils.isNotEmpty(getSchemaLocation())) {
					StringTokenizer st = new StringTokenizer(getSchemaLocation(), ", \t\r\n\f");
					while (st.hasMoreTokens() && extractSoapBody) {
						if (st.nextToken().equals(getSoapNamespace())) {
							extractSoapBody = false;
						}
					}
				}
				if (extractSoapBody) {
					log.debug(getLogPrefix(session) + "extract SOAP body for validation");
					try {
						inputStr = transformerPoolExtractSoapBody.transform(inputStr, null, true);
					} catch (Exception e) {
						throw new PipeRunException(this, "cannot extract SOAP body", e);
					}
					try {
						inputRootNs = transformerPoolGetRootNamespace.transform(inputStr, null);
					} catch (Exception e) {
						throw new PipeRunException(this, "cannot extract root namespace", e);
					}
					if (StringUtils.isNotEmpty(inputRootNs) && StringUtils.isEmpty(getSchemaLocation())) {
						log.debug(getLogPrefix(session) + "remove namespaces from extracted SOAP body");
						try {
							inputStr = transformerPoolRemoveNamespaces.transform(inputStr, null, true);
						} catch (Exception e) {
							throw new PipeRunException(this, "cannot remove namespaces", e);
						}
					}
				}
			}
		}
		return inputStr;
	}

	protected boolean isConfiguredForMixedValidation() {
		return responseRootValidations != null && !responseRootValidations.isEmpty();
	}


	/**
<<<<<<< HEAD
	 * Enable full schema grammar constraint checking, including checking which may
	 * be time-consuming or memory intensive. Currently, particle unique attribution
	 * constraint checking and particle derivation resriction checking are
	 * controlled by this option.
	 * <p>
	 * see property http://apache.org/xml/features/validation/schema-full-checking
	 * </p>
	 * Defaults to <code>false</code>;
	 */
	@IbisDoc({ "perform addional memory intensive checks", "<code>false</code>" })
=======
	 * Enable full schema grammar constraint checking, including
	 * checking which may be time-consuming or memory intensive.
	 * Currently, particle unique attribution constraint checking and particle
	 * derivation resriction checking are controlled by this option.
	 * <p> see property http://apache.org/xml/features/validation/schema-full-checking</p>
	 * Defaults to <code>false</code>;
	 */
	@IbisDoc({"perform addional memory intensive checks", "<code>false</code>"})
>>>>>>> 9cc43dbc
	public void setFullSchemaChecking(boolean fullSchemaChecking) {
		validator.setFullSchemaChecking(fullSchemaChecking);
	}

	public boolean isFullSchemaChecking() {
		return validator.isFullSchemaChecking();
	}

	/**
<<<<<<< HEAD
	 * <p>
	 * The filename of the schema on the classpath. It is not possible to specify a
	 * namespace using this attribute.
	 * <p>
	 * An example value would be "xml/xsd/GetPartyDetail.xsd"
	 * </p>
	 * <p>
	 * The value of the schema attribute is only used if the schemaLocation
	 * attribute and the noNamespaceSchemaLocation are not set
	 * </p>
	 * 
	 * @see ClassUtils#getResourceURL
	 */
	@IbisDoc({"the filename of the schema on the classpath. see doc on the method. (effectively the same as nonamespaceschemalocation)", "" })
	public void setSchema(String schema) {
		setNoNamespaceSchemaLocation(schema);
	}
=======
	 * <p>The filename of the schema on the classpath.
	 * It is not possible to specify a namespace using this attribute.
	 * <p>An example value would be "xml/xsd/GetPartyDetail.xsd"</p>
	 * <p>The value of the schema attribute is only used if the schemaLocation
	 * attribute and the noNamespaceSchemaLocation are not set</p>
	 *
	 * @see ClassUtils#getResourceURL
	 */
	@IbisDoc({"the filename of the schema on the classpath. see doc on the method. (effectively the same as nonamespaceschemalocation)", ""})
	public void setSchema(String schema) {
		setNoNamespaceSchemaLocation(schema);
	}

>>>>>>> 9cc43dbc
	@Override
	public String getSchema() {
		return getNoNamespaceSchemaLocation();
	}

	/**
	 * <p>Pairs of URI references (one for the namespace name, and one for a
	 * hint as to the location of a schema document defining names for that
	 * namespace name).</p>
	 * <p> The syntax is the same as for schemaLocation attributes
	 * in instance documents: e.g, "http://www.example.com file%20name.xsd".</p>
	 * <p>The user can specify more than one XML Schema in the list.</p>
	 * <p><b>Note</b> that spaces are considered separators for this attributed.
	 * This means that, for example, spaces in filenames should be escaped to %20.
	 * </p>
	 * <p>
	 * N.B. since 4.3.0 schema locations are resolved automatically, without the need for ${baseResourceURL}
	 */
	@IbisDoc({"pairs of uri references (one for the namespace name, and one for a hint as to the location of a schema document defining names for that namespace name). see doc on the method.", ""})
	public void setSchemaLocation(String schemaLocation) {
		this.schemaLocation = schemaLocation;
	}

	@Override
	public String getSchemaLocation() {
		return schemaLocation;
	}

	/**
	 * <p>A URI reference as a hint as to the location of a schema document with
	 * no target namespace.</p>
	 */
	@IbisDoc({"a uri reference as a hint as to the location of a schema document with no target namespace. see doc on the method.", ""})
	public void setNoNamespaceSchemaLocation(String noNamespaceSchemaLocation) {
		this.noNamespaceSchemaLocation = noNamespaceSchemaLocation;
	}

	public String getNoNamespaceSchemaLocation() {
		return noNamespaceSchemaLocation;
	}

	/**
	 * <p>The sessionkey to a value that is the uri to the schema definition.</P>
	 */
	@IbisDoc({" ", ""})
	public void setSchemaSessionKey(String schemaSessionKey) {
		this.schemaSessionKey = schemaSessionKey;
	}

	public String getSchemaSessionKey() {
		return schemaSessionKey;
	}

	/**
	 * @deprecated attribute name changed to {@link #setSchemaSessionKey(String) schemaSessionKey}
	 */
	public void setSchemaSession(String schemaSessionKey) {
		ConfigurationWarnings configWarnings = ConfigurationWarnings.getInstance();
		String msg = getLogPrefix(null) + "attribute 'schemaSession' is deprecated. Please use 'schemaSessionKey' instead.";
		configWarnings.add(log, msg);
		setSchemaSessionKey(schemaSessionKey);
	}


	/**
<<<<<<< HEAD
	 * Indicates wether to throw an error (piperunexception) when the xml is not
	 * compliant.
=======
	 * Indicates wether to throw an error (piperunexception) when
	 * the xml is not compliant.
>>>>>>> 9cc43dbc
	 */
	@IbisDoc({"should the xmlvalidator throw a piperunexception on a validation error (if not, a forward with name 'failure' should be defined.", "<code>false</code>"})
	public void setThrowException(boolean throwException) {
		validator.setThrowException(throwException);
	}
<<<<<<< HEAD
=======

>>>>>>> 9cc43dbc
	public boolean isThrowException() {
		return validator.isThrowException();
	}

	@IbisDoc({"if set: key of session variable to store reasons of mis-validation in", "failurereason"})
	public void setReasonSessionKey(String reasonSessionKey) {
		validator.setReasonSessionKey(reasonSessionKey);
	}

	public String getReasonSessionKey() {
		return validator.getReasonSessionKey();
	}

	@IbisDoc({"like <code>reasonsessionkey</code> but stores reasons in xml format and more extensive", "xmlfailurereason"})
	public void setXmlReasonSessionKey(String xmlReasonSessionKey) {
		validator.setXmlReasonSessionKey(xmlReasonSessionKey);
	}

	public String getXmlReasonSessionKey() {
		return validator.getXmlReasonSessionKey();
	}

	@IbisDoc({"name of the root element. or a comma separated list of names to choose from (only one is allowed)", ""})
	public void setRoot(String root) {
		this.root = root;
		addRequestRootValidation(Arrays.asList(root));
	}

	public String getRoot() {
		return root;
	}

	public void setResponseRoot(String responseRoot) {
		this.responseRoot = responseRoot;
		addResponseRootValidation(Arrays.asList(responseRoot));
	}

	protected String getResponseRoot() {
		return responseRoot;
	}

	@Override
	public String getMessageRoot() {
		return getRoot();
	}

	public String getMessageRoot(boolean responseMode) {
		return responseMode ? getResponseRoot() : getMessageRoot();
	}

	/**
	 * Not ready yet (namespace not yet correctly parsed)
	 */
	public QName getRootTag() {
		return new QName(getSchema()/* TODO*/, getRoot());
	}

	@IbisDoc({"when set <code>true</code>, the input is assumed to be the name of the file to be validated. otherwise the input itself is validated", "<code>false</code>"})
	public void setValidateFile(boolean b) {
		validator.setValidateFile(b);
	}

	public boolean isValidateFile() {
		return validator.isValidateFile();
	}

	@IbisDoc({"characterset used for reading file, only used when {@link #setValidateFile(boolean) validateFile} is <code>true</code>", "utf-8"})
	public void setCharset(String string) {
		validator.setCharset(string);
	}

	public String getCharset() {
		return validator.getCharset();
	}

	public void setImplementation(Class<AbstractXmlValidator> clazz) throws IllegalAccessException, InstantiationException {
		validator = clazz.newInstance();
	}

	public boolean isAddNamespaceToSchema() {
		return validator.isAddNamespaceToSchema();
	}

	@IbisDoc({"when set <code>true</code>, the namespace from schemalocation is added to the schema document as targetnamespace", "<code>false</code>"})
	public void setAddNamespaceToSchema(boolean addNamespaceToSchema) {
		validator.setAddNamespaceToSchema(addNamespaceToSchema);
	}

	@IbisDoc({"comma separated list of schemalocations which are excluded from an import or include in the schema document", ""})
	public void setImportedSchemaLocationsToIgnore(String string) {
		validator.setImportedSchemaLocationsToIgnore(string);
	}

	public String getImportedSchemaLocationsToIgnore() {
		return validator.getImportedSchemaLocationsToIgnore();
	}

	public boolean isUseBaseImportedSchemaLocationsToIgnore() {
		return validator.isUseBaseImportedSchemaLocationsToIgnore();
	}

	@IbisDoc({"when set <code>true</code>, the comparison for importedschemalocationstoignore is done on base filename without any path", "<code>false</code>"})
	public void setUseBaseImportedSchemaLocationsToIgnore(boolean useBaseImportedSchemaLocationsToIgnore) {
		validator.setUseBaseImportedSchemaLocationsToIgnore(useBaseImportedSchemaLocationsToIgnore);
	}

	@IbisDoc({"comma separated list of namespaces which are excluded from an import or include in the schema document", ""})
	public void setImportedNamespacesToIgnore(String string) {
		validator.setImportedNamespacesToIgnore(string);
	}

	public String getImportedNamespacesToIgnore() {
		return validator.getImportedNamespacesToIgnore();
	}

<<<<<<< HEAD
    @Deprecated
	@IbisDoc({"The namespace of the SOAP envelope, when this property has a value and the input message is a SOAP message, " +
		"the content of the SOAP Body is used for validation, hence the SOAP Envelope and SOAP Body elements are not considered part of the message to validate. " +
		"Please note that this functionality is deprecated, using {@link nl.nn.adapterframework.soap.SoapValidator} "+
		"is now the preferred solution in case a SOAP message needs to be validated, in other cases give this property an empty value", "http://schemas.xmlsoap.org/soap/envelope/"})
=======
	@Deprecated
	@IbisDoc({"the namespace of the soap envelope, when this property has a value and the input message is a soap message, the content of the soap body is used for validation, hence the soap envelope and soap body elements are not considered part of the message to validate. please note that this functionality is deprecated, using {@link nl.nn.adapterframework.soap.soapvalidator} is now the preferred solution in case a soap message needs to be validated, in other cases give this property an empty value", "http://schemas.xmlsoap.org/soap/envelope/"})
>>>>>>> 9cc43dbc
	public void setSoapNamespace(String string) {
		soapNamespace = string;
	}

	@Deprecated
	public String getSoapNamespace() {
		return soapNamespace;
	}

	@IbisDoc({"when set <code>true</code>, send warnings to logging and console about syntax problems in the configured schema('s)", "<code>true</code>"})
	public void setWarn(boolean warn) {
		validator.setWarn(warn);
	}

	@IbisDoc({"ignore namespaces in the input message which are unknown", "true when schema or nonamespaceschemalocation is used, false otherwise"})
	public void setIgnoreUnknownNamespaces(boolean ignoreUnknownNamespaces) {
		validator.setIgnoreUnknownNamespaces(ignoreUnknownNamespaces);
	}

	public boolean getIgnoreUnknownNamespaces() {
		return validator.getIgnoreUnknownNamespaces();
	}

	@Override
	public String getSchemasId() {
		if (StringUtils.isNotEmpty(getNoNamespaceSchemaLocation())) {
			return getNoNamespaceSchemaLocation();
		} else if (StringUtils.isNotEmpty(getSchemaLocation())) {
			return getSchemaLocation();
		}
		return null;
	}

	@Override
	public Set<XSD> getXsds() throws ConfigurationException {
		Set<XSD> xsds = new HashSet<XSD>();
		if (StringUtils.isNotEmpty(getNoNamespaceSchemaLocation())) {
			XSD xsd = new XSD();
			xsd.initNoNamespace(getConfigurationClassLoader(), getNoNamespaceSchemaLocation());
			xsds.add(xsd);
		} else {
			String[] split = schemaLocation.trim().split("\\s+");
			if (split.length % 2 != 0)
				throw new ConfigurationException("The schema must exist from an even number of strings, but it is " + schemaLocation);
			for (int i = 0; i < split.length; i += 2) {
				XSD xsd = new XSD();
				xsd.setAddNamespaceToSchema(isAddNamespaceToSchema());
				xsd.setImportedSchemaLocationsToIgnore(getImportedSchemaLocationsToIgnore());
				xsd.setUseBaseImportedSchemaLocationsToIgnore(isUseBaseImportedSchemaLocationsToIgnore());
				xsd.setImportedNamespacesToIgnore(getImportedNamespacesToIgnore());
				xsd.initNamespace(split[i], getConfigurationClassLoader(), split[i + 1]);
				xsds.add(xsd);
			}
		}
		return xsds;
	}

	@Override
	public List<Schema> getSchemas() throws ConfigurationException {
		return getSchemas(false);
	}

	public List<Schema> getSchemas(boolean checkRootValidations) throws ConfigurationException {
		Set<XSD> xsds = getXsds();
		if (StringUtils.isEmpty(getNoNamespaceSchemaLocation())) {
			xsds = SchemaUtils.getXsdsRecursive(xsds);
			if (checkRootValidations) {
				checkInputRootValidations(xsds);
				checkOutputRootValidations(xsds);
			}
			try {
				Map<String, Set<XSD>> xsdsGroupedByNamespace = SchemaUtils.getXsdsGroupedByNamespace(xsds, false);
				xsds = SchemaUtils.mergeXsdsGroupedByNamespaceToSchemasWithoutIncludes(getConfigurationClassLoader(), xsdsGroupedByNamespace, null);
			} catch (Exception e) {
				throw new ConfigurationException(getLogPrefix(null) + "could not merge schema's", e);
			}
		} else {
			// Support redefine for noNamespaceSchemaLocation for backwards
			// compatibility. It's deprecated in the latest specification:
			// http://www.w3.org/TR/xmlschema11-1/#modify-schema
			// It's difficult to support redefine in
			// mergeXsdsGroupedByNamespaceToSchemasWithoutIncludes so
			// we only use getXsdsRecursive here for root validation. Xerces
			// will need to resolve the imports, includes an redefines itself.
			// See comment in method XercesXmlValidator.stringToXMLInputSource()
			// too. The latest specification also specifies override:
			// http://www.w3.org/TR/xmlschema11-1/#override-schema
			// But this functionality doesn't seem to be (properly) supported by
			// Xerces (yet). WSDL generation was the main reason to introduce
			// mergeXsdsGroupedByNamespaceToSchemasWithoutIncludes, in case of
			// noNamespaceSchemaLocation the WSDL generator doesn't use
			// XmlValidator.getXsds(). See comment in Wsdl.getXsds() too.
			Set<XSD> xsds_temp = SchemaUtils.getXsdsRecursive(xsds, false);
			if (checkRootValidations) {
				checkInputRootValidations(xsds_temp);
				checkOutputRootValidations(xsds_temp);
			}
		}
		List<Schema> schemas = new ArrayList<Schema>();
		SchemaUtils.sortByDependencies(xsds, schemas);
		return schemas;
	}

	@Override
	public IPipe getResponseValidator() {
		if (isConfiguredForMixedValidation()) {
			return new ResponseValidatorWrapper(this);
		}
		return null;
	}

	public class ResponseValidatorWrapper implements IPipe, IXmlValidator {

		private String name;
		private Map<String, PipeForward> forwards = new HashMap<String, PipeForward>();

		protected XmlValidator owner;

		public ResponseValidatorWrapper(XmlValidator owner) {
			super();
			this.owner = owner;
			name = "ResponseValidator of " + owner.getName();
		}

		@Override
		public String getName() {
			return name;
		}

		@IbisDoc({"name of the pipe", ""})
		@Override
		public void setName(String name) {
			this.name = name;
		}

		@Override
		public void configure() throws ConfigurationException {
		}

		@Override
		public ConfigurationException getConfigurationException() {
			return null;
		}

		@Override
		public PipeRunResult doPipe(Object input, IPipeLineSession session) throws PipeRunException {
			return owner.doPipe(input, session, true);
		}

		@Override
		public String getMessageRoot() {
			return owner.getResponseRoot();
		}

		@Override
		public int getMaxThreads() {
			return 0;
		}

		@Override
		public Map<String, PipeForward> getForwards() {
			return forwards;
		}

		@Override
		public String getType() {
			return owner.getType();
		}

		@Override
		public void registerForward(PipeForward forward) {
			forwards.put(forward.getName(), forward);
		}

		@Override
		public void start() throws PipeStartException {
		}

		@Override
		public void stop() {
		}

		@Override
		public String getSchemaLocation() {
			return owner.getSchemaLocation();
		}

		@Override
		public String getSchema() {
			return owner.getSchema();
		}

		@Override
		public Set<XSD> getXsds() throws ConfigurationException {
			return owner.getXsds();
		}


	}

	public boolean isMixedValidator(Object outputValidator) {
		return outputValidator == null && isConfiguredForMixedValidation();
	}

	public Set<List<String>> getRootValidations(boolean responseMode) {
		return responseMode ? responseRootValidations : requestRootValidations;
	}

	private void checkInputRootValidations(Set<XSD> xsds) throws ConfigurationException {
		if (getRequestRootValidations() != null) {
			for (List<String> path : getRequestRootValidations()) {
				checkRootValidation(path, xsds);
			}
		}
	}

	private void checkOutputRootValidations(Set<XSD> xsds) throws ConfigurationException {
		if (getResponseRootValidations() != null) {
			for (List<String> path : getResponseRootValidations()) {
				checkRootValidation(path, xsds);
			}
		}
	}

	private void checkRootValidation(List<String> path, Set<XSD> xsds) throws ConfigurationException {
		boolean found = false;
		String validElements = path.get(path.size() - 1);
		List<String> validElementsAsList = Arrays.asList(validElements.split(","));
		for (String validElement : validElementsAsList) {
			if (StringUtils.isNotEmpty(validElement)) {
				List<String> allRootTags = new ArrayList<String>();
				for (XSD xsd : xsds) {
					for (String rootTag : xsd.getRootTags()) {
						allRootTags.add(rootTag);
						if (validElement.equals(rootTag)) {
							found = true;
						}
					}
				}
				if (!found) {
					ConfigurationWarnings configWarnings = ConfigurationWarnings.getInstance();
					String msg = getLogPrefix(null) + "Element '" + validElement +
							"' not in list of available root elements " + allRootTags;
					configWarnings.add(log, msg);
				}
			}
		}
	}

	@Override
	public String getSchemasId(IPipeLineSession session) throws PipeRunException {
		String schemaSessionKey = getSchemaSessionKey();
		if (schemaSessionKey != null) {
			if (session.containsKey(schemaSessionKey)) {
				return session.get(schemaSessionKey).toString();
			}
			throw new PipeRunException(null, getLogPrefix(session) + "cannot retrieve xsd from session variable [" + schemaSessionKey + "]");
		}
		return null;
	}

	@Override
	public List<Schema> getSchemas(IPipeLineSession session) throws PipeRunException {
		List<Schema> xsds = new ArrayList<Schema>();
		String schemaLocation = getSchemasId(session);
		if (schemaSessionKey != null) {
			final URL url = ClassUtils.getResourceURL(getConfigurationClassLoader(), schemaLocation);
			if (url == null) {
				throw new PipeRunException(this, getLogPrefix(session) + "could not find schema at [" + schemaLocation + "]");
			}
			XSD xsd = new XSD();
			try {
				xsd.initNoNamespace(getConfigurationClassLoader(), schemaLocation);
			} catch (ConfigurationException e) {
				throw new PipeRunException(this, "Could not init xsd [" + schemaLocation + "]", e);
			}
			xsds.add(xsd);
			return xsds;
		}
		return null;
	}

	@IbisDoc({"when set <code>true</code>, the failure forward is replaced by the success forward (like a warning mode)", "<code>false</code>"})
	public void setForwardFailureToSuccess(boolean b) {
		this.forwardFailureToSuccess = b;
	}

	public Boolean isForwardFailureToSuccess() {
		return forwardFailureToSuccess;
	}

	@Override
	public Object getSpecialDefaultValue(String attributeName,
										 Object defaultValue, Map<String, String> attributes) {
		// Different default value for ignoreUnknownNamespaces when using
		// noNamespaceSchemaLocation.
		if ("ignoreUnknownNamespaces".equals(attributeName)) {
			if (StringUtils.isNotEmpty(attributes.get("schema"))
					|| StringUtils.isNotEmpty(attributes.get("noNamespaceSchemaLocation"))) {
				return true;
			}
			return false;
		}
		return defaultValue;
	}

	@Deprecated
	protected void addRootValidation(List<String> path) {
		addRequestRootValidation(path);
	}

	protected void addRequestRootValidation(List<String> path) {
		if (requestRootValidations == null) {
			requestRootValidations = new LinkedHashSet<List<String>>();
		}
		requestRootValidations.add(path);
	}

	protected Set<List<String>> getRequestRootValidations() {
		return requestRootValidations;
	}

	protected void addResponseRootValidation(List<String> path) {
		if (responseRootValidations == null) {
			responseRootValidations = new LinkedHashSet<List<String>>();
		}
		responseRootValidations.add(path);
	}

	protected Set<List<String>> getResponseRootValidations() {
		return responseRootValidations;
	}

	public void addInvalidRootNamespaces(List<String> path, List<String> invalidRootNamespaces) {
		if (this.invalidRootNamespaces == null) {
			this.invalidRootNamespaces = new LinkedHashMap<List<String>, List<String>>();
		}
		this.invalidRootNamespaces.put(path, invalidRootNamespaces);
	}

	@IbisDoc({"when set <code>true</code>, the number for caching validators in appconstants is ignored and no caching is done (for this validator only)", "<code>false</code>"})
	public void setIgnoreCaching(boolean ignoreCaching) {
		validator.setIgnoreCaching(ignoreCaching);
	}

	@IbisDoc({"when set, the value in appconstants is overwritten (for this validator only)", "<code>application default (false)</code>"})
	public void setLazyInit(boolean lazyInit) {
		validator.setLazyInit(lazyInit);
	}
<<<<<<< HEAD
=======


	@IbisDoc({"When set to <code>1.0</code>, Xerces's previous XML Schema factory will be used, which would make all XSD 1.1 features illegal. The default behaviour can also be set with <code>xsd.processor.version</code> property. ", "<code>1.1</code>"})
	public void setVersion(double version) {
		xsdProcessorVersion = version;
	}

	public double getVersion() {
		return xsdProcessorVersion;
	}
>>>>>>> 9cc43dbc

	public Map<List<String>, List<String>> getInvalidRootNamespaces() {
		return invalidRootNamespaces;
	}
}<|MERGE_RESOLUTION|>--- conflicted
+++ resolved
@@ -16,49 +16,68 @@
 package nl.nn.adapterframework.pipes;
 
 
+import java.net.URL;
+import java.util.ArrayList;
+import java.util.Arrays;
+import java.util.HashMap;
+import java.util.HashSet;
+import java.util.LinkedHashMap;
+import java.util.LinkedHashSet;
+import java.util.List;
+import java.util.Map;
+import java.util.Set;
+import java.util.StringTokenizer;
+
+import javax.xml.namespace.QName;
+import javax.xml.transform.TransformerConfigurationException;
+
+import org.apache.commons.lang.StringUtils;
+
 import nl.nn.adapterframework.configuration.ConfigurationException;
 import nl.nn.adapterframework.configuration.ConfigurationWarnings;
 import nl.nn.adapterframework.configuration.HasSpecialDefaultValues;
-import nl.nn.adapterframework.core.*;
+import nl.nn.adapterframework.core.IDualModeValidator;
+import nl.nn.adapterframework.core.IPipe;
+import nl.nn.adapterframework.core.IPipeLineSession;
+import nl.nn.adapterframework.core.IXmlValidator;
+import nl.nn.adapterframework.core.PipeForward;
+import nl.nn.adapterframework.core.PipeRunException;
+import nl.nn.adapterframework.core.PipeRunResult;
+import nl.nn.adapterframework.core.PipeStartException;
 import nl.nn.adapterframework.doc.IbisDoc;
-import nl.nn.adapterframework.util.AppConstants;
 import nl.nn.adapterframework.util.ClassUtils;
 import nl.nn.adapterframework.util.TransformerPool;
 import nl.nn.adapterframework.util.XmlUtils;
-import nl.nn.adapterframework.validation.*;
-import org.apache.commons.lang.StringUtils;
-
-import javax.xml.namespace.QName;
-import javax.xml.transform.TransformerConfigurationException;
-import java.net.URL;
-import java.util.*;
+import nl.nn.adapterframework.validation.AbstractXmlValidator;
+import nl.nn.adapterframework.validation.Schema;
+import nl.nn.adapterframework.validation.SchemaUtils;
+import nl.nn.adapterframework.validation.SchemasProvider;
+import nl.nn.adapterframework.validation.XSD;
+import nl.nn.adapterframework.validation.XercesXmlValidator;
+import nl.nn.adapterframework.validation.XmlValidatorException;
 
 
 /**
- * <code>Pipe</code> that validates the input message against a XML-Schema.
- *
- * <table border="1">
- * <tr><th>state</th><th>condition</th></tr>
- * <tr><td>"success"</td><td>default</td></tr>
- * <tr><td><i>{@link #setForwardName(String) forwardName}</i></td><td>if specified, the value for "success"</td></tr>
- * <tr><td>"parserError"</td><td>a parser exception occurred, probably caused by non-well-formed XML. If not specified, "failure" is used in such a case</td></tr>
- * <tr><td>"illegalRoot"</td><td>if the required root element is not found. If not specified, "failure" is used in such a case</td></tr>
- * <tr><td>"failure"</td><td>if a validation error occurred</td></tr>
- * </table>
- * <br>
- *
- * @author Johan Verrips IOS
- * @author Jaco de Groot
- */
+*<code>Pipe</code> that validates the input message against a XML-Schema.
+*
+* <table border="1">
+* <tr><th>state</th><th>condition</th></tr>
+* <tr><td>"success"</td><td>default</td></tr>
+* <tr><td><i>{@link #setForwardName(String) forwardName}</i></td><td>if specified, the value for "success"</td></tr>
+* <tr><td>"parserError"</td><td>a parser exception occurred, probably caused by non-well-formed XML. If not specified, "failure" is used in such a case</td></tr>
+* <tr><td>"illegalRoot"</td><td>if the required root element is not found. If not specified, "failure" is used in such a case</td></tr>
+* <tr><td>"failure"</td><td>if a validation error occurred</td></tr>
+* </table>
+* <br>
+* 
+* @author Johan Verrips IOS
+* @author Jaco de Groot
+*/
 public class XmlValidator extends FixedForwardPipe implements SchemasProvider, HasSpecialDefaultValues, IDualModeValidator, IXmlValidator {
 
 	private String soapNamespace = "http://schemas.xmlsoap.org/soap/envelope/";
 	private boolean forwardFailureToSuccess = false;
-<<<<<<< HEAD
  
-=======
-
->>>>>>> 9cc43dbc
 	private String root;
 	private String responseRoot;
 	private Set<List<String>> requestRootValidations;
@@ -85,13 +104,12 @@
 
 	/**
 	 * Configure the XmlValidator
-	 *
 	 * @throws ConfigurationException when:
-	 *                                <ul><li>the schema cannot be found</li>
-	 *                                <ul><li><{@link #isThrowException()} is false and there is no forward defined
-	 *                                for "failure"</li>
-	 *                                <li>when the parser does not accept setting the properties for validating</li>
-	 *                                </ul>
+	 * <ul><li>the schema cannot be found</li>
+	 * <ul><li><{@link #isThrowException()} is false and there is no forward defined
+	 * for "failure"</li>
+	 * <li>when the parser does not accept setting the properties for validating</li>
+	 * </ul>
 	 */
 	@Override
 	public void configure() throws ConfigurationException {
@@ -110,23 +128,23 @@
 				// call an adapter with XmlValidator which should validate both.
 				// ConfigurationWarnings.getInstance().add(log, "Using XmlValidator with soapNamespace for Soap validation is deprecated. Please use " + SoapValidator.class.getName());
 				String extractNamespaceDefs = "soapenv=" + getSoapNamespace();
-				String extractBodyXPath = "/soapenv:Envelope/soapenv:Body/*";
+				String extractBodyXPath     = "/soapenv:Envelope/soapenv:Body/*";
 				try {
 					transformerPoolExtractSoapBody = TransformerPool.getInstance(XmlUtils.createXPathEvaluatorSource(extractNamespaceDefs, extractBodyXPath, "xml"));
 				} catch (TransformerConfigurationException te) {
 					throw new ConfigurationException(getLogPrefix(null) + "got error creating transformer from getSoapBody", te);
 				}
-
+	
 				transformerPoolGetRootNamespace = XmlUtils.getGetRootNamespaceTransformerPool();
 				transformerPoolRemoveNamespaces = XmlUtils.getRemoveNamespacesTransformerPool(true, false);
 			}
-
-			if (!isForwardFailureToSuccess() && !isThrowException()) {
-				if (findForward("failure") == null) {
-					throw new ConfigurationException(getLogPrefix(null) + "must either set throwException true, forwardFailureToSuccess true or have a forward with name [failure]");
+	
+			if (!isForwardFailureToSuccess() && !isThrowException()){
+				if (findForward("failure")==null) {
+					throw new ConfigurationException(getLogPrefix(null)+ "must either set throwException true, forwardFailureToSuccess true or have a forward with name [failure]");
 				}
 			}
-
+	
 			// Different default value for ignoreUnknownNamespaces when using
 			// noNamespaceSchemaLocation.
 			if (validator.getIgnoreUnknownNamespaces() == null) {
@@ -143,7 +161,7 @@
 				((XercesXmlValidator) validator).setXsdVersion(xsdProcessorVersion);
 
 			//do initial schema check
-			if (getSchemasId() != null) {
+			if (getSchemasId()!=null) {
 				getSchemas(true);
 			}
 			if (isRecoverAdapter()) {
@@ -153,7 +171,7 @@
 			registerEvent(AbstractXmlValidator.XML_VALIDATOR_PARSER_ERROR_MONITOR_EVENT);
 			registerEvent(AbstractXmlValidator.XML_VALIDATOR_NOT_VALID_MONITOR_EVENT);
 			registerEvent(AbstractXmlValidator.XML_VALIDATOR_VALID_MONITOR_EVENT);
-		} catch (ConfigurationException e) {
+		} catch(ConfigurationException e) {
 			configurationException = e;
 			throw e;
 		}
@@ -180,16 +198,10 @@
 
 	/**
 	 * Validate the XML string
-<<<<<<< HEAD
 	 * 
 	 * @param input   a String
 	 * @param session a {@link IPipeLineSession Pipelinesession}
 	 * 
-=======
-	 *
-	 * @param input   a String
-	 * @param session a {@link IPipeLineSession Pipelinesession}
->>>>>>> 9cc43dbc
 	 * @throws PipeRunException when <code>isThrowException</code> is true and a validationerror occurred.
 	 */
 	@Override
@@ -213,10 +225,6 @@
 
 	}
 
-<<<<<<< HEAD
-=======
-
->>>>>>> 9cc43dbc
 	protected final PipeForward validate(String messageToValidate, IPipeLineSession session) throws XmlValidatorException, PipeRunException, ConfigurationException {
 		return validate(messageToValidate, session, false);
 	}
@@ -306,12 +314,11 @@
 	}
 
 	protected boolean isConfiguredForMixedValidation() {
-		return responseRootValidations != null && !responseRootValidations.isEmpty();
+		return responseRootValidations!=null && !responseRootValidations.isEmpty();
 	}
 
 
 	/**
-<<<<<<< HEAD
 	 * Enable full schema grammar constraint checking, including checking which may
 	 * be time-consuming or memory intensive. Currently, particle unique attribution
 	 * constraint checking and particle derivation resriction checking are
@@ -322,16 +329,6 @@
 	 * Defaults to <code>false</code>;
 	 */
 	@IbisDoc({ "perform addional memory intensive checks", "<code>false</code>" })
-=======
-	 * Enable full schema grammar constraint checking, including
-	 * checking which may be time-consuming or memory intensive.
-	 * Currently, particle unique attribution constraint checking and particle
-	 * derivation resriction checking are controlled by this option.
-	 * <p> see property http://apache.org/xml/features/validation/schema-full-checking</p>
-	 * Defaults to <code>false</code>;
-	 */
-	@IbisDoc({"perform addional memory intensive checks", "<code>false</code>"})
->>>>>>> 9cc43dbc
 	public void setFullSchemaChecking(boolean fullSchemaChecking) {
 		validator.setFullSchemaChecking(fullSchemaChecking);
 	}
@@ -341,7 +338,6 @@
 	}
 
 	/**
-<<<<<<< HEAD
 	 * <p>
 	 * The filename of the schema on the classpath. It is not possible to specify a
 	 * namespace using this attribute.
@@ -359,21 +355,6 @@
 	public void setSchema(String schema) {
 		setNoNamespaceSchemaLocation(schema);
 	}
-=======
-	 * <p>The filename of the schema on the classpath.
-	 * It is not possible to specify a namespace using this attribute.
-	 * <p>An example value would be "xml/xsd/GetPartyDetail.xsd"</p>
-	 * <p>The value of the schema attribute is only used if the schemaLocation
-	 * attribute and the noNamespaceSchemaLocation are not set</p>
-	 *
-	 * @see ClassUtils#getResourceURL
-	 */
-	@IbisDoc({"the filename of the schema on the classpath. see doc on the method. (effectively the same as nonamespaceschemalocation)", ""})
-	public void setSchema(String schema) {
-		setNoNamespaceSchemaLocation(schema);
-	}
-
->>>>>>> 9cc43dbc
 	@Override
 	public String getSchema() {
 		return getNoNamespaceSchemaLocation();
@@ -389,7 +370,7 @@
 	 * <p><b>Note</b> that spaces are considered separators for this attributed.
 	 * This means that, for example, spaces in filenames should be escaped to %20.
 	 * </p>
-	 * <p>
+	 *
 	 * N.B. since 4.3.0 schema locations are resolved automatically, without the need for ${baseResourceURL}
 	 */
 	@IbisDoc({"pairs of uri references (one for the namespace name, and one for a hint as to the location of a schema document defining names for that namespace name). see doc on the method.", ""})
@@ -422,7 +403,6 @@
 	public void setSchemaSessionKey(String schemaSessionKey) {
 		this.schemaSessionKey = schemaSessionKey;
 	}
-
 	public String getSchemaSessionKey() {
 		return schemaSessionKey;
 	}
@@ -439,22 +419,13 @@
 
 
 	/**
-<<<<<<< HEAD
 	 * Indicates wether to throw an error (piperunexception) when the xml is not
 	 * compliant.
-=======
-	 * Indicates wether to throw an error (piperunexception) when
-	 * the xml is not compliant.
->>>>>>> 9cc43dbc
 	 */
 	@IbisDoc({"should the xmlvalidator throw a piperunexception on a validation error (if not, a forward with name 'failure' should be defined.", "<code>false</code>"})
 	public void setThrowException(boolean throwException) {
 		validator.setThrowException(throwException);
 	}
-<<<<<<< HEAD
-=======
-
->>>>>>> 9cc43dbc
 	public boolean isThrowException() {
 		return validator.isThrowException();
 	}
@@ -463,7 +434,6 @@
 	public void setReasonSessionKey(String reasonSessionKey) {
 		validator.setReasonSessionKey(reasonSessionKey);
 	}
-
 	public String getReasonSessionKey() {
 		return validator.getReasonSessionKey();
 	}
@@ -472,7 +442,6 @@
 	public void setXmlReasonSessionKey(String xmlReasonSessionKey) {
 		validator.setXmlReasonSessionKey(xmlReasonSessionKey);
 	}
-
 	public String getXmlReasonSessionKey() {
 		return validator.getXmlReasonSessionKey();
 	}
@@ -482,16 +451,13 @@
 		this.root = root;
 		addRequestRootValidation(Arrays.asList(root));
 	}
-
 	public String getRoot() {
 		return root;
 	}
-
 	public void setResponseRoot(String responseRoot) {
 		this.responseRoot = responseRoot;
 		addResponseRootValidation(Arrays.asList(responseRoot));
 	}
-
 	protected String getResponseRoot() {
 		return responseRoot;
 	}
@@ -500,23 +466,21 @@
 	public String getMessageRoot() {
 		return getRoot();
 	}
-
+	
 	public String getMessageRoot(boolean responseMode) {
-		return responseMode ? getResponseRoot() : getMessageRoot();
-	}
-
-	/**
-	 * Not ready yet (namespace not yet correctly parsed)
-	 */
-	public QName getRootTag() {
-		return new QName(getSchema()/* TODO*/, getRoot());
-	}
+		return responseMode?getResponseRoot():getMessageRoot();
+	}
+    /**
+     * Not ready yet (namespace not yet correctly parsed)
+     */
+    public QName getRootTag() {
+        return new QName(getSchema()/* TODO*/, getRoot());
+    }
 
 	@IbisDoc({"when set <code>true</code>, the input is assumed to be the name of the file to be validated. otherwise the input itself is validated", "<code>false</code>"})
 	public void setValidateFile(boolean b) {
 		validator.setValidateFile(b);
 	}
-
 	public boolean isValidateFile() {
 		return validator.isValidateFile();
 	}
@@ -525,41 +489,40 @@
 	public void setCharset(String string) {
 		validator.setCharset(string);
 	}
-
 	public String getCharset() {
-		return validator.getCharset();
-	}
-
-	public void setImplementation(Class<AbstractXmlValidator> clazz) throws IllegalAccessException, InstantiationException {
-		validator = clazz.newInstance();
-	}
-
-	public boolean isAddNamespaceToSchema() {
-		return validator.isAddNamespaceToSchema();
-	}
+		return  validator.getCharset();
+	}
+
+    public void setImplementation(Class<AbstractXmlValidator> clazz) throws IllegalAccessException, InstantiationException {
+        validator = clazz.newInstance();
+    }
+
+    public boolean isAddNamespaceToSchema() {
+        return validator.isAddNamespaceToSchema();
+    }
 
 	@IbisDoc({"when set <code>true</code>, the namespace from schemalocation is added to the schema document as targetnamespace", "<code>false</code>"})
-	public void setAddNamespaceToSchema(boolean addNamespaceToSchema) {
-		validator.setAddNamespaceToSchema(addNamespaceToSchema);
-	}
+    public void setAddNamespaceToSchema(boolean addNamespaceToSchema) {
+        validator.setAddNamespaceToSchema(addNamespaceToSchema);
+    }
 
 	@IbisDoc({"comma separated list of schemalocations which are excluded from an import or include in the schema document", ""})
 	public void setImportedSchemaLocationsToIgnore(String string) {
 		validator.setImportedSchemaLocationsToIgnore(string);
-	}
+    }
 
 	public String getImportedSchemaLocationsToIgnore() {
 		return validator.getImportedSchemaLocationsToIgnore();
 	}
 
-	public boolean isUseBaseImportedSchemaLocationsToIgnore() {
-		return validator.isUseBaseImportedSchemaLocationsToIgnore();
-	}
+    public boolean isUseBaseImportedSchemaLocationsToIgnore() {
+        return validator.isUseBaseImportedSchemaLocationsToIgnore();
+    }
 
 	@IbisDoc({"when set <code>true</code>, the comparison for importedschemalocationstoignore is done on base filename without any path", "<code>false</code>"})
-	public void setUseBaseImportedSchemaLocationsToIgnore(boolean useBaseImportedSchemaLocationsToIgnore) {
-		validator.setUseBaseImportedSchemaLocationsToIgnore(useBaseImportedSchemaLocationsToIgnore);
-	}
+    public void setUseBaseImportedSchemaLocationsToIgnore(boolean useBaseImportedSchemaLocationsToIgnore) {
+        validator.setUseBaseImportedSchemaLocationsToIgnore(useBaseImportedSchemaLocationsToIgnore);
+    }
 
 	@IbisDoc({"comma separated list of namespaces which are excluded from an import or include in the schema document", ""})
 	public void setImportedNamespacesToIgnore(String string) {
@@ -570,29 +533,24 @@
 		return validator.getImportedNamespacesToIgnore();
 	}
 
-<<<<<<< HEAD
     @Deprecated
 	@IbisDoc({"The namespace of the SOAP envelope, when this property has a value and the input message is a SOAP message, " +
 		"the content of the SOAP Body is used for validation, hence the SOAP Envelope and SOAP Body elements are not considered part of the message to validate. " +
 		"Please note that this functionality is deprecated, using {@link nl.nn.adapterframework.soap.SoapValidator} "+
 		"is now the preferred solution in case a SOAP message needs to be validated, in other cases give this property an empty value", "http://schemas.xmlsoap.org/soap/envelope/"})
-=======
-	@Deprecated
-	@IbisDoc({"the namespace of the soap envelope, when this property has a value and the input message is a soap message, the content of the soap body is used for validation, hence the soap envelope and soap body elements are not considered part of the message to validate. please note that this functionality is deprecated, using {@link nl.nn.adapterframework.soap.soapvalidator} is now the preferred solution in case a soap message needs to be validated, in other cases give this property an empty value", "http://schemas.xmlsoap.org/soap/envelope/"})
->>>>>>> 9cc43dbc
 	public void setSoapNamespace(String string) {
 		soapNamespace = string;
-	}
-
-	@Deprecated
+    }
+
+    @Deprecated
 	public String getSoapNamespace() {
 		return soapNamespace;
 	}
 
 	@IbisDoc({"when set <code>true</code>, send warnings to logging and console about syntax problems in the configured schema('s)", "<code>true</code>"})
 	public void setWarn(boolean warn) {
-		validator.setWarn(warn);
-	}
+        validator.setWarn(warn);
+    }
 
 	@IbisDoc({"ignore namespaces in the input message which are unknown", "true when schema or nonamespaceschemalocation is used, false otherwise"})
 	public void setIgnoreUnknownNamespaces(boolean ignoreUnknownNamespaces) {
@@ -621,9 +579,8 @@
 			xsd.initNoNamespace(getConfigurationClassLoader(), getNoNamespaceSchemaLocation());
 			xsds.add(xsd);
 		} else {
-			String[] split = schemaLocation.trim().split("\\s+");
-			if (split.length % 2 != 0)
-				throw new ConfigurationException("The schema must exist from an even number of strings, but it is " + schemaLocation);
+			String[] split =  schemaLocation.trim().split("\\s+");
+			if (split.length % 2 != 0) throw new ConfigurationException("The schema must exist from an even number of strings, but it is " + schemaLocation);
 			for (int i = 0; i < split.length; i += 2) {
 				XSD xsd = new XSD();
 				xsd.setAddNamespaceToSchema(isAddNamespaceToSchema());
@@ -653,7 +610,7 @@
 			try {
 				Map<String, Set<XSD>> xsdsGroupedByNamespace = SchemaUtils.getXsdsGroupedByNamespace(xsds, false);
 				xsds = SchemaUtils.mergeXsdsGroupedByNamespaceToSchemasWithoutIncludes(getConfigurationClassLoader(), xsdsGroupedByNamespace, null);
-			} catch (Exception e) {
+			} catch(Exception e) {
 				throw new ConfigurationException(getLogPrefix(null) + "could not merge schema's", e);
 			}
 		} else {
@@ -690,29 +647,28 @@
 		}
 		return null;
 	}
-
-	public class ResponseValidatorWrapper implements IPipe, IXmlValidator {
+	
+	public class ResponseValidatorWrapper implements IPipe,IXmlValidator {
 
 		private String name;
-		private Map<String, PipeForward> forwards = new HashMap<String, PipeForward>();
-
+		private Map<String, PipeForward> forwards=new HashMap<String, PipeForward>();
+		
 		protected XmlValidator owner;
-
 		public ResponseValidatorWrapper(XmlValidator owner) {
 			super();
-			this.owner = owner;
-			name = "ResponseValidator of " + owner.getName();
-		}
-
+			this.owner=owner;
+			name="ResponseValidator of "+owner.getName();
+		}
+		
 		@Override
 		public String getName() {
 			return name;
 		}
 
-		@IbisDoc({"name of the pipe", ""})
+	@IbisDoc({"name of the pipe", ""})
 		@Override
 		public void setName(String name) {
-			this.name = name;
+			this.name=name;
 		}
 
 		@Override
@@ -733,7 +689,7 @@
 		public String getMessageRoot() {
 			return owner.getResponseRoot();
 		}
-
+		
 		@Override
 		public int getMaxThreads() {
 			return 0;
@@ -777,20 +733,20 @@
 			return owner.getXsds();
 		}
 
-
-	}
-
+		
+	}
+	
 	public boolean isMixedValidator(Object outputValidator) {
-		return outputValidator == null && isConfiguredForMixedValidation();
+		return outputValidator==null && isConfiguredForMixedValidation();
 	}
 
 	public Set<List<String>> getRootValidations(boolean responseMode) {
 		return responseMode ? responseRootValidations : requestRootValidations;
-	}
+	} 
 
 	private void checkInputRootValidations(Set<XSD> xsds) throws ConfigurationException {
 		if (getRequestRootValidations() != null) {
-			for (List<String> path : getRequestRootValidations()) {
+			for (List<String> path: getRequestRootValidations()) {
 				checkRootValidation(path, xsds);
 			}
 		}
@@ -798,7 +754,7 @@
 
 	private void checkOutputRootValidations(Set<XSD> xsds) throws ConfigurationException {
 		if (getResponseRootValidations() != null) {
-			for (List<String> path : getResponseRootValidations()) {
+			for (List<String> path: getResponseRootValidations()) {
 				checkRootValidation(path, xsds);
 			}
 		}
@@ -822,7 +778,7 @@
 				if (!found) {
 					ConfigurationWarnings configWarnings = ConfigurationWarnings.getInstance();
 					String msg = getLogPrefix(null) + "Element '" + validElement +
-							"' not in list of available root elements " + allRootTags;
+					"' not in list of available root elements " + allRootTags;
 					configWarnings.add(log, msg);
 				}
 			}
@@ -835,7 +791,7 @@
 		if (schemaSessionKey != null) {
 			if (session.containsKey(schemaSessionKey)) {
 				return session.get(schemaSessionKey).toString();
-			}
+			} 
 			throw new PipeRunException(null, getLogPrefix(session) + "cannot retrieve xsd from session variable [" + schemaSessionKey + "]");
 		}
 		return null;
@@ -854,7 +810,7 @@
 			try {
 				xsd.initNoNamespace(getConfigurationClassLoader(), schemaLocation);
 			} catch (ConfigurationException e) {
-				throw new PipeRunException(this, "Could not init xsd [" + schemaLocation + "]", e);
+				throw new PipeRunException(this, "Could not init xsd ["+schemaLocation+"]", e);
 			}
 			xsds.add(xsd);
 			return xsds;
@@ -873,7 +829,7 @@
 
 	@Override
 	public Object getSpecialDefaultValue(String attributeName,
-										 Object defaultValue, Map<String, String> attributes) {
+			Object defaultValue, Map<String, String> attributes) {
 		// Different default value for ignoreUnknownNamespaces when using
 		// noNamespaceSchemaLocation.
 		if ("ignoreUnknownNamespaces".equals(attributeName)) {
@@ -885,12 +841,11 @@
 		}
 		return defaultValue;
 	}
-
 	@Deprecated
 	protected void addRootValidation(List<String> path) {
 		addRequestRootValidation(path);
 	}
-
+	
 	protected void addRequestRootValidation(List<String> path) {
 		if (requestRootValidations == null) {
 			requestRootValidations = new LinkedHashSet<List<String>>();
@@ -929,8 +884,6 @@
 	public void setLazyInit(boolean lazyInit) {
 		validator.setLazyInit(lazyInit);
 	}
-<<<<<<< HEAD
-=======
 
 
 	@IbisDoc({"When set to <code>1.0</code>, Xerces's previous XML Schema factory will be used, which would make all XSD 1.1 features illegal. The default behaviour can also be set with <code>xsd.processor.version</code> property. ", "<code>1.1</code>"})
@@ -941,7 +894,6 @@
 	public double getVersion() {
 		return xsdProcessorVersion;
 	}
->>>>>>> 9cc43dbc
 
 	public Map<List<String>, List<String>> getInvalidRootNamespaces() {
 		return invalidRootNamespaces;
