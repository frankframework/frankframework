/*
   Copyright 2013, 2015-2017 Nationale-Nederlanden

   Licensed under the Apache License, Version 2.0 (the "License");
   you may not use this file except in compliance with the License.
   You may obtain a copy of the License at

       http://www.apache.org/licenses/LICENSE-2.0

   Unless required by applicable law or agreed to in writing, software
   distributed under the License is distributed on an "AS IS" BASIS,
   WITHOUT WARRANTIES OR CONDITIONS OF ANY KIND, either express or implied.
   See the License for the specific language governing permissions and
   limitations under the License.
*/
package nl.nn.adapterframework.pipes;


import java.net.URL;
import java.util.ArrayList;
import java.util.Arrays;
import java.util.HashMap;
import java.util.HashSet;
import java.util.LinkedHashMap;
import java.util.LinkedHashSet;
import java.util.List;
import java.util.Map;
import java.util.Set;
import java.util.StringTokenizer;

import javax.xml.namespace.QName;
import javax.xml.transform.TransformerConfigurationException;

import org.apache.commons.lang.StringUtils;

import nl.nn.adapterframework.configuration.ConfigurationException;
import nl.nn.adapterframework.configuration.ConfigurationWarnings;
import nl.nn.adapterframework.configuration.HasSpecialDefaultValues;
import nl.nn.adapterframework.core.IDualModeValidator;
import nl.nn.adapterframework.core.IPipe;
import nl.nn.adapterframework.core.IPipeLineSession;
import nl.nn.adapterframework.core.IXmlValidator;
import nl.nn.adapterframework.core.PipeForward;
import nl.nn.adapterframework.core.PipeRunException;
import nl.nn.adapterframework.core.PipeRunResult;
import nl.nn.adapterframework.core.PipeStartException;
import nl.nn.adapterframework.doc.IbisDoc;
import nl.nn.adapterframework.doc.IbisDescription;
import nl.nn.adapterframework.doc.IbisDescription;
import nl.nn.adapterframework.util.ClassUtils;
import nl.nn.adapterframework.util.TransformerPool;
import nl.nn.adapterframework.util.XmlUtils;
import nl.nn.adapterframework.validation.AbstractXmlValidator;
import nl.nn.adapterframework.validation.Schema;
import nl.nn.adapterframework.validation.SchemaUtils;
import nl.nn.adapterframework.validation.SchemasProvider;
import nl.nn.adapterframework.validation.XSD;
import nl.nn.adapterframework.validation.XercesXmlValidator;
import nl.nn.adapterframework.validation.XmlValidatorException;



/**
 * @author Johan Verrips IOS
 * @author Jaco de Groot
 */
@IbisDescription(
		"code>Pipe</code> that validates the input message against a XML-Schema. \n" +
				"<table border=\"1\"> \n" +
				"<tr><th>state</th><th>condition</th></tr> \n" +
				"<tr><td>\"success\"</td><td>default</td></tr> \n" +
				"<tr><td><i>{@link #setForwardName(String) forwardName}</i></td><td>if specified, the value for \"success\"</td></tr> \n" +
				"<tr><td>\"parserError\"</td><td>a parser exception occurred, probably caused by non-well-formed XML. If not specified, \"failure\" is used in such a case</td></tr> \n" +
				"<tr><td>\"illegalRoot\"</td><td>if the required root element is not found. If not specified, \"failure\" is used in such a case</td></tr> \n" +
				"<tr><td>\"failure\"</td><td>if a validation error occurred</td></tr> \n" +
				"</table> \n" +
				"<br> \n"
)
public class XmlValidator extends FixedForwardPipe implements SchemasProvider, HasSpecialDefaultValues, IDualModeValidator, IXmlValidator {

	private String soapNamespace = "http://schemas.xmlsoap.org/soap/envelope/";
	private boolean forwardFailureToSuccess = false;

	private String root;
	private String responseRoot;
	private Set<List<String>> requestRootValidations;
	private Set<List<String>> responseRootValidations;
	private Map<List<String>, List<String>> invalidRootNamespaces;

	protected AbstractXmlValidator validator = new XercesXmlValidator();

	private TransformerPool transformerPoolExtractSoapBody;  // only used in getMessageToValidate(), TODO: avoid setting it up when not necessary
	private TransformerPool transformerPoolGetRootNamespace; // only used in getMessageToValidate(), TODO: avoid setting it up when not necessary
	private TransformerPool transformerPoolRemoveNamespaces; // only used in getMessageToValidate(), TODO: avoid setting it up when not necessary

	protected String schemaLocation;
	protected String noNamespaceSchemaLocation;
	protected String schemaSessionKey;

	protected ConfigurationException configurationException;

	{
		setNamespaceAware(true);
	}

	/**
	 * Configure the XmlValidator
	 * @throws ConfigurationException when:
	 * <ul><li>the schema cannot be found</li>
	 * <ul><li><{@link #isThrowException()} is false and there is no forward defined
	 * for "failure"</li>
	 * <li>when the parser does not accept setting the properties for validating</li>
	 * </ul>
	 */
	@Override
	public void configure() throws ConfigurationException {
		try {
			super.configure();
			if ((StringUtils.isNotEmpty(getNoNamespaceSchemaLocation()) ||
					StringUtils.isNotEmpty(getSchemaLocation())) &&
					StringUtils.isNotEmpty(getSchemaSessionKey())) {
				throw new ConfigurationException(getLogPrefix(null) + "cannot have schemaSessionKey together with schemaLocation or noNamespaceSchemaLocation");
			}
			checkSchemaSpecified();
			if (StringUtils.isNotEmpty(getSoapNamespace())) {
				// Don't use this warning yet as it is used for the IFSA to Tibco
				// migration where an adapter with Tibco listener (with SOAP
				// Envelope and an adapter with IFSA listener (without SOAP Envelop)
				// call an adapter with XmlValidator which should validate both.
				// ConfigurationWarnings.getInstance().add(log, "Using XmlValidator with soapNamespace for Soap validation is deprecated. Please use " + SoapValidator.class.getName());
				String extractNamespaceDefs = "soapenv=" + getSoapNamespace();
				String extractBodyXPath     = "/soapenv:Envelope/soapenv:Body/*";
				try {
					transformerPoolExtractSoapBody = TransformerPool.getInstance(XmlUtils.createXPathEvaluatorSource(extractNamespaceDefs, extractBodyXPath, "xml"));
				} catch (TransformerConfigurationException te) {
					throw new ConfigurationException(getLogPrefix(null) + "got error creating transformer from getSoapBody", te);
				}

				transformerPoolGetRootNamespace = XmlUtils.getGetRootNamespaceTransformerPool();
				transformerPoolRemoveNamespaces = XmlUtils.getRemoveNamespacesTransformerPool(true, false);
			}

			if (!isForwardFailureToSuccess() && !isThrowException()){
				if (findForward("failure")==null) {
					throw new ConfigurationException(getLogPrefix(null)+ "must either set throwException true, forwardFailureToSuccess true or have a forward with name [failure]");
				}
			}

			// Different default value for ignoreUnknownNamespaces when using
			// noNamespaceSchemaLocation.
			if (validator.getIgnoreUnknownNamespaces() == null) {
				if (StringUtils.isNotEmpty(getNoNamespaceSchemaLocation())) {
					validator.setIgnoreUnknownNamespaces(true);
				} else {
					validator.setIgnoreUnknownNamespaces(false);
				}
			}
			validator.setSchemasProvider(this);
			//do initial schema check
			if (getSchemasId()!=null) {
				getSchemas(true);
			}
			if (isRecoverAdapter()) {
				validator.reset();
			}
			validator.configure(getLogPrefix(null));
			registerEvent(AbstractXmlValidator.XML_VALIDATOR_PARSER_ERROR_MONITOR_EVENT);
			registerEvent(AbstractXmlValidator.XML_VALIDATOR_NOT_VALID_MONITOR_EVENT);
			registerEvent(AbstractXmlValidator.XML_VALIDATOR_VALID_MONITOR_EVENT);
		} catch(ConfigurationException e) {
			configurationException = e;
			throw e;
		}
		if (getRoot() == null) {
			ConfigurationWarnings configWarnings = ConfigurationWarnings.getInstance();
			String msg = getLogPrefix(null) + "Root not specified";
			configWarnings.add(log, msg);
		}
	}

	protected void checkSchemaSpecified() throws ConfigurationException {
		if (StringUtils.isEmpty(getNoNamespaceSchemaLocation()) &&
				StringUtils.isEmpty(getSchemaLocation()) &&
				StringUtils.isEmpty(getSchemaSessionKey())) {
			throw new ConfigurationException(getLogPrefix(null) + "must have either schemaSessionKey, schemaLocation or noNamespaceSchemaLocation");
		}
	}

	@Override
	public ConfigurationException getConfigurationException() {
		return configurationException;
	}


	/**
	 * Validate the XML string
	 * @param input a String
	 * @param session a {@link IPipeLineSession Pipelinesession}

	 * @throws PipeRunException when <code>isThrowException</code> is true and a validationerror occurred.
	 */
	@Override
	public final PipeRunResult doPipe(Object input, IPipeLineSession session) throws PipeRunException {
		return doPipe(input, session, false);
	}

	public PipeRunResult doPipe(Object input, IPipeLineSession session, boolean responseMode) throws PipeRunException {
		String messageToValidate;
		if (StringUtils.isNotEmpty(getSoapNamespace())) {
			messageToValidate = getMessageToValidate(input, session);
		} else {
			messageToValidate = input.toString();
		}
		try {
			PipeForward forward = validate(messageToValidate, session, responseMode);
			return new PipeRunResult(forward, input);
		} catch (Exception e) {
			throw new PipeRunException(this, getLogPrefix(session), e);
		}

<<<<<<< HEAD
	}


	protected final PipeForward validate(String messageToValidate, IPipeLineSession session) throws XmlValidatorException, PipeRunException, ConfigurationException {
		return validate(messageToValidate,session,false);
	}

	protected PipeForward validate(String messageToValidate, IPipeLineSession session, boolean responseMode) throws XmlValidatorException, PipeRunException, ConfigurationException {
		String resultEvent = validator.validate(messageToValidate, session, getLogPrefix(session), getRootValidations(responseMode), getInvalidRootNamespaces(), false);
		return determineForward(resultEvent, session, responseMode);
	}

	protected PipeForward determineForward(String resultEvent, IPipeLineSession session, boolean responseMode) throws PipeRunException {
		throwEvent(resultEvent);
		if (AbstractXmlValidator.XML_VALIDATOR_VALID_MONITOR_EVENT.equals(resultEvent)) {
			return getForward();
		}
		PipeForward forward = null;
		if (AbstractXmlValidator.XML_VALIDATOR_PARSER_ERROR_MONITOR_EVENT.equals(resultEvent)) {
			if (responseMode) {
				forward = findForward("outputParserError");
			}
			if (forward == null) {
				forward = findForward("parserError");
			}
		}
		if (forward == null) {
			if (responseMode) {
				forward = findForward("outputFailure");
			}
			if (forward == null) {
				forward = findForward("failure");
			}
		}
		if (forward == null) {
			if (isForwardFailureToSuccess()) {
				forward = findForward("success");
			} else {
				throw new PipeRunException(this, "not implemented: should get reason from validator");
			}
		}
		return forward;
	}

	@Deprecated
	private String getMessageToValidate(Object input, IPipeLineSession session) throws PipeRunException {
		String inputStr = input.toString();
		if (XmlUtils.isWellFormed(inputStr, "Envelope")) {
			String inputRootNs;
			try {
				inputRootNs = transformerPoolGetRootNamespace.transform(inputStr, null);
			} catch (Exception e) {
				throw new PipeRunException(this,"cannot extract root namespace",e);
			}
			if (inputRootNs.equals(getSoapNamespace())) {
				log.debug(getLogPrefix(session)+"message to validate is a SOAP message");
				boolean extractSoapBody = true;
				if (StringUtils.isNotEmpty(getSchemaLocation())) {
					StringTokenizer st = new StringTokenizer(getSchemaLocation(),", \t\r\n\f");
					while (st.hasMoreTokens() && extractSoapBody) {
						if (st.nextToken().equals(getSoapNamespace())) {
							extractSoapBody = false;
						}
					}
				}
				if (extractSoapBody) {
					log.debug(getLogPrefix(session)+"extract SOAP body for validation");
					try {
						inputStr = transformerPoolExtractSoapBody.transform(inputStr,null,true);
					} catch (Exception e) {
						throw new PipeRunException(this,"cannot extract SOAP body",e);
					}
					try {
						inputRootNs = transformerPoolGetRootNamespace.transform(inputStr,null);
					} catch (Exception e) {
						throw new PipeRunException(this,"cannot extract root namespace",e);
					}
					if (StringUtils.isNotEmpty(inputRootNs) && StringUtils.isEmpty(getSchemaLocation())) {
						log.debug(getLogPrefix(session)+"remove namespaces from extracted SOAP body");
						try {
							inputStr = transformerPoolRemoveNamespaces.transform(inputStr,null);
						} catch (Exception e) {
							throw new PipeRunException(this,"cannot remove namespaces",e);
						}
					}
				}
			}
		}
		return inputStr;
	}
=======
     }
     

     protected final PipeForward validate(String messageToValidate, IPipeLineSession session) throws XmlValidatorException, PipeRunException, ConfigurationException {
    	 return validate(messageToValidate,session,false);
     }

    protected PipeForward validate(String messageToValidate, IPipeLineSession session, boolean responseMode) throws XmlValidatorException, PipeRunException, ConfigurationException {
        String resultEvent = validator.validate(messageToValidate, session, getLogPrefix(session), getRootValidations(responseMode), getInvalidRootNamespaces(), false);
        return determineForward(resultEvent, session, responseMode);
    }

    protected PipeForward determineForward(String resultEvent, IPipeLineSession session, boolean responseMode) throws PipeRunException {
        throwEvent(resultEvent);
        if (AbstractXmlValidator.XML_VALIDATOR_VALID_MONITOR_EVENT.equals(resultEvent)) {
            return getForward();
        }
        PipeForward forward = null;
        if (AbstractXmlValidator.XML_VALIDATOR_PARSER_ERROR_MONITOR_EVENT.equals(resultEvent)) {
        	if (responseMode) {
            	forward = findForward("outputParserError");
        	}
            if (forward == null) {
            	forward = findForward("parserError");
            }
        }
        if (forward == null) {
        	if (responseMode) {
                forward = findForward("outputFailure");
        	}
            if (forward == null) {
                forward = findForward("failure");
        	}
        }
        if (forward == null) {
        	if (isForwardFailureToSuccess()) {
            	forward = findForward("success");
        	} else {
            	throw new PipeRunException(this, "not implemented: should get reason from validator");
        	}
        }
        return forward;
    }

    @Deprecated
     private String getMessageToValidate(Object input, IPipeLineSession session) throws PipeRunException {
    	 String inputStr = input.toString();
    	 if (XmlUtils.isWellFormed(inputStr, "Envelope")) {
     		String inputRootNs;
     		try {
     			inputRootNs = transformerPoolGetRootNamespace.transform(inputStr, null);
 			} catch (Exception e) {
 				throw new PipeRunException(this,"cannot extract root namespace",e);
 			}
      		if (inputRootNs.equals(getSoapNamespace())) {
 				log.debug(getLogPrefix(session)+"message to validate is a SOAP message");
 		    	boolean extractSoapBody = true;
 		    	if (StringUtils.isNotEmpty(getSchemaLocation())) {
 					StringTokenizer st = new StringTokenizer(getSchemaLocation(),", \t\r\n\f");
 					while (st.hasMoreTokens() && extractSoapBody) {
 						if (st.nextToken().equals(getSoapNamespace())) {
 							extractSoapBody = false;
 						}
 					}
 		    	}
 		    	if (extractSoapBody) {
 					log.debug(getLogPrefix(session)+"extract SOAP body for validation");
 					try {
 						inputStr = transformerPoolExtractSoapBody.transform(inputStr,null,true);
 					} catch (Exception e) {
 						throw new PipeRunException(this,"cannot extract SOAP body",e);
 					}
 		    		try {
 		    			inputRootNs = transformerPoolGetRootNamespace.transform(inputStr,null);
 					} catch (Exception e) {
 						throw new PipeRunException(this,"cannot extract root namespace",e);
 					}
 					if (StringUtils.isNotEmpty(inputRootNs) && StringUtils.isEmpty(getSchemaLocation())) {
 						log.debug(getLogPrefix(session)+"remove namespaces from extracted SOAP body");
 			    		try {
 				    		inputStr = transformerPoolRemoveNamespaces.transform(inputStr,null,true);
 						} catch (Exception e) {
 							throw new PipeRunException(this,"cannot remove namespaces",e);
 						}
 			    	}
 		    	}
      		}
    	 }
    	 return inputStr;
     }
>>>>>>> 9b37695b

	protected boolean isConfiguredForMixedValidation() {
		return responseRootValidations!=null && !responseRootValidations.isEmpty();
	}


	/**
	 * Enable full schema grammar constraint checking, including
	 * checking which may be time-consuming or memory intensive.
	 *  Currently, particle unique attribution constraint checking and particle
	 * derivation resriction checking are controlled by this option.
	 * <p> see property http://apache.org/xml/features/validation/schema-full-checking</p>
	 * Defaults to <code>false</code>;
	 */
	@IbisDoc({"perform addional memory intensive checks", "<code>false</code>"})
	public void setFullSchemaChecking(boolean fullSchemaChecking) {
		validator.setFullSchemaChecking(fullSchemaChecking);
	}
	public boolean isFullSchemaChecking() {
		return validator.isFullSchemaChecking();
	}

	/**
	 * <p>The filename of the schema on the classpath.
	 * It is not possible to specify a namespace using this attribute.
	 * <p>An example value would be "xml/xsd/GetPartyDetail.xsd"</p>
	 * <p>The value of the schema attribute is only used if the schemaLocation
	 * attribute and the noNamespaceSchemaLocation are not set</p>
	 * @see ClassUtils#getResourceURL
	 */
	@IbisDoc({"the filename of the schema on the classpath. see doc on the method. (effectively the same as nonamespaceschemalocation)", ""})
	public void setSchema(String schema) {
		setNoNamespaceSchemaLocation(schema);
	}
	@Override
	public String getSchema() {
		return getNoNamespaceSchemaLocation();
	}

	/**
	 * <p>Pairs of URI references (one for the namespace name, and one for a
	 * hint as to the location of a schema document defining names for that
	 * namespace name).</p>
	 * <p> The syntax is the same as for schemaLocation attributes
	 * in instance documents: e.g, "http://www.example.com file%20name.xsd".</p>
	 * <p>The user can specify more than one XML Schema in the list.</p>
	 * <p><b>Note</b> that spaces are considered separators for this attributed.
	 * This means that, for example, spaces in filenames should be escaped to %20.
	 * </p>
	 *
	 * N.B. since 4.3.0 schema locations are resolved automatically, without the need for ${baseResourceURL}
	 */
	@IbisDoc({"pairs of uri references (one for the namespace name, and one for a hint as to the location of a schema document defining names for that namespace name). see doc on the method.", ""})
	public void setSchemaLocation(String schemaLocation) {
		this.schemaLocation = schemaLocation;
	}

	@Override
	public String getSchemaLocation() {
		return schemaLocation;
	}

	/**
	 * <p>A URI reference as a hint as to the location of a schema document with
	 * no target namespace.</p>
	 */
	@IbisDoc({"a uri reference as a hint as to the location of a schema document with no target namespace. see doc on the method.", ""})
	public void setNoNamespaceSchemaLocation(String noNamespaceSchemaLocation) {
		this.noNamespaceSchemaLocation = noNamespaceSchemaLocation;
	}

	public String getNoNamespaceSchemaLocation() {
		return noNamespaceSchemaLocation;
	}

	/**
	 * <p>The sessionkey to a value that is the uri to the schema definition.</P>
	 */
	@IbisDoc({" ", ""})
	public void setSchemaSessionKey(String schemaSessionKey) {
		this.schemaSessionKey = schemaSessionKey;
	}
	public String getSchemaSessionKey() {
		return schemaSessionKey;
	}

	/**
	 * @deprecated attribute name changed to {@link #setSchemaSessionKey(String) schemaSessionKey}
	 */
	public void setSchemaSession(String schemaSessionKey) {
		ConfigurationWarnings configWarnings = ConfigurationWarnings.getInstance();
		String msg = getLogPrefix(null) + "attribute 'schemaSession' is deprecated. Please use 'schemaSessionKey' instead.";
		configWarnings.add(log, msg);
		setSchemaSessionKey(schemaSessionKey);
	}


	/**
	 * Indicates wether to throw an error (piperunexception) when
	 * the xml is not compliant.
	 */
	@IbisDoc({"should the xmlvalidator throw a piperunexception on a validation error (if not, a forward with name 'failure' should be defined.", "<code>false</code>"})
	public void setThrowException(boolean throwException) {
		validator.setThrowException(throwException);
	}
	public boolean isThrowException() {
		return validator.isThrowException();
	}

	/**
	 * The sessionkey to store the reasons of misvalidation in.
	 */
	@IbisDoc({"if set: key of session variable to store reasons of mis-validation in", "failurereason"})
	public void setReasonSessionKey(String reasonSessionKey) {
		validator.setReasonSessionKey(reasonSessionKey);
	}
	public String getReasonSessionKey() {
		return validator.getReasonSessionKey();
	}

	@IbisDoc({"like <code>reasonsessionkey</code> but stores reasons in xml format and more extensive", "xmlfailurereason"})
	public void setXmlReasonSessionKey(String xmlReasonSessionKey) {
		validator.setXmlReasonSessionKey(xmlReasonSessionKey);
	}
	public String getXmlReasonSessionKey() {
		return validator.getXmlReasonSessionKey();
	}

	@IbisDoc({"name of the root element. or a comma separated list of names to choose from (only one is allowed)", ""})
	public void setRoot(String root) {
		this.root = root;
		addRequestRootValidation(Arrays.asList(root));
	}
	public String getRoot() {
		return root;
	}
	public void setResponseRoot(String responseRoot) {
		this.responseRoot = responseRoot;
		addResponseRootValidation(Arrays.asList(responseRoot));
	}
	protected String getResponseRoot() {
		return responseRoot;
	}

	@Override
	public String getMessageRoot() {
		return getRoot();
	}

	public String getMessageRoot(boolean responseMode) {
		return responseMode?getResponseRoot():getMessageRoot();
	}
	/**
	 * Not ready yet (namespace not yet correctly parsed)
	 *
	 */
	public QName getRootTag() {
		return new QName(getSchema()/* TODO*/, getRoot());
	}

	@IbisDoc({"when set <code>true</code>, the input is assumed to be the name of the file to be validated. otherwise the input itself is validated", "<code>false</code>"})
	public void setValidateFile(boolean b) {
		validator.setValidateFile(b);
	}
	public boolean isValidateFile() {
		return validator.isValidateFile();
	}

	@IbisDoc({"characterset used for reading file, only used when {@link #setValidateFile(boolean) validateFile} is <code>true</code>", "utf-8"})
	public void setCharset(String string) {
		validator.setCharset(string);
	}
	public String getCharset() {
		return  validator.getCharset();
	}

	public void setImplementation(Class<AbstractXmlValidator> clazz) throws IllegalAccessException, InstantiationException {
		validator = clazz.newInstance();
	}

	public boolean isAddNamespaceToSchema() {
		return validator.isAddNamespaceToSchema();
	}

	@IbisDoc({"when set <code>true</code>, the namespace from schemalocation is added to the schema document as targetnamespace", "<code>false</code>"})
	public void setAddNamespaceToSchema(boolean addNamespaceToSchema) {
		validator.setAddNamespaceToSchema(addNamespaceToSchema);
	}

	@IbisDoc({"comma separated list of schemalocations which are excluded from an import or include in the schema document", ""})
	public void setImportedSchemaLocationsToIgnore(String string) {
		validator.setImportedSchemaLocationsToIgnore(string);
	}

	public String getImportedSchemaLocationsToIgnore() {
		return validator.getImportedSchemaLocationsToIgnore();
	}

	public boolean isUseBaseImportedSchemaLocationsToIgnore() {
		return validator.isUseBaseImportedSchemaLocationsToIgnore();
	}

	@IbisDoc({"when set <code>true</code>, the comparison for importedschemalocationstoignore is done on base filename without any path", "<code>false</code>"})
	public void setUseBaseImportedSchemaLocationsToIgnore(boolean useBaseImportedSchemaLocationsToIgnore) {
		validator.setUseBaseImportedSchemaLocationsToIgnore(useBaseImportedSchemaLocationsToIgnore);
	}

	@IbisDoc({"comma separated list of namespaces which are excluded from an import or include in the schema document", ""})
	public void setImportedNamespacesToIgnore(String string) {
		validator.setImportedNamespacesToIgnore(string);
	}

	public String getImportedNamespacesToIgnore() {
		return validator.getImportedNamespacesToIgnore();
	}

<<<<<<< HEAD
	@Deprecated
	@IbisDoc({"the namespace of the soap envelope, when this property has a value and the input message is a soap message the content of the soap body is used for validation, hence the soap envelope and soap body elements are not considered part of the message to validate. please note that this functionality is deprecated, using {@link nl.nn.adapterframework.soap.soapvalidator} is now the preferred solution in case a soap message needs to be validated, in other cases give this property an empty value", "http://schemas.xmlsoap.org/soap/envelope/"})
=======
    @Deprecated
	@IbisDoc({"the namespace of the soap envelope, when this property has a value and the input message is a soap message, the content of the soap body is used for validation, hence the soap envelope and soap body elements are not considered part of the message to validate. please note that this functionality is deprecated, using {@link nl.nn.adapterframework.soap.soapvalidator} is now the preferred solution in case a soap message needs to be validated, in other cases give this property an empty value", "http://schemas.xmlsoap.org/soap/envelope/"})
>>>>>>> 9b37695b
	public void setSoapNamespace(String string) {
		soapNamespace = string;
	}

	@Deprecated
	public String getSoapNamespace() {
		return soapNamespace;
	}

	@IbisDoc({"when set <code>true</code>, send warnings to logging and console about syntax problems in the configured schema('s)", "<code>true</code>"})
	public void setWarn(boolean warn) {
		validator.setWarn(warn);
	}

	@IbisDoc({"ignore namespaces in the input message which are unknown", "true when schema or nonamespaceschemalocation is used, false otherwise"})
	public void setIgnoreUnknownNamespaces(boolean ignoreUnknownNamespaces) {
		validator.setIgnoreUnknownNamespaces(ignoreUnknownNamespaces);
	}

	public boolean getIgnoreUnknownNamespaces() {
		return validator.getIgnoreUnknownNamespaces();
	}

	@Override
	public String getSchemasId() {
		if (StringUtils.isNotEmpty(getNoNamespaceSchemaLocation())) {
			return getNoNamespaceSchemaLocation();
		} else if (StringUtils.isNotEmpty(getSchemaLocation())) {
			return getSchemaLocation();
		}
		return null;
	}

	@Override
	public Set<XSD> getXsds() throws ConfigurationException {
		Set<XSD> xsds = new HashSet<XSD>();
		if (StringUtils.isNotEmpty(getNoNamespaceSchemaLocation())) {
			XSD xsd = new XSD();
			xsd.setClassLoader(classLoader);
			xsd.setNoNamespaceSchemaLocation(getNoNamespaceSchemaLocation());
			xsd.setResource(getNoNamespaceSchemaLocation());
			xsd.init();
			xsds.add(xsd);
		} else {
			String[] split =  schemaLocation.trim().split("\\s+");
			if (split.length % 2 != 0) throw new ConfigurationException("The schema must exist from an even number of strings, but it is " + schemaLocation);
			for (int i = 0; i < split.length; i += 2) {
				XSD xsd = new XSD();
				xsd.setClassLoader(classLoader);
				xsd.setNamespace(split[i]);
				xsd.setResource(split[i + 1]);
				xsd.setAddNamespaceToSchema(isAddNamespaceToSchema());
				xsd.setImportedSchemaLocationsToIgnore(getImportedSchemaLocationsToIgnore());
				xsd.setUseBaseImportedSchemaLocationsToIgnore(isUseBaseImportedSchemaLocationsToIgnore());
				xsd.setImportedNamespacesToIgnore(getImportedNamespacesToIgnore());
				xsd.init();
				xsds.add(xsd);
			}
		}
		return xsds;
	}

	@Override
	public List<Schema> getSchemas() throws ConfigurationException {
		return getSchemas(false);
	}

	public List<Schema> getSchemas(boolean checkRootValidations) throws ConfigurationException {
		Set<XSD> xsds = getXsds();
		if (StringUtils.isEmpty(getNoNamespaceSchemaLocation())) {
			xsds = SchemaUtils.getXsdsRecursive(xsds);
			if (checkRootValidations) {
				checkInputRootValidations(xsds);
				checkOutputRootValidations(xsds);
			}
			try {
				Map<String, Set<XSD>> xsdsGroupedByNamespace =
						SchemaUtils.getXsdsGroupedByNamespace(xsds, false);
				xsds = SchemaUtils.mergeXsdsGroupedByNamespaceToSchemasWithoutIncludes(
						classLoader, xsdsGroupedByNamespace, null);
			} catch(Exception e) {
				throw new ConfigurationException(getLogPrefix(null) + "could not merge schema's", e);
			}
		} else {
			// Support redefine for noNamespaceSchemaLocation for backwards
			// compatibility. It's deprecated in the latest specification:
			// http://www.w3.org/TR/xmlschema11-1/#modify-schema
			// It's difficult to support redefine in
			// mergeXsdsGroupedByNamespaceToSchemasWithoutIncludes so
			// we only use getXsdsRecursive here for root validation. Xerces
			// will need to resolve the imports, includes an redefines itself.
			// See comment in method XercesXmlValidator.stringToXMLInputSource()
			// too. The latest specification also specifies override:
			// http://www.w3.org/TR/xmlschema11-1/#override-schema
			// But this functionality doesn't seem to be (properly) supported by
			// Xerces (yet). WSDL generation was the main reason to introduce
			// mergeXsdsGroupedByNamespaceToSchemasWithoutIncludes, in case of
			// noNamespaceSchemaLocation the WSDL generator doesn't use
			// XmlValidator.getXsds(). See comment in Wsdl.getXsds() too.
			Set<XSD> xsds_temp = SchemaUtils.getXsdsRecursive(xsds, false);
			if (checkRootValidations) {
				checkInputRootValidations(xsds_temp);
				checkOutputRootValidations(xsds_temp);
			}
		}
		List<Schema> schemas = new ArrayList<Schema>();
		SchemaUtils.sortByDependencies(xsds, schemas);
		return schemas;
	}

	@Override
	public IPipe getResponseValidator() {
		if (isConfiguredForMixedValidation()) {
			return new ResponseValidatorWrapper(this);
		}
		return null;
	}

	public class ResponseValidatorWrapper implements IPipe,IXmlValidator {

		private String name;
		private Map<String, PipeForward> forwards=new HashMap<String, PipeForward>();

		protected XmlValidator owner;
		public ResponseValidatorWrapper(XmlValidator owner) {
			super();
			this.owner=owner;
			name="ResponseValidator of "+owner.getName();
		}

		@Override
		public String getName() {
			return name;
		}

		@IbisDoc({"name of the pipe", ""})
		@Override
		public void setName(String name) {
			this.name=name;
		}

		@Override
		public void configure() throws ConfigurationException {
		}

		@Override
		public ConfigurationException getConfigurationException() {
			return null;
		}

		@Override
		public PipeRunResult doPipe(Object input, IPipeLineSession session) throws PipeRunException {
			return owner.doPipe(input, session, true);
		}

		@Override
		public String getMessageRoot() {
			return owner.getResponseRoot();
		}

		@Override
		public int getMaxThreads() {
			return 0;
		}

		@Override
		public Map<String, PipeForward> getForwards() {
			return forwards;
		}

		@Override
		public String getType() {
			return owner.getType();
		}

		@Override
		public void registerForward(PipeForward forward) {
			forwards.put(forward.getName(), forward);
		}

		@Override
		public void start() throws PipeStartException {
		}

		@Override
		public void stop() {
		}

		@Override
		public String getSchemaLocation() {
			return owner.getSchemaLocation();
		}

		@Override
		public String getSchema() {
			return owner.getSchema();
		}

		@Override
		public Set<XSD> getXsds() throws ConfigurationException {
			return owner.getXsds();
		}


	}

	public boolean isMixedValidator(Object outputValidator) {
		return outputValidator==null && isConfiguredForMixedValidation();
	}

	public Set<List<String>> getRootValidations(boolean responseMode) {
		return responseMode ? responseRootValidations : requestRootValidations;
	}

	private void checkInputRootValidations(Set<XSD> xsds) throws ConfigurationException {
		if (getRequestRootValidations() != null) {
			for (List<String> path: getRequestRootValidations()) {
				checkRootValidation(path, xsds);
			}
		}
	}

	private void checkOutputRootValidations(Set<XSD> xsds) throws ConfigurationException {
		if (getResponseRootValidations() != null) {
			for (List<String> path: getResponseRootValidations()) {
				checkRootValidation(path, xsds);
			}
		}
	}

	private void checkRootValidation(List<String> path, Set<XSD> xsds) throws ConfigurationException {
		boolean found = false;
		String validElements = path.get(path.size() - 1);
		List<String> validElementsAsList = Arrays.asList(validElements.split(","));
		for (String validElement : validElementsAsList) {
			if (StringUtils.isNotEmpty(validElement)) {
				List<String> allRootTags = new ArrayList<String>();
				for (XSD xsd : xsds) {
					for (String rootTag : xsd.getRootTags()) {
						allRootTags.add(rootTag);
						if (validElement.equals(rootTag)) {
							found = true;
						}
					}
				}
				if (!found) {
					ConfigurationWarnings configWarnings = ConfigurationWarnings.getInstance();
					String msg = getLogPrefix(null) + "Element '" + validElement +
							"' not in list of available root elements " + allRootTags;
					configWarnings.add(log, msg);
				}
			}
		}
	}

	@Override
	public String getSchemasId(IPipeLineSession session) throws PipeRunException {
		String schemaSessionKey = getSchemaSessionKey();
		if (schemaSessionKey != null) {
			if (session.containsKey(schemaSessionKey)) {
				return session.get(schemaSessionKey).toString();
			}
			throw new PipeRunException(null, getLogPrefix(session) + "cannot retrieve xsd from session variable [" + schemaSessionKey + "]");
		}
		return null;
	}

	@Override
	public List<Schema> getSchemas(IPipeLineSession session) throws PipeRunException {
		List<Schema> xsds = new ArrayList<Schema>();
		String schemaLocation = getSchemasId(session);
		if (schemaSessionKey != null) {
			final URL url = ClassUtils.getResourceURL(classLoader, schemaLocation);
			if (url == null) {
				throw new PipeRunException(this, getLogPrefix(session) + "could not find schema at [" + schemaLocation + "]");
			}
			XSD xsd = new XSD();
			xsd.setClassLoader(classLoader);
			xsd.setNoNamespaceSchemaLocation(schemaLocation);
			try {
				xsd.init();
			} catch (ConfigurationException e) {
				throw new PipeRunException(this, "Could not init xsd", e);
			}
			xsds.add(xsd);
			return xsds;
		}
		return null;
	}

	@IbisDoc({"when set <code>true</code>, the failure forward is replaced by the success forward (like a warning mode)", "<code>false</code>"})
	public void setForwardFailureToSuccess(boolean b) {
		this.forwardFailureToSuccess = b;
	}

	public Boolean isForwardFailureToSuccess() {
		return forwardFailureToSuccess;
	}

	@Override
	public Object getSpecialDefaultValue(String attributeName,
										 Object defaultValue, Map<String, String> attributes) {
		// Different default value for ignoreUnknownNamespaces when using
		// noNamespaceSchemaLocation.
		if ("ignoreUnknownNamespaces".equals(attributeName)) {
			if (StringUtils.isNotEmpty(attributes.get("schema"))
					|| StringUtils.isNotEmpty(attributes.get("noNamespaceSchemaLocation"))) {
				return true;
			}
			return false;
		}
		return defaultValue;
	}
	@Deprecated
	protected void addRootValidation(List<String> path) {
		addRequestRootValidation(path);
	}

	protected void addRequestRootValidation(List<String> path) {
		if (requestRootValidations == null) {
			requestRootValidations = new LinkedHashSet<List<String>>();
		}
		requestRootValidations.add(path);
	}

	protected Set<List<String>> getRequestRootValidations() {
		return requestRootValidations;
	}

	protected void addResponseRootValidation(List<String> path) {
		if (responseRootValidations == null) {
			responseRootValidations = new LinkedHashSet<List<String>>();
		}
		responseRootValidations.add(path);
	}

	protected Set<List<String>> getResponseRootValidations() {
		return responseRootValidations;
	}

	public void addInvalidRootNamespaces(List<String> path, List<String> invalidRootNamespaces) {
		if (this.invalidRootNamespaces == null) {
			this.invalidRootNamespaces = new LinkedHashMap<List<String>, List<String>>();
		}
		this.invalidRootNamespaces.put(path, invalidRootNamespaces);
	}

	@IbisDoc({"when set <code>true</code>, the number for caching validators in appconstants is ignored and no caching is done (for this validator only)", "<code>false</code>"})
	public void setIgnoreCaching(boolean ignoreCaching) {
		validator.setIgnoreCaching(ignoreCaching);
	}

	@IbisDoc({"when set, the value in appconstants is overwritten (for this validator only)", "<code>application default (false)</code>"})
	public void setLazyInit(boolean lazyInit) {
		validator.setLazyInit(lazyInit);
	}

	public Map<List<String>, List<String>> getInvalidRootNamespaces() {
		return invalidRootNamespaces;
	}
}<|MERGE_RESOLUTION|>--- conflicted
+++ resolved
@@ -45,7 +45,6 @@
 import nl.nn.adapterframework.core.PipeRunResult;
 import nl.nn.adapterframework.core.PipeStartException;
 import nl.nn.adapterframework.doc.IbisDoc;
-import nl.nn.adapterframework.doc.IbisDescription;
 import nl.nn.adapterframework.doc.IbisDescription;
 import nl.nn.adapterframework.util.ClassUtils;
 import nl.nn.adapterframework.util.TransformerPool;
@@ -79,8 +78,8 @@
 public class XmlValidator extends FixedForwardPipe implements SchemasProvider, HasSpecialDefaultValues, IDualModeValidator, IXmlValidator {
 
 	private String soapNamespace = "http://schemas.xmlsoap.org/soap/envelope/";
-	private boolean forwardFailureToSuccess = false;
-
+    private boolean forwardFailureToSuccess = false;
+ 
 	private String root;
 	private String responseRoot;
 	private Set<List<String>> requestRootValidations;
@@ -135,17 +134,17 @@
 				} catch (TransformerConfigurationException te) {
 					throw new ConfigurationException(getLogPrefix(null) + "got error creating transformer from getSoapBody", te);
 				}
-
+	
 				transformerPoolGetRootNamespace = XmlUtils.getGetRootNamespaceTransformerPool();
 				transformerPoolRemoveNamespaces = XmlUtils.getRemoveNamespacesTransformerPool(true, false);
 			}
-
+	
 			if (!isForwardFailureToSuccess() && !isThrowException()){
 				if (findForward("failure")==null) {
 					throw new ConfigurationException(getLogPrefix(null)+ "must either set throwException true, forwardFailureToSuccess true or have a forward with name [failure]");
 				}
 			}
-
+	
 			// Different default value for ignoreUnknownNamespaces when using
 			// noNamespaceSchemaLocation.
 			if (validator.getIgnoreUnknownNamespaces() == null) {
@@ -192,124 +191,32 @@
 	}
 
 
-	/**
-	 * Validate the XML string
-	 * @param input a String
-	 * @param session a {@link IPipeLineSession Pipelinesession}
-
-	 * @throws PipeRunException when <code>isThrowException</code> is true and a validationerror occurred.
-	 */
-	@Override
-	public final PipeRunResult doPipe(Object input, IPipeLineSession session) throws PipeRunException {
-		return doPipe(input, session, false);
-	}
-
-	public PipeRunResult doPipe(Object input, IPipeLineSession session, boolean responseMode) throws PipeRunException {
-		String messageToValidate;
-		if (StringUtils.isNotEmpty(getSoapNamespace())) {
-			messageToValidate = getMessageToValidate(input, session);
-		} else {
-			messageToValidate = input.toString();
-		}
-		try {
-			PipeForward forward = validate(messageToValidate, session, responseMode);
+     /**
+      * Validate the XML string
+      * @param input a String
+      * @param session a {@link IPipeLineSession Pipelinesession}
+
+      * @throws PipeRunException when <code>isThrowException</code> is true and a validationerror occurred.
+      */
+     @Override
+     public final PipeRunResult doPipe(Object input, IPipeLineSession session) throws PipeRunException {
+    	 return doPipe(input, session, false);
+     }
+     
+     public PipeRunResult doPipe(Object input, IPipeLineSession session, boolean responseMode) throws PipeRunException {
+         String messageToValidate;
+         if (StringUtils.isNotEmpty(getSoapNamespace())) {
+             messageToValidate = getMessageToValidate(input, session);
+         } else {
+             messageToValidate = input.toString();
+         }
+         try {
+            PipeForward forward = validate(messageToValidate, session, responseMode);
 			return new PipeRunResult(forward, input);
 		} catch (Exception e) {
 			throw new PipeRunException(this, getLogPrefix(session), e);
 		}
 
-<<<<<<< HEAD
-	}
-
-
-	protected final PipeForward validate(String messageToValidate, IPipeLineSession session) throws XmlValidatorException, PipeRunException, ConfigurationException {
-		return validate(messageToValidate,session,false);
-	}
-
-	protected PipeForward validate(String messageToValidate, IPipeLineSession session, boolean responseMode) throws XmlValidatorException, PipeRunException, ConfigurationException {
-		String resultEvent = validator.validate(messageToValidate, session, getLogPrefix(session), getRootValidations(responseMode), getInvalidRootNamespaces(), false);
-		return determineForward(resultEvent, session, responseMode);
-	}
-
-	protected PipeForward determineForward(String resultEvent, IPipeLineSession session, boolean responseMode) throws PipeRunException {
-		throwEvent(resultEvent);
-		if (AbstractXmlValidator.XML_VALIDATOR_VALID_MONITOR_EVENT.equals(resultEvent)) {
-			return getForward();
-		}
-		PipeForward forward = null;
-		if (AbstractXmlValidator.XML_VALIDATOR_PARSER_ERROR_MONITOR_EVENT.equals(resultEvent)) {
-			if (responseMode) {
-				forward = findForward("outputParserError");
-			}
-			if (forward == null) {
-				forward = findForward("parserError");
-			}
-		}
-		if (forward == null) {
-			if (responseMode) {
-				forward = findForward("outputFailure");
-			}
-			if (forward == null) {
-				forward = findForward("failure");
-			}
-		}
-		if (forward == null) {
-			if (isForwardFailureToSuccess()) {
-				forward = findForward("success");
-			} else {
-				throw new PipeRunException(this, "not implemented: should get reason from validator");
-			}
-		}
-		return forward;
-	}
-
-	@Deprecated
-	private String getMessageToValidate(Object input, IPipeLineSession session) throws PipeRunException {
-		String inputStr = input.toString();
-		if (XmlUtils.isWellFormed(inputStr, "Envelope")) {
-			String inputRootNs;
-			try {
-				inputRootNs = transformerPoolGetRootNamespace.transform(inputStr, null);
-			} catch (Exception e) {
-				throw new PipeRunException(this,"cannot extract root namespace",e);
-			}
-			if (inputRootNs.equals(getSoapNamespace())) {
-				log.debug(getLogPrefix(session)+"message to validate is a SOAP message");
-				boolean extractSoapBody = true;
-				if (StringUtils.isNotEmpty(getSchemaLocation())) {
-					StringTokenizer st = new StringTokenizer(getSchemaLocation(),", \t\r\n\f");
-					while (st.hasMoreTokens() && extractSoapBody) {
-						if (st.nextToken().equals(getSoapNamespace())) {
-							extractSoapBody = false;
-						}
-					}
-				}
-				if (extractSoapBody) {
-					log.debug(getLogPrefix(session)+"extract SOAP body for validation");
-					try {
-						inputStr = transformerPoolExtractSoapBody.transform(inputStr,null,true);
-					} catch (Exception e) {
-						throw new PipeRunException(this,"cannot extract SOAP body",e);
-					}
-					try {
-						inputRootNs = transformerPoolGetRootNamespace.transform(inputStr,null);
-					} catch (Exception e) {
-						throw new PipeRunException(this,"cannot extract root namespace",e);
-					}
-					if (StringUtils.isNotEmpty(inputRootNs) && StringUtils.isEmpty(getSchemaLocation())) {
-						log.debug(getLogPrefix(session)+"remove namespaces from extracted SOAP body");
-						try {
-							inputStr = transformerPoolRemoveNamespaces.transform(inputStr,null);
-						} catch (Exception e) {
-							throw new PipeRunException(this,"cannot remove namespaces",e);
-						}
-					}
-				}
-			}
-		}
-		return inputStr;
-	}
-=======
      }
      
 
@@ -400,41 +307,40 @@
     	 }
     	 return inputStr;
      }
->>>>>>> 9b37695b
 
 	protected boolean isConfiguredForMixedValidation() {
 		return responseRootValidations!=null && !responseRootValidations.isEmpty();
 	}
 
 
-	/**
-	 * Enable full schema grammar constraint checking, including
-	 * checking which may be time-consuming or memory intensive.
-	 *  Currently, particle unique attribution constraint checking and particle
-	 * derivation resriction checking are controlled by this option.
-	 * <p> see property http://apache.org/xml/features/validation/schema-full-checking</p>
-	 * Defaults to <code>false</code>;
-	 */
+    /**
+     * Enable full schema grammar constraint checking, including
+     * checking which may be time-consuming or memory intensive.
+     *  Currently, particle unique attribution constraint checking and particle
+     * derivation resriction checking are controlled by this option.
+     * <p> see property http://apache.org/xml/features/validation/schema-full-checking</p>
+     * Defaults to <code>false</code>;
+     */
 	@IbisDoc({"perform addional memory intensive checks", "<code>false</code>"})
-	public void setFullSchemaChecking(boolean fullSchemaChecking) {
-		validator.setFullSchemaChecking(fullSchemaChecking);
-	}
+    public void setFullSchemaChecking(boolean fullSchemaChecking) {
+        validator.setFullSchemaChecking(fullSchemaChecking);
+    }
 	public boolean isFullSchemaChecking() {
 		return validator.isFullSchemaChecking();
 	}
 
-	/**
-	 * <p>The filename of the schema on the classpath.
-	 * It is not possible to specify a namespace using this attribute.
-	 * <p>An example value would be "xml/xsd/GetPartyDetail.xsd"</p>
-	 * <p>The value of the schema attribute is only used if the schemaLocation
-	 * attribute and the noNamespaceSchemaLocation are not set</p>
-	 * @see ClassUtils#getResourceURL
-	 */
+    /**
+     * <p>The filename of the schema on the classpath.
+     * It is not possible to specify a namespace using this attribute.
+     * <p>An example value would be "xml/xsd/GetPartyDetail.xsd"</p>
+     * <p>The value of the schema attribute is only used if the schemaLocation
+     * attribute and the noNamespaceSchemaLocation are not set</p>
+     * @see ClassUtils#getResourceURL
+     */
 	@IbisDoc({"the filename of the schema on the classpath. see doc on the method. (effectively the same as nonamespaceschemalocation)", ""})
-	public void setSchema(String schema) {
-		setNoNamespaceSchemaLocation(schema);
-	}
+    public void setSchema(String schema) {
+        setNoNamespaceSchemaLocation(schema);
+    }
 	@Override
 	public String getSchema() {
 		return getNoNamespaceSchemaLocation();
@@ -498,14 +404,14 @@
 	}
 
 
-	/**
-	 * Indicates wether to throw an error (piperunexception) when
-	 * the xml is not compliant.
-	 */
+    /**
+     * Indicates wether to throw an error (piperunexception) when
+     * the xml is not compliant.
+     */
 	@IbisDoc({"should the xmlvalidator throw a piperunexception on a validation error (if not, a forward with name 'failure' should be defined.", "<code>false</code>"})
-	public void setThrowException(boolean throwException) {
-		validator.setThrowException(throwException);
-	}
+    public void setThrowException(boolean throwException) {
+    	validator.setThrowException(throwException);
+    }
 	public boolean isThrowException() {
 		return validator.isThrowException();
 	}
@@ -549,17 +455,17 @@
 	public String getMessageRoot() {
 		return getRoot();
 	}
-
+	
 	public String getMessageRoot(boolean responseMode) {
 		return responseMode?getResponseRoot():getMessageRoot();
 	}
-	/**
-	 * Not ready yet (namespace not yet correctly parsed)
-	 *
-	 */
-	public QName getRootTag() {
-		return new QName(getSchema()/* TODO*/, getRoot());
-	}
+    /**
+     * Not ready yet (namespace not yet correctly parsed)
+     *
+     */
+    public QName getRootTag() {
+        return new QName(getSchema()/* TODO*/, getRoot());
+    }
 
 	@IbisDoc({"when set <code>true</code>, the input is assumed to be the name of the file to be validated. otherwise the input itself is validated", "<code>false</code>"})
 	public void setValidateFile(boolean b) {
@@ -577,36 +483,36 @@
 		return  validator.getCharset();
 	}
 
-	public void setImplementation(Class<AbstractXmlValidator> clazz) throws IllegalAccessException, InstantiationException {
-		validator = clazz.newInstance();
-	}
-
-	public boolean isAddNamespaceToSchema() {
-		return validator.isAddNamespaceToSchema();
-	}
+    public void setImplementation(Class<AbstractXmlValidator> clazz) throws IllegalAccessException, InstantiationException {
+        validator = clazz.newInstance();
+    }
+
+    public boolean isAddNamespaceToSchema() {
+        return validator.isAddNamespaceToSchema();
+    }
 
 	@IbisDoc({"when set <code>true</code>, the namespace from schemalocation is added to the schema document as targetnamespace", "<code>false</code>"})
-	public void setAddNamespaceToSchema(boolean addNamespaceToSchema) {
-		validator.setAddNamespaceToSchema(addNamespaceToSchema);
-	}
+    public void setAddNamespaceToSchema(boolean addNamespaceToSchema) {
+        validator.setAddNamespaceToSchema(addNamespaceToSchema);
+    }
 
 	@IbisDoc({"comma separated list of schemalocations which are excluded from an import or include in the schema document", ""})
 	public void setImportedSchemaLocationsToIgnore(String string) {
 		validator.setImportedSchemaLocationsToIgnore(string);
-	}
+    }
 
 	public String getImportedSchemaLocationsToIgnore() {
 		return validator.getImportedSchemaLocationsToIgnore();
 	}
 
-	public boolean isUseBaseImportedSchemaLocationsToIgnore() {
-		return validator.isUseBaseImportedSchemaLocationsToIgnore();
-	}
+    public boolean isUseBaseImportedSchemaLocationsToIgnore() {
+        return validator.isUseBaseImportedSchemaLocationsToIgnore();
+    }
 
 	@IbisDoc({"when set <code>true</code>, the comparison for importedschemalocationstoignore is done on base filename without any path", "<code>false</code>"})
-	public void setUseBaseImportedSchemaLocationsToIgnore(boolean useBaseImportedSchemaLocationsToIgnore) {
-		validator.setUseBaseImportedSchemaLocationsToIgnore(useBaseImportedSchemaLocationsToIgnore);
-	}
+    public void setUseBaseImportedSchemaLocationsToIgnore(boolean useBaseImportedSchemaLocationsToIgnore) {
+        validator.setUseBaseImportedSchemaLocationsToIgnore(useBaseImportedSchemaLocationsToIgnore);
+    }
 
 	@IbisDoc({"comma separated list of namespaces which are excluded from an import or include in the schema document", ""})
 	public void setImportedNamespacesToIgnore(String string) {
@@ -617,26 +523,21 @@
 		return validator.getImportedNamespacesToIgnore();
 	}
 
-<<<<<<< HEAD
-	@Deprecated
-	@IbisDoc({"the namespace of the soap envelope, when this property has a value and the input message is a soap message the content of the soap body is used for validation, hence the soap envelope and soap body elements are not considered part of the message to validate. please note that this functionality is deprecated, using {@link nl.nn.adapterframework.soap.soapvalidator} is now the preferred solution in case a soap message needs to be validated, in other cases give this property an empty value", "http://schemas.xmlsoap.org/soap/envelope/"})
-=======
     @Deprecated
 	@IbisDoc({"the namespace of the soap envelope, when this property has a value and the input message is a soap message, the content of the soap body is used for validation, hence the soap envelope and soap body elements are not considered part of the message to validate. please note that this functionality is deprecated, using {@link nl.nn.adapterframework.soap.soapvalidator} is now the preferred solution in case a soap message needs to be validated, in other cases give this property an empty value", "http://schemas.xmlsoap.org/soap/envelope/"})
->>>>>>> 9b37695b
 	public void setSoapNamespace(String string) {
 		soapNamespace = string;
-	}
-
-	@Deprecated
+    }
+
+    @Deprecated
 	public String getSoapNamespace() {
 		return soapNamespace;
 	}
 
 	@IbisDoc({"when set <code>true</code>, send warnings to logging and console about syntax problems in the configured schema('s)", "<code>true</code>"})
 	public void setWarn(boolean warn) {
-		validator.setWarn(warn);
-	}
+        validator.setWarn(warn);
+    }
 
 	@IbisDoc({"ignore namespaces in the input message which are unknown", "true when schema or nonamespaceschemalocation is used, false otherwise"})
 	public void setIgnoreUnknownNamespaces(boolean ignoreUnknownNamespaces) {
@@ -741,25 +642,25 @@
 		}
 		return null;
 	}
-
+	
 	public class ResponseValidatorWrapper implements IPipe,IXmlValidator {
 
 		private String name;
 		private Map<String, PipeForward> forwards=new HashMap<String, PipeForward>();
-
+		
 		protected XmlValidator owner;
 		public ResponseValidatorWrapper(XmlValidator owner) {
 			super();
 			this.owner=owner;
 			name="ResponseValidator of "+owner.getName();
 		}
-
+		
 		@Override
 		public String getName() {
 			return name;
 		}
 
-		@IbisDoc({"name of the pipe", ""})
+	@IbisDoc({"name of the pipe", ""})
 		@Override
 		public void setName(String name) {
 			this.name=name;
@@ -783,7 +684,7 @@
 		public String getMessageRoot() {
 			return owner.getResponseRoot();
 		}
-
+		
 		@Override
 		public int getMaxThreads() {
 			return 0;
@@ -827,16 +728,16 @@
 			return owner.getXsds();
 		}
 
-
-	}
-
+		
+	}
+	
 	public boolean isMixedValidator(Object outputValidator) {
 		return outputValidator==null && isConfiguredForMixedValidation();
 	}
 
 	public Set<List<String>> getRootValidations(boolean responseMode) {
 		return responseMode ? responseRootValidations : requestRootValidations;
-	}
+	} 
 
 	private void checkInputRootValidations(Set<XSD> xsds) throws ConfigurationException {
 		if (getRequestRootValidations() != null) {
@@ -872,7 +773,7 @@
 				if (!found) {
 					ConfigurationWarnings configWarnings = ConfigurationWarnings.getInstance();
 					String msg = getLogPrefix(null) + "Element '" + validElement +
-							"' not in list of available root elements " + allRootTags;
+					"' not in list of available root elements " + allRootTags;
 					configWarnings.add(log, msg);
 				}
 			}
@@ -885,7 +786,7 @@
 		if (schemaSessionKey != null) {
 			if (session.containsKey(schemaSessionKey)) {
 				return session.get(schemaSessionKey).toString();
-			}
+			} 
 			throw new PipeRunException(null, getLogPrefix(session) + "cannot retrieve xsd from session variable [" + schemaSessionKey + "]");
 		}
 		return null;
@@ -925,7 +826,7 @@
 
 	@Override
 	public Object getSpecialDefaultValue(String attributeName,
-										 Object defaultValue, Map<String, String> attributes) {
+			Object defaultValue, Map<String, String> attributes) {
 		// Different default value for ignoreUnknownNamespaces when using
 		// noNamespaceSchemaLocation.
 		if ("ignoreUnknownNamespaces".equals(attributeName)) {
@@ -941,7 +842,7 @@
 	protected void addRootValidation(List<String> path) {
 		addRequestRootValidation(path);
 	}
-
+	
 	protected void addRequestRootValidation(List<String> path) {
 		if (requestRootValidations == null) {
 			requestRootValidations = new LinkedHashSet<List<String>>();
@@ -977,9 +878,9 @@
 	}
 
 	@IbisDoc({"when set, the value in appconstants is overwritten (for this validator only)", "<code>application default (false)</code>"})
-	public void setLazyInit(boolean lazyInit) {
-		validator.setLazyInit(lazyInit);
-	}
+    public void setLazyInit(boolean lazyInit) {
+    	validator.setLazyInit(lazyInit);
+    }
 
 	public Map<List<String>, List<String>> getInvalidRootNamespaces() {
 		return invalidRootNamespaces;
