--- conflicted
+++ resolved
@@ -43,6 +43,7 @@
 import nl.nn.adapterframework.configuration.ConfigurationWarnings;
 import nl.nn.adapterframework.configuration.HasSpecialDefaultValues;
 import nl.nn.adapterframework.core.IDualModeValidator;
+import nl.nn.adapterframework.core.IPipe;
 import nl.nn.adapterframework.core.IValidator;
 import nl.nn.adapterframework.core.IXmlValidator;
 import nl.nn.adapterframework.core.PipeForward;
@@ -475,13 +476,8 @@
 		}
 		return null;
 	}
-<<<<<<< HEAD
-	
-	public class ResponseValidatorWrapper implements IXmlValidator {
-=======
 
 	public class ResponseValidatorWrapper implements IPipe, IXmlValidator {
->>>>>>> 05ca5659
 
 		private String name;
 		private Map<String, PipeForward> forwards=new HashMap<String, PipeForward>();
@@ -565,11 +561,6 @@
 		public String getDocumentation() {
 			return null;
 		}
-<<<<<<< HEAD
-		
-		public XmlValidator getOwner() {
-			return owner;
-=======
 
 		@Override
 		public ApplicationContext getApplicationContext() {
@@ -584,7 +575,6 @@
 		@Override
 		public void setApplicationContext(ApplicationContext applicationContext) {
 			//Can ignore this as it's not set through Spring
->>>>>>> 05ca5659
 		}
 	}
 	
