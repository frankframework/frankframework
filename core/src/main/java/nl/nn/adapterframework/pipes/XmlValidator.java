/*
   Copyright 2013, 2015-2017 Nationale-Nederlanden, 2020 WeAreFrank!

   Licensed under the Apache License, Version 2.0 (the "License");
   you may not use this file except in compliance with the License.
   You may obtain a copy of the License at

       http://www.apache.org/licenses/LICENSE-2.0

   Unless required by applicable law or agreed to in writing, software
   distributed under the License is distributed on an "AS IS" BASIS,
   WITHOUT WARRANTIES OR CONDITIONS OF ANY KIND, either express or implied.
   See the License for the specific language governing permissions and
   limitations under the License.
*/
package nl.nn.adapterframework.pipes;

import java.io.IOException;
import java.net.URL;
import java.util.ArrayList;
import java.util.Arrays;
import java.util.HashMap;
import java.util.HashSet;
import java.util.LinkedHashMap;
import java.util.LinkedHashSet;
import java.util.List;
import java.util.Map;
import java.util.Set;
import java.util.StringTokenizer;

import javax.xml.namespace.QName;
import javax.xml.transform.TransformerConfigurationException;
import javax.xml.validation.ValidatorHandler;

import org.apache.commons.lang.StringUtils;
import org.apache.xerces.xs.XSModel;
import org.xml.sax.helpers.XMLFilterImpl;

import nl.nn.adapterframework.configuration.ConfigurationException;
import nl.nn.adapterframework.configuration.ConfigurationWarnings;
import nl.nn.adapterframework.configuration.HasSpecialDefaultValues;
import nl.nn.adapterframework.core.IDualModeValidator;
import nl.nn.adapterframework.core.IPipe;
import nl.nn.adapterframework.core.IPipeLineSession;
import nl.nn.adapterframework.core.IXmlValidator;
import nl.nn.adapterframework.core.PipeForward;
import nl.nn.adapterframework.core.PipeRunException;
import nl.nn.adapterframework.core.PipeRunResult;
import nl.nn.adapterframework.core.PipeStartException;
import nl.nn.adapterframework.doc.IbisDoc;
import nl.nn.adapterframework.doc.IbisDocRef;
<<<<<<< HEAD
=======
import nl.nn.adapterframework.soap.SoapVersion;
>>>>>>> f9d8fc0b
import nl.nn.adapterframework.stream.Message;
import nl.nn.adapterframework.util.ClassUtils;
import nl.nn.adapterframework.util.TransformerPool;
import nl.nn.adapterframework.util.XmlUtils;
import nl.nn.adapterframework.validation.AbstractXmlValidator;
import nl.nn.adapterframework.validation.Schema;
import nl.nn.adapterframework.validation.SchemaUtils;
import nl.nn.adapterframework.validation.SchemasProvider;
import nl.nn.adapterframework.validation.ValidationContext;
import nl.nn.adapterframework.validation.XSD;
import nl.nn.adapterframework.validation.XercesXmlValidator;
import nl.nn.adapterframework.validation.XmlValidatorException;
import nl.nn.adapterframework.xml.RootElementToSessionKeyFilter;


/**
*<code>Pipe</code> that validates the input message against a XML-Schema.
*
* <table border="1">
* <tr><th>state</th><th>condition</th></tr>
* <tr><td>"success"</td><td>default</td></tr>
* <tr><td><i>{@link #setForwardName(String) forwardName}</i></td><td>if specified, the value for "success"</td></tr>
* <tr><td>"parserError"</td><td>a parser exception occurred, probably caused by non-well-formed XML. If not specified, "failure" is used in such a case</td></tr>
* <tr><td>"illegalRoot"</td><td>if the required root element is not found. If not specified, "failure" is used in such a case</td></tr>
* <tr><td>"failure"</td><td>if a validation error occurred</td></tr>
* </table>
* <br>
* 
* @author Johan Verrips IOS
* @author Jaco de Groot
*/
public class XmlValidator extends FixedForwardPipe implements SchemasProvider, HasSpecialDefaultValues, IDualModeValidator, IXmlValidator {

	private String schemaLocation;
	private String noNamespaceSchemaLocation;
	private String schemaSessionKey;
	private String root;
	private String responseRoot;
	private boolean forwardFailureToSuccess = false;
<<<<<<< HEAD
	private String soapNamespace = "http://schemas.xmlsoap.org/soap/envelope/";
	private String rootElementSessionKey;
=======
	private String soapNamespace = SoapVersion.SOAP11.namespace;
	private String rootElementSessionKey;
	private String rootNamespaceSessionKey;
>>>>>>> f9d8fc0b


	private Set<List<String>> requestRootValidations;
	private Set<List<String>> responseRootValidations;
	private Map<List<String>, List<String>> invalidRootNamespaces;

	protected AbstractXmlValidator validator = new XercesXmlValidator();

	private TransformerPool transformerPoolExtractSoapBody;  // only used in getMessageToValidate(), TODO: avoid setting it up when not necessary
	private TransformerPool transformerPoolGetRootNamespace; // only used in getMessageToValidate(), TODO: avoid setting it up when not necessary
	private TransformerPool transformerPoolRemoveNamespaces; // only used in getMessageToValidate(), TODO: avoid setting it up when not necessary

	protected ConfigurationException configurationException;

	protected final String ABSTRACTXMLVALIDATOR="nl.nn.adapterframework.validation.AbstractXmlValidator";
	{
		setNamespaceAware(true);
	}

	/**
	 * Configure the XmlValidator
	 * @throws ConfigurationException when:
	 * <ul><li>the schema cannot be found</li>
	 * <ul><li><{@link #isThrowException()} is false and there is no forward defined
	 * for "failure"</li>
	 * <li>when the parser does not accept setting the properties for validating</li>
	 * </ul>
	 */
	@Override
	public void configure() throws ConfigurationException {
		try {
			super.configure();
			if ((StringUtils.isNotEmpty(getNoNamespaceSchemaLocation()) ||
					StringUtils.isNotEmpty(getSchemaLocation())) &&
					StringUtils.isNotEmpty(getSchemaSessionKey())) {
				throw new ConfigurationException(getLogPrefix(null) + "cannot have schemaSessionKey together with schemaLocation or noNamespaceSchemaLocation");
			}
			checkSchemaSpecified();
			if (StringUtils.isNotEmpty(getSoapNamespace())) {
				// Don't use this warning yet as it is used for the IFSA to Tibco
				// migration where an adapter with Tibco listener (with SOAP
				// Envelope and an adapter with IFSA listener (without SOAP Envelop)
				// call an adapter with XmlValidator which should validate both.
				// ConfigurationWarnings.getInstance().add(log, "Using XmlValidator with soapNamespace for Soap validation is deprecated. Please use " + SoapValidator.class.getName());
				String extractNamespaceDefs = "soapenv=" + getSoapNamespace();
				String extractBodyXPath     = "/soapenv:Envelope/soapenv:Body/*";
				try {
					transformerPoolExtractSoapBody = TransformerPool.getInstance(XmlUtils.createXPathEvaluatorSource(extractNamespaceDefs, extractBodyXPath, "xml"));
				} catch (TransformerConfigurationException te) {
					throw new ConfigurationException(getLogPrefix(null) + "got error creating transformer from getSoapBody", te);
				}
	
				transformerPoolGetRootNamespace = XmlUtils.getGetRootNamespaceTransformerPool();
				transformerPoolRemoveNamespaces = XmlUtils.getRemoveNamespacesTransformerPool(true, false);
			}
	
			if (!isForwardFailureToSuccess() && !isThrowException()){
				if (findForward("failure")==null) {
					throw new ConfigurationException(getLogPrefix(null)+ "must either set throwException true, forwardFailureToSuccess true or have a forward with name [failure]");
				}
			}
	
			// Different default value for ignoreUnknownNamespaces when using
			// noNamespaceSchemaLocation.
			if (validator.getIgnoreUnknownNamespaces() == null) {
				if (StringUtils.isNotEmpty(getNoNamespaceSchemaLocation())) {
					validator.setIgnoreUnknownNamespaces(true);
				} else {
					validator.setIgnoreUnknownNamespaces(false);
				}
			}
			validator.setSchemasProvider(this);

			//do initial schema check
			if (getSchemasId()!=null) {
				getSchemas(true);
			}
			if (isRecoverAdapter()) {
				validator.reset();
			}
			validator.configure(getLogPrefix(null));
			registerEvent(AbstractXmlValidator.XML_VALIDATOR_PARSER_ERROR_MONITOR_EVENT);
			registerEvent(AbstractXmlValidator.XML_VALIDATOR_NOT_VALID_MONITOR_EVENT);
			registerEvent(AbstractXmlValidator.XML_VALIDATOR_VALID_MONITOR_EVENT);
		} catch(ConfigurationException e) {
			configurationException = e;
			throw e;
		}
		if (getRoot() == null) {
			ConfigurationWarnings.add(this, log, "root not specified");
		}
	}

	protected void checkSchemaSpecified() throws ConfigurationException {
		if (StringUtils.isEmpty(getNoNamespaceSchemaLocation()) &&
				StringUtils.isEmpty(getSchemaLocation()) &&
				StringUtils.isEmpty(getSchemaSessionKey())) {
			throw new ConfigurationException(getLogPrefix(null) + "must have either schemaSessionKey, schemaLocation or noNamespaceSchemaLocation");
		}
	}

	@Override
	public ConfigurationException getConfigurationException() {
		return configurationException;
	}

	public List<XSModel> getXSModels() {
		return validator.getXSModels();
	}
 
	/**
	 * Validate the XML string
	 * 
	 * @param message   a String
	 * @param session a {@link IPipeLineSession Pipelinesession}
	 * 
	 * @throws PipeRunException when <code>isThrowException</code> is true and a validationerror occurred.
	 */
	@Override
	public final PipeRunResult doPipe(Message message, IPipeLineSession session) throws PipeRunException {
		return doPipe(message, session, false);
	}

	public PipeRunResult doPipe(Message input, IPipeLineSession session, boolean responseMode) throws PipeRunException {
		String messageToValidate;
		if (StringUtils.isNotEmpty(getSoapNamespace())) {
			messageToValidate = getMessageToValidate(input, session);
		} else {
			try {
				messageToValidate = input.asString();
			} catch (IOException e) {
				throw new PipeRunException(this, getLogPrefix(session)+"cannot open stream", e);
			}
		}
		try {
			PipeForward forward = validate(messageToValidate, session, responseMode);
			return new PipeRunResult(forward, input);
		} catch (Exception e) {
			throw new PipeRunException(this, getLogPrefix(session), e);
		}

	}

	protected final PipeForward validate(String messageToValidate, IPipeLineSession session) throws XmlValidatorException, PipeRunException, ConfigurationException {
		return validate(messageToValidate, session, false);
	}

	protected PipeForward validate(String messageToValidate, IPipeLineSession session, boolean responseMode) throws XmlValidatorException, PipeRunException, ConfigurationException {
		ValidationContext context = validator.createValidationContext(session, getRootValidations(responseMode), getInvalidRootNamespaces());
		ValidatorHandler validatorHandler = validator.getValidatorHandler(session, context);
<<<<<<< HEAD
		XMLFilterImpl storeRootFilter = StringUtils.isNotEmpty(getRootElementSessionKey()) ? new RootElementToSessionKeyFilter(session, getRootElementSessionKey(), null) : null;
		String resultEvent = validator.validate(messageToValidate, session, getLogPrefix(session), validatorHandler, storeRootFilter, context, false);
=======
		XMLFilterImpl storeRootFilter = StringUtils.isNotEmpty(getRootElementSessionKey()) ? new RootElementToSessionKeyFilter(session, getRootElementSessionKey(), getRootNamespaceSessionKey(), null) : null;
		if (storeRootFilter!=null) {
			validatorHandler.setContentHandler(storeRootFilter);
		}
		String resultEvent = validator.validate(messageToValidate, session, getLogPrefix(session), validatorHandler, storeRootFilter, context);
>>>>>>> f9d8fc0b
		return determineForward(resultEvent, session, responseMode);
	}

	protected PipeForward determineForward(String resultEvent, IPipeLineSession session, boolean responseMode) throws PipeRunException {
		throwEvent(resultEvent);
		if (AbstractXmlValidator.XML_VALIDATOR_VALID_MONITOR_EVENT.equals(resultEvent)) {
			return getForward();
		}
		PipeForward forward = null;
		if (AbstractXmlValidator.XML_VALIDATOR_PARSER_ERROR_MONITOR_EVENT.equals(resultEvent)) {
			if (responseMode) {
				forward = findForward("outputParserError");
			}
			if (forward == null) {
				forward = findForward("parserError");
			}
		}
		if (forward == null) {
			if (responseMode) {
				forward = findForward("outputFailure");
			}
			if (forward == null) {
				forward = findForward("failure");
			}
		}
		if (forward == null) {
			if (isForwardFailureToSuccess()) {
				forward = findForward("success");
			} else {
				throw new PipeRunException(this, "not implemented: should get reason from validator");
			}
		}
		return forward;
	}

	@Deprecated
	private String getMessageToValidate(Message message, IPipeLineSession session) throws PipeRunException {
		String input;
		try {
			input = message.asString();
		} catch (IOException e) {
			throw new PipeRunException(this, getLogPrefix(session)+"cannot open stream", e);
		}
		if (XmlUtils.isWellFormed(input, "Envelope")) {
			String inputRootNs;
			try {
				inputRootNs = transformerPoolGetRootNamespace.transform(input, null);
			} catch (Exception e) {
				throw new PipeRunException(this, "cannot extract root namespace", e);
			}
			if (inputRootNs.equals(getSoapNamespace())) {
				log.debug(getLogPrefix(session) + "message to validate is a SOAP message");
				boolean extractSoapBody = true;
				if (StringUtils.isNotEmpty(getSchemaLocation())) {
					StringTokenizer st = new StringTokenizer(getSchemaLocation(), ", \t\r\n\f");
					while (st.hasMoreTokens() && extractSoapBody) {
						if (st.nextToken().equals(getSoapNamespace())) {
							extractSoapBody = false;
						}
					}
				}
				if (extractSoapBody) {
					log.debug(getLogPrefix(session) + "extract SOAP body for validation");
					try {
						input = transformerPoolExtractSoapBody.transform(input, null, true);
					} catch (Exception e) {
						throw new PipeRunException(this, "cannot extract SOAP body", e);
					}
					try {
						inputRootNs = transformerPoolGetRootNamespace.transform(input, null);
					} catch (Exception e) {
						throw new PipeRunException(this, "cannot extract root namespace", e);
					}
					if (StringUtils.isNotEmpty(inputRootNs) && StringUtils.isEmpty(getSchemaLocation())) {
						log.debug(getLogPrefix(session) + "remove namespaces from extracted SOAP body");
						try {
							input = transformerPoolRemoveNamespaces.transform(input, null, true);
						} catch (Exception e) {
							throw new PipeRunException(this, "cannot remove namespaces", e);
						}
					}
				}
			}
		}
		return input;
	}

	protected boolean isConfiguredForMixedValidation() {
		return responseRootValidations!=null && !responseRootValidations.isEmpty();
	}


	
	public String getMessageRoot(boolean responseMode) {
		return responseMode?getResponseRoot():getMessageRoot();
	}
    /**
     * Not ready yet (namespace not yet correctly parsed)
     */
    public QName getRootTag() {
        return new QName(getSchema()/* TODO*/, getRoot());
    }


	@Override
	public String getSchemasId() {
		if (StringUtils.isNotEmpty(getNoNamespaceSchemaLocation())) {
			return getNoNamespaceSchemaLocation();
		} else if (StringUtils.isNotEmpty(getSchemaLocation())) {
			return getSchemaLocation();
		}
		return null;
	}

	@Override
	public Set<XSD> getXsds() throws ConfigurationException {
		Set<XSD> xsds = new HashSet<XSD>();
		if (StringUtils.isNotEmpty(getNoNamespaceSchemaLocation())) {
			XSD xsd = new XSD();
			xsd.initNoNamespace(getConfigurationClassLoader(), getNoNamespaceSchemaLocation());
			xsds.add(xsd);
		} else {
			String[] split =  schemaLocation.trim().split("\\s+");
			if (split.length % 2 != 0) throw new ConfigurationException("The schema must exist from an even number of strings, but it is " + schemaLocation);
			for (int i = 0; i < split.length; i += 2) {
				XSD xsd = new XSD();
				xsd.setAddNamespaceToSchema(isAddNamespaceToSchema());
				xsd.setImportedSchemaLocationsToIgnore(getImportedSchemaLocationsToIgnore());
				xsd.setUseBaseImportedSchemaLocationsToIgnore(isUseBaseImportedSchemaLocationsToIgnore());
				xsd.setImportedNamespacesToIgnore(getImportedNamespacesToIgnore());
				xsd.initNamespace(split[i], getConfigurationClassLoader(), split[i + 1]);
				xsds.add(xsd);
			}
		}
		return xsds;
	}

	@Override
	public List<Schema> getSchemas() throws ConfigurationException {
		return getSchemas(false);
	}

	public List<Schema> getSchemas(boolean checkRootValidations) throws ConfigurationException {
		Set<XSD> xsds = getXsds();
		if (StringUtils.isEmpty(getNoNamespaceSchemaLocation())) {
			xsds = SchemaUtils.getXsdsRecursive(xsds);
			if (checkRootValidations) {
				checkInputRootValidations(xsds);
				checkOutputRootValidations(xsds);
			}
			try {
				Map<String, Set<XSD>> xsdsGroupedByNamespace = SchemaUtils.getXsdsGroupedByNamespace(xsds, false);
				xsds = SchemaUtils.mergeXsdsGroupedByNamespaceToSchemasWithoutIncludes(getConfigurationClassLoader(), xsdsGroupedByNamespace, null);
			} catch(Exception e) {
				throw new ConfigurationException(getLogPrefix(null) + "could not merge schema's", e);
			}
		} else {
			// Support redefine for noNamespaceSchemaLocation for backwards
			// compatibility. It's deprecated in the latest specification:
			// http://www.w3.org/TR/xmlschema11-1/#modify-schema
			// It's difficult to support redefine in
			// mergeXsdsGroupedByNamespaceToSchemasWithoutIncludes so
			// we only use getXsdsRecursive here for root validation. Xerces
			// will need to resolve the imports, includes an redefines itself.
			// See comment in method XercesXmlValidator.stringToXMLInputSource()
			// too. The latest specification also specifies override:
			// http://www.w3.org/TR/xmlschema11-1/#override-schema
			// But this functionality doesn't seem to be (properly) supported by
			// Xerces (yet). WSDL generation was the main reason to introduce
			// mergeXsdsGroupedByNamespaceToSchemasWithoutIncludes, in case of
			// noNamespaceSchemaLocation the WSDL generator doesn't use
			// XmlValidator.getXsds(). See comment in Wsdl.getXsds() too.
			Set<XSD> xsds_temp = SchemaUtils.getXsdsRecursive(xsds, false);
			if (checkRootValidations) {
				checkInputRootValidations(xsds_temp);
				checkOutputRootValidations(xsds_temp);
			}
		}
		List<Schema> schemas = new ArrayList<Schema>();
		SchemaUtils.sortByDependencies(xsds, schemas);
		return schemas;
	}

	@Override
	public IPipe getResponseValidator() {
		if (isConfiguredForMixedValidation()) {
			return new ResponseValidatorWrapper(this);
		}
		return null;
	}
	
	public class ResponseValidatorWrapper implements IPipe,IXmlValidator {

		private String name;
		private Map<String, PipeForward> forwards=new HashMap<String, PipeForward>();
		
		protected XmlValidator owner;
		public ResponseValidatorWrapper(XmlValidator owner) {
			super();
			this.owner=owner;
			name="ResponseValidator of "+owner.getName();
		}
		
		@Override
		public String getName() {
			return name;
		}

	@IbisDoc({"name of the pipe", ""})
		@Override
		public void setName(String name) {
			this.name=name;
		}

		@Override
		public void configure() throws ConfigurationException {
		}

		@Override
		public ConfigurationException getConfigurationException() {
			return null;
		}

		@Override
		public PipeRunResult doPipe(Message message, IPipeLineSession session) throws PipeRunException {
			return owner.doPipe(message, session, true);
		}

		@Override
		public String getMessageRoot() {
			return owner.getResponseRoot();
		}
		
		@Override
		public int getMaxThreads() {
			return 0;
		}

		@Override
		public Map<String, PipeForward> getForwards() {
			return forwards;
		}

		@Override
		public void registerForward(PipeForward forward) {
			forwards.put(forward.getName(), forward);
		}

		@Override
		public void start() throws PipeStartException {
		}

		@Override
		public void stop() {
		}

		@Override
		public String getSchemaLocation() {
			return owner.getSchemaLocation();
		}

		@Override
		public String getSchema() {
			return owner.getSchema();
		}

		@Override
		public Set<XSD> getXsds() throws ConfigurationException {
			return owner.getXsds();
		}

		@Override
		public String getDocumentation() {
			return null;
		}
	}
	
	public boolean isMixedValidator(Object outputValidator) {
		return outputValidator==null && isConfiguredForMixedValidation();
	}

	public Set<List<String>> getRootValidations(boolean responseMode) {
		return responseMode ? responseRootValidations : requestRootValidations;
	} 

	private void checkInputRootValidations(Set<XSD> xsds) throws ConfigurationException {
		if (getRequestRootValidations() != null) {
			for (List<String> path: getRequestRootValidations()) {
				checkRootValidation(path, xsds);
			}
		}
	}

	private void checkOutputRootValidations(Set<XSD> xsds) throws ConfigurationException {
		if (getResponseRootValidations() != null) {
			for (List<String> path: getResponseRootValidations()) {
				checkRootValidation(path, xsds);
			}
		}
	}

	private void checkRootValidation(List<String> path, Set<XSD> xsds) throws ConfigurationException {
		boolean found = false;
		String validElements = path.get(path.size() - 1);
		List<String> validElementsAsList = Arrays.asList(validElements.split(","));
		for (String validElement : validElementsAsList) {
			if (StringUtils.isNotEmpty(validElement)) {
				List<String> allRootTags = new ArrayList<String>();
				for (XSD xsd : xsds) {
					for (String rootTag : xsd.getRootTags()) {
						allRootTags.add(rootTag);
						if (validElement.equals(rootTag)) {
							found = true;
						}
					}
				}
				if (!found) {
					ConfigurationWarnings.add(this, log, "Element ["+validElement+"] not in list of available root elements "+allRootTags);
				}
			}
		}
	}

	@Override
	public String getSchemasId(IPipeLineSession session) throws PipeRunException {
		String schemaSessionKey = getSchemaSessionKey();
		if (schemaSessionKey != null) {
			if (session.containsKey(schemaSessionKey)) {
				return session.get(schemaSessionKey).toString();
			} 
			throw new PipeRunException(null, getLogPrefix(session) + "cannot retrieve xsd from session variable [" + schemaSessionKey + "]");
		}
		return null;
	}

	@Override
	public List<Schema> getSchemas(IPipeLineSession session) throws PipeRunException {
		List<Schema> xsds = new ArrayList<Schema>();
		String schemaLocation = getSchemasId(session);
		if (getSchemaSessionKey() != null) {
			final URL url = ClassUtils.getResourceURL(getConfigurationClassLoader(), schemaLocation);
			if (url == null) {
				throw new PipeRunException(this, getLogPrefix(session) + "could not find schema at [" + schemaLocation + "]");
			}
			XSD xsd = new XSD();
			try {
				xsd.initNoNamespace(getConfigurationClassLoader(), schemaLocation);
			} catch (ConfigurationException e) {
				throw new PipeRunException(this, "Could not init xsd ["+schemaLocation+"]", e);
			}
			xsds.add(xsd);
			return xsds;
		}
		return null;
	}

	@Override
	public Object getSpecialDefaultValue(String attributeName,
			Object defaultValue, Map<String, String> attributes) {
		// Different default value for ignoreUnknownNamespaces when using
		// noNamespaceSchemaLocation.
		if ("ignoreUnknownNamespaces".equals(attributeName)) {
			if (StringUtils.isNotEmpty(attributes.get("schema"))
					|| StringUtils.isNotEmpty(attributes.get("noNamespaceSchemaLocation"))) {
				return true;
			}
			return false;
		}
		return defaultValue;
	}
	@Deprecated
	protected void addRootValidation(List<String> path) {
		addRequestRootValidation(path);
	}
	
	protected void addRequestRootValidation(List<String> path) {
		if (requestRootValidations == null) {
			requestRootValidations = new LinkedHashSet<List<String>>();
		}
		requestRootValidations.add(path);
	}

	protected Set<List<String>> getRequestRootValidations() {
		return requestRootValidations;
	}

	protected void addResponseRootValidation(List<String> path) {
		if (responseRootValidations == null) {
			responseRootValidations = new LinkedHashSet<List<String>>();
		}
		responseRootValidations.add(path);
	}

	protected Set<List<String>> getResponseRootValidations() {
		return responseRootValidations;
	}

	public void addInvalidRootNamespaces(List<String> path, List<String> invalidRootNamespaces) {
		if (this.invalidRootNamespaces == null) {
			this.invalidRootNamespaces = new LinkedHashMap<List<String>, List<String>>();
		}
		this.invalidRootNamespaces.put(path, invalidRootNamespaces);
	}

	public Map<List<String>, List<String>> getInvalidRootNamespaces() {
		return invalidRootNamespaces;
	}

	@Override
	public String getDocumentation() {
		return null;
	}

	public void setImplementation(Class<AbstractXmlValidator> clazz) throws IllegalAccessException, InstantiationException {
		validator = clazz.newInstance();
	}


	/**
	 * <p>
	 * The filename of the schema on the classpath. It is not possible to specify a
	 * namespace using this attribute.
	 * <p>
	 * An example value would be "xml/xsd/GetPartyDetail.xsd"
	 * </p>
	 * <p>
	 * The value of the schema attribute is only used if the schemaLocation
	 * attribute and the noNamespaceSchemaLocation are not set
	 * </p>
	 * 
	 * @see ClassUtils#getResourceURL
	 */
<<<<<<< HEAD
	@IbisDoc({"the filename of the schema on the classpath. see doc on the method. (effectively the same as nonamespaceschemalocation)", "" })
=======
	@IbisDoc({"1", "the filename of the schema on the classpath. see doc on the method. (effectively the same as noNamespaceSchemaLocation)", "" })
>>>>>>> f9d8fc0b
	public void setSchema(String schema) {
		setNoNamespaceSchemaLocation(schema);
	}
	@Override
	public String getSchema() {
		return getNoNamespaceSchemaLocation();
	}

	/**
	 * <p>Pairs of URI references (one for the namespace name, and one for a
	 * hint as to the location of a schema document defining names for that
	 * namespace name).</p>
	 * <p> The syntax is the same as for schemaLocation attributes
	 * in instance documents: e.g, "http://www.example.com file%20name.xsd".</p>
	 * <p>The user can specify more than one XML Schema in the list.</p>
	 * <p><b>Note</b> that spaces are considered separators for this attributed.
	 * This means that, for example, spaces in filenames should be escaped to %20.
	 * </p>
	 *
	 * N.B. since 4.3.0 schema locations are resolved automatically, without the need for ${baseResourceURL}
	 */
<<<<<<< HEAD
	@IbisDoc({"pairs of uri references (one for the namespace name, and one for a hint as to the location of a schema document defining names for that namespace name). see doc on the method.", ""})
=======
	@IbisDoc({"2", "Pairs of uri references (one for the namespace name, and one for a hint as to the location of a schema document defining names for that namespace name). see doc on the method.", ""})
>>>>>>> f9d8fc0b
	public void setSchemaLocation(String schemaLocation) {
		this.schemaLocation = schemaLocation;
	}
	@Override
	public String getSchemaLocation() {
		return schemaLocation;
	}

<<<<<<< HEAD
	@IbisDoc({"a uri reference as a hint as to the location of a schema document with no target namespace.", ""})
=======
	@IbisDoc({"3", "A uri reference as a hint as to the location of a schema document with no target namespace.", ""})
>>>>>>> f9d8fc0b
	public void setNoNamespaceSchemaLocation(String noNamespaceSchemaLocation) {
		this.noNamespaceSchemaLocation = noNamespaceSchemaLocation;
	}
	public String getNoNamespaceSchemaLocation() {
		return noNamespaceSchemaLocation;
	}

<<<<<<< HEAD
=======
	@IbisDoc({"4", "session key for retrieving a schema", ""})
>>>>>>> f9d8fc0b
	public void setSchemaSessionKey(String schemaSessionKey) {
		this.schemaSessionKey = schemaSessionKey;
	}
	public String getSchemaSessionKey() {
		return schemaSessionKey;
	}

<<<<<<< HEAD
	@IbisDoc({"name of the root element. or a comma separated list of names to choose from (only one is allowed)", ""})
=======
	@IbisDoc({"5", "Name of the root element, or a comma separated list of names to choose from (only one is allowed)", ""})
>>>>>>> f9d8fc0b
	public void setRoot(String root) {
		this.root = root;
		addRequestRootValidation(Arrays.asList(root));
	}
	public String getRoot() {
		return root;
	}
<<<<<<< HEAD
=======
	@IbisDoc({"6", "Name of the response root element, or a comma separated list of names to choose from (only one is allowed)", ""})
>>>>>>> f9d8fc0b
	public void setResponseRoot(String responseRoot) {
		this.responseRoot = responseRoot;
		addResponseRootValidation(Arrays.asList(responseRoot));
	}
	protected String getResponseRoot() {
		return responseRoot;
	}

	@Override
	public String getMessageRoot() {
		return getRoot();
	}

<<<<<<< HEAD
	@IbisDoc({"when set <code>true</code>, the failure forward is replaced by the success forward (like a warning mode)", "<code>false</code>"})
=======
	@IbisDoc({"7", "If set <code>true</code>, the failure forward is replaced by the success forward (like a warning mode)", "<code>false</code>"})
>>>>>>> f9d8fc0b
	public void setForwardFailureToSuccess(boolean b) {
		this.forwardFailureToSuccess = b;
	}
	public Boolean isForwardFailureToSuccess() {
		return forwardFailureToSuccess;
	}

	@IbisDocRef({ABSTRACTXMLVALIDATOR})
	public void setFullSchemaChecking(boolean fullSchemaChecking) {
		validator.setFullSchemaChecking(fullSchemaChecking);
	}
	public boolean isFullSchemaChecking() {
		return validator.isFullSchemaChecking();
	}

	@IbisDocRef({ABSTRACTXMLVALIDATOR})
	public void setThrowException(boolean throwException) {
		validator.setThrowException(throwException);
	}
	public boolean isThrowException() {
		return validator.isThrowException();
	}

	@IbisDocRef({ABSTRACTXMLVALIDATOR})
	public void setReasonSessionKey(String reasonSessionKey) {
		validator.setReasonSessionKey(reasonSessionKey);
	}
	public String getReasonSessionKey() {
		return validator.getReasonSessionKey();
	}

	@IbisDocRef({ABSTRACTXMLVALIDATOR})
	public void setXmlReasonSessionKey(String xmlReasonSessionKey) {
		validator.setXmlReasonSessionKey(xmlReasonSessionKey);
	}
	public String getXmlReasonSessionKey() {
		return validator.getXmlReasonSessionKey();
	}

	@IbisDocRef({ABSTRACTXMLVALIDATOR})
	public void setValidateFile(boolean b) {
		validator.setValidateFile(b);
	}
	public boolean isValidateFile() {
		return validator.isValidateFile();
	}

	@IbisDocRef({ABSTRACTXMLVALIDATOR})
	public void setCharset(String string) {
		validator.setCharset(string);
	}
	public String getCharset() {
		return  validator.getCharset();
	}

	@IbisDocRef({ABSTRACTXMLVALIDATOR})
	public void setAddNamespaceToSchema(boolean addNamespaceToSchema) {
		validator.setAddNamespaceToSchema(addNamespaceToSchema);
	}
	public boolean isAddNamespaceToSchema() {
		return validator.isAddNamespaceToSchema();
	}

	@IbisDocRef({ABSTRACTXMLVALIDATOR})
	public void setImportedSchemaLocationsToIgnore(String string) {
		validator.setImportedSchemaLocationsToIgnore(string);
	}
	public String getImportedSchemaLocationsToIgnore() {
		return validator.getImportedSchemaLocationsToIgnore();
	}


	@IbisDocRef({ABSTRACTXMLVALIDATOR})
	public void setUseBaseImportedSchemaLocationsToIgnore(boolean useBaseImportedSchemaLocationsToIgnore) {
		validator.setUseBaseImportedSchemaLocationsToIgnore(useBaseImportedSchemaLocationsToIgnore);
	}
	public boolean isUseBaseImportedSchemaLocationsToIgnore() {
		return validator.isUseBaseImportedSchemaLocationsToIgnore();
	}

	@IbisDocRef({ABSTRACTXMLVALIDATOR})
	public void setImportedNamespacesToIgnore(String string) {
		validator.setImportedNamespacesToIgnore(string);
	}
	public String getImportedNamespacesToIgnore() {
		return validator.getImportedNamespacesToIgnore();
	}

	@IbisDocRef({ABSTRACTXMLVALIDATOR})
	public void setWarn(boolean warn) {
		validator.setWarn(warn);
	}

	@IbisDocRef({ABSTRACTXMLVALIDATOR})
	public void setIgnoreUnknownNamespaces(boolean ignoreUnknownNamespaces) {
		validator.setIgnoreUnknownNamespaces(ignoreUnknownNamespaces);
	}
	public boolean getIgnoreUnknownNamespaces() {
		return validator.getIgnoreUnknownNamespaces();
	}

	@IbisDocRef({ABSTRACTXMLVALIDATOR})
	public void setIgnoreCaching(boolean ignoreCaching) {
		validator.setIgnoreCaching(ignoreCaching);
	}

	@IbisDocRef({ABSTRACTXMLVALIDATOR})
	public void setLazyInit(boolean lazyInit) {
		validator.setLazyInit(lazyInit);
	}


	@IbisDocRef({ABSTRACTXMLVALIDATOR})
	public void setXmlSchemaVersion(String xmlSchemaVersion) {
		validator.setXmlSchemaVersion(xmlSchemaVersion);
	}
	
	@Deprecated
	@IbisDoc({"The namespace of the SOAP envelope, when this property has a value and the input message is a SOAP message, " +
		"the content of the SOAP Body is used for validation, hence the SOAP Envelope and SOAP Body elements are not considered part of the message to validate. " +
		"Please note that this functionality is deprecated, using {@link nl.nn.adapterframework.soap.SoapValidator} "+
		"is now the preferred solution in case a SOAP message needs to be validated, in other cases give this property an empty value", "http://schemas.xmlsoap.org/soap/envelope/"})
	public void setSoapNamespace(String string) {
		soapNamespace = string;
	}
	@Deprecated
	public String getSoapNamespace() {
		return soapNamespace;
<<<<<<< HEAD
	}

	public void setRootElementSessionKey(String rootElementSessionKey) {
		this.rootElementSessionKey = rootElementSessionKey;
	}
	public String getRootElementSessionKey() {
		return rootElementSessionKey;
=======
	}

	@IbisDoc({"40", "key of session variable to store the name of the root element",""})
	public void setRootElementSessionKey(String rootElementSessionKey) {
		this.rootElementSessionKey = rootElementSessionKey;
	}
	public String getRootElementSessionKey() {
		return rootElementSessionKey;
	}

	@IbisDoc({"41", "key of session variable to store the namespace of the root element",""})
	public void setRootNamespaceSessionKey(String rootNamespaceSessionKey) {
		this.rootNamespaceSessionKey = rootNamespaceSessionKey;
	}
	public String getRootNamespaceSessionKey() {
		return rootNamespaceSessionKey;
>>>>>>> f9d8fc0b
	}


}<|MERGE_RESOLUTION|>--- conflicted
+++ resolved
@@ -49,10 +49,7 @@
 import nl.nn.adapterframework.core.PipeStartException;
 import nl.nn.adapterframework.doc.IbisDoc;
 import nl.nn.adapterframework.doc.IbisDocRef;
-<<<<<<< HEAD
-=======
 import nl.nn.adapterframework.soap.SoapVersion;
->>>>>>> f9d8fc0b
 import nl.nn.adapterframework.stream.Message;
 import nl.nn.adapterframework.util.ClassUtils;
 import nl.nn.adapterframework.util.TransformerPool;
@@ -92,14 +89,9 @@
 	private String root;
 	private String responseRoot;
 	private boolean forwardFailureToSuccess = false;
-<<<<<<< HEAD
-	private String soapNamespace = "http://schemas.xmlsoap.org/soap/envelope/";
-	private String rootElementSessionKey;
-=======
 	private String soapNamespace = SoapVersion.SOAP11.namespace;
 	private String rootElementSessionKey;
 	private String rootNamespaceSessionKey;
->>>>>>> f9d8fc0b
 
 
 	private Set<List<String>> requestRootValidations;
@@ -250,16 +242,11 @@
 	protected PipeForward validate(String messageToValidate, IPipeLineSession session, boolean responseMode) throws XmlValidatorException, PipeRunException, ConfigurationException {
 		ValidationContext context = validator.createValidationContext(session, getRootValidations(responseMode), getInvalidRootNamespaces());
 		ValidatorHandler validatorHandler = validator.getValidatorHandler(session, context);
-<<<<<<< HEAD
-		XMLFilterImpl storeRootFilter = StringUtils.isNotEmpty(getRootElementSessionKey()) ? new RootElementToSessionKeyFilter(session, getRootElementSessionKey(), null) : null;
-		String resultEvent = validator.validate(messageToValidate, session, getLogPrefix(session), validatorHandler, storeRootFilter, context, false);
-=======
 		XMLFilterImpl storeRootFilter = StringUtils.isNotEmpty(getRootElementSessionKey()) ? new RootElementToSessionKeyFilter(session, getRootElementSessionKey(), getRootNamespaceSessionKey(), null) : null;
 		if (storeRootFilter!=null) {
 			validatorHandler.setContentHandler(storeRootFilter);
 		}
 		String resultEvent = validator.validate(messageToValidate, session, getLogPrefix(session), validatorHandler, storeRootFilter, context);
->>>>>>> f9d8fc0b
 		return determineForward(resultEvent, session, responseMode);
 	}
 
@@ -692,11 +679,7 @@
 	 * 
 	 * @see ClassUtils#getResourceURL
 	 */
-<<<<<<< HEAD
-	@IbisDoc({"the filename of the schema on the classpath. see doc on the method. (effectively the same as nonamespaceschemalocation)", "" })
-=======
 	@IbisDoc({"1", "the filename of the schema on the classpath. see doc on the method. (effectively the same as noNamespaceSchemaLocation)", "" })
->>>>>>> f9d8fc0b
 	public void setSchema(String schema) {
 		setNoNamespaceSchemaLocation(schema);
 	}
@@ -718,11 +701,7 @@
 	 *
 	 * N.B. since 4.3.0 schema locations are resolved automatically, without the need for ${baseResourceURL}
 	 */
-<<<<<<< HEAD
-	@IbisDoc({"pairs of uri references (one for the namespace name, and one for a hint as to the location of a schema document defining names for that namespace name). see doc on the method.", ""})
-=======
 	@IbisDoc({"2", "Pairs of uri references (one for the namespace name, and one for a hint as to the location of a schema document defining names for that namespace name). see doc on the method.", ""})
->>>>>>> f9d8fc0b
 	public void setSchemaLocation(String schemaLocation) {
 		this.schemaLocation = schemaLocation;
 	}
@@ -731,11 +710,7 @@
 		return schemaLocation;
 	}
 
-<<<<<<< HEAD
-	@IbisDoc({"a uri reference as a hint as to the location of a schema document with no target namespace.", ""})
-=======
 	@IbisDoc({"3", "A uri reference as a hint as to the location of a schema document with no target namespace.", ""})
->>>>>>> f9d8fc0b
 	public void setNoNamespaceSchemaLocation(String noNamespaceSchemaLocation) {
 		this.noNamespaceSchemaLocation = noNamespaceSchemaLocation;
 	}
@@ -743,10 +718,7 @@
 		return noNamespaceSchemaLocation;
 	}
 
-<<<<<<< HEAD
-=======
 	@IbisDoc({"4", "session key for retrieving a schema", ""})
->>>>>>> f9d8fc0b
 	public void setSchemaSessionKey(String schemaSessionKey) {
 		this.schemaSessionKey = schemaSessionKey;
 	}
@@ -754,11 +726,7 @@
 		return schemaSessionKey;
 	}
 
-<<<<<<< HEAD
-	@IbisDoc({"name of the root element. or a comma separated list of names to choose from (only one is allowed)", ""})
-=======
 	@IbisDoc({"5", "Name of the root element, or a comma separated list of names to choose from (only one is allowed)", ""})
->>>>>>> f9d8fc0b
 	public void setRoot(String root) {
 		this.root = root;
 		addRequestRootValidation(Arrays.asList(root));
@@ -766,10 +734,7 @@
 	public String getRoot() {
 		return root;
 	}
-<<<<<<< HEAD
-=======
 	@IbisDoc({"6", "Name of the response root element, or a comma separated list of names to choose from (only one is allowed)", ""})
->>>>>>> f9d8fc0b
 	public void setResponseRoot(String responseRoot) {
 		this.responseRoot = responseRoot;
 		addResponseRootValidation(Arrays.asList(responseRoot));
@@ -783,11 +748,7 @@
 		return getRoot();
 	}
 
-<<<<<<< HEAD
-	@IbisDoc({"when set <code>true</code>, the failure forward is replaced by the success forward (like a warning mode)", "<code>false</code>"})
-=======
 	@IbisDoc({"7", "If set <code>true</code>, the failure forward is replaced by the success forward (like a warning mode)", "<code>false</code>"})
->>>>>>> f9d8fc0b
 	public void setForwardFailureToSuccess(boolean b) {
 		this.forwardFailureToSuccess = b;
 	}
@@ -916,15 +877,6 @@
 	@Deprecated
 	public String getSoapNamespace() {
 		return soapNamespace;
-<<<<<<< HEAD
-	}
-
-	public void setRootElementSessionKey(String rootElementSessionKey) {
-		this.rootElementSessionKey = rootElementSessionKey;
-	}
-	public String getRootElementSessionKey() {
-		return rootElementSessionKey;
-=======
 	}
 
 	@IbisDoc({"40", "key of session variable to store the name of the root element",""})
@@ -941,7 +893,6 @@
 	}
 	public String getRootNamespaceSessionKey() {
 		return rootNamespaceSessionKey;
->>>>>>> f9d8fc0b
 	}
 
 
