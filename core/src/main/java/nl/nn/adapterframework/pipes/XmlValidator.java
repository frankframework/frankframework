--- conflicted
+++ resolved
@@ -186,7 +186,7 @@
      /**
       * Validate the XML string
       * @param input a String
-      * @param session a {@link IPipeLineSession Pipelinesession}
+      * @param session a {@link nl.nn.adapterframework.core.IPipeLineSession Pipelinesession}
 
       * @throws PipeRunException when <code>isThrowException</code> is true and a validationerror occurred.
       */
@@ -328,12 +328,8 @@
      * <p>An example value would be "xml/xsd/GetPartyDetail.xsd"</p>
      * <p>The value of the schema attribute is only used if the schemaLocation
      * attribute and the noNamespaceSchemaLocation are not set</p>
-<<<<<<< HEAD
      * @see nl.nn.adapterframework.util.ClassUtils#getResourceURL
 	 * @param schema the schema to be set
-=======
-     * @see ClassUtils#getResourceURL
->>>>>>> b85724d5
      */
 	@IbisDoc({"the filename of the schema on the classpath. see doc on the method. (effectively the same as nonamespaceschemalocation)", ""})
     public void setSchema(String schema) {
@@ -386,7 +382,7 @@
 	 * <p>The sessionkey to a value that is the uri to the schema definition.</P>
 	 * @param schemaSessionKey the schemaSessionKey to be set
 	 */
-	@IbisDoc({" ", ""})
+	@IbisDoc({"", ""})
 	public void setSchemaSessionKey(String schemaSessionKey) {
 		this.schemaSessionKey = schemaSessionKey;
 	}
