--- conflicted
+++ resolved
@@ -66,24 +66,16 @@
 	}
 	/**
 	 * The name of the key in the <code>PipeLineSession</code> to store the input in
-<<<<<<< HEAD
 	 * @return the of the key
 	 * @see nl.nn.adapterframework.core.IPipeLineSession
-=======
-	 * @see IPipeLineSession
->>>>>>> b85724d5
 	 */
 	public String getSessionKey() {
 		return sessionKey;
 	}
 	/**
 	 * The name of the key in the <code>PipeLineSession</code> to store the input in
-<<<<<<< HEAD
 	 * @param newSessionKey the new session key to be set
 	 * @see nl.nn.adapterframework.core.IPipeLineSession
-=======
-	 * @see IPipeLineSession
->>>>>>> b85724d5
 	 */
 	@IbisDoc({"name of the key in the <code>pipelinesession</code> to store the input in", ""})
 	public void setSessionKey(String newSessionKey) {
@@ -92,12 +84,8 @@
 
 	/**
 	 * The value to store the in the <code>PipeLineSession</code>
-<<<<<<< HEAD
 	 * @param value the value to be set
 	 * @see nl.nn.adapterframework.core.IPipeLineSession
-=======
-	 * @see IPipeLineSession
->>>>>>> b85724d5
 	 */
 	@IbisDoc({"the value to store the in the <code>pipelinesession</code>. if not set, the input of the pipe is stored", ""})
 	public void setValue(String value) {
