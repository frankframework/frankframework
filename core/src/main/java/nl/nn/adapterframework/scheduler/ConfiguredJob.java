/*
   Copyright 2013 Nationale-Nederlanden

   Licensed under the Apache License, Version 2.0 (the "License");
   you may not use this file except in compliance with the License.
   You may obtain a copy of the License at

       http://www.apache.org/licenses/LICENSE-2.0

   Unless required by applicable law or agreed to in writing, software
   distributed under the License is distributed on an "AS IS" BASIS,
   WITHOUT WARRANTIES OR CONDITIONS OF ANY KIND, either express or implied.
   See the License for the specific language governing permissions and
   limitations under the License.
*/
package nl.nn.adapterframework.scheduler;

import nl.nn.adapterframework.configuration.IbisManager;

import org.quartz.Job;
import org.quartz.JobDataMap;
import org.quartz.JobExecutionContext;
import org.quartz.JobExecutionException;



/**
 * Job, specified in Configuration.xml, for executing things to do with an adapter, like starting or stopping it.
 * The <a href="http://quartz.sourceforge.net">Quartz scheduler</a> is used for scheduling.
 * <p>
 * Expects a JobDetail with a datamap with the following fields:
 * <ul>
 * <li>function: the function to do, possible values:  "startreceiver","stopadapter",  "stopreceiver" and "stopadapter"</li>
 * <li>config: the Configuration object</li>
 * <li>adapterName: the name of the adapter<li>
 * <li>receiverName: the name of the receiver<li>
 * </ul>
 *<p><b>Design consideration</b></p>
 * <p>Currently, the {@link nl.nn.adapterframework.configuration.Configuration configuration}
 * is stored in the job data map. As the configuration is not serializable, due to the nature of the
 * adapters, the quartz database support cannot be used.
 * </p>
 *
 * @author  Johan Verrips
 * @see nl.nn.adapterframework.core.IAdapter
 * @see nl.nn.adapterframework.configuration.Configuration
  */
public class ConfiguredJob extends BaseJob implements Job  {


	public void execute(JobExecutionContext context) throws JobExecutionException {
		String ctName = Thread.currentThread().getName();
		try {
			JobDataMap dataMap = context.getJobDetail().getJobDataMap();
			IbisManager ibisManager = (IbisManager)dataMap.get("manager");
			JobDef jobDef = (JobDef)dataMap.get("jobdef");
<<<<<<< HEAD
			String ctName = Thread.currentThread().getName();
			try {
				Thread.currentThread().setName(jobDef.getName()+"["+ctName+"]");
				log.info(getLogPrefix(jobDef) + "executing");
				jobDef.executeJob(ibisManager);
				log.debug(getLogPrefix(jobDef) + "completed");
			} finally {
				Thread.currentThread().setName(ctName);
			}
		} catch (Exception e) {
=======
			Thread.currentThread().setName(jobDef.getName() + "["+ctName+"]");
			log.info(getLogPrefix(jobDef) + "executing");
			jobDef.executeJob(ibisManager);
			log.debug(getLogPrefix(jobDef) + "completed");
		}
		catch (Exception e) {
>>>>>>> 2c0e2983
			log.error(e);
			throw new JobExecutionException(e, false);
		}
		finally {
			Thread.currentThread().setName(ctName);
		}
	}
	
}<|MERGE_RESOLUTION|>--- conflicted
+++ resolved
@@ -54,25 +54,12 @@
 			JobDataMap dataMap = context.getJobDetail().getJobDataMap();
 			IbisManager ibisManager = (IbisManager)dataMap.get("manager");
 			JobDef jobDef = (JobDef)dataMap.get("jobdef");
-<<<<<<< HEAD
-			String ctName = Thread.currentThread().getName();
-			try {
-				Thread.currentThread().setName(jobDef.getName()+"["+ctName+"]");
-				log.info(getLogPrefix(jobDef) + "executing");
-				jobDef.executeJob(ibisManager);
-				log.debug(getLogPrefix(jobDef) + "completed");
-			} finally {
-				Thread.currentThread().setName(ctName);
-			}
-		} catch (Exception e) {
-=======
 			Thread.currentThread().setName(jobDef.getName() + "["+ctName+"]");
 			log.info(getLogPrefix(jobDef) + "executing");
 			jobDef.executeJob(ibisManager);
 			log.debug(getLogPrefix(jobDef) + "completed");
 		}
 		catch (Exception e) {
->>>>>>> 2c0e2983
 			log.error(e);
 			throw new JobExecutionException(e, false);
 		}
