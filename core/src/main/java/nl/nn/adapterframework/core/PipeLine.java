--- conflicted
+++ resolved
@@ -65,7 +65,7 @@
  * </p>
  * <table border="1">
  * <tr><th>nested elements</th><th>description</th></tr>
- * <tr><td>&lt;exits&gt; one or more {@link PipeLineExit exits}&lt;/exits&gt;</td><td>specifications of exit-paths, in the form &lt;exit path="<i>forwardname</i>" state="<i>statename</i>"/&gt;</td></tr>
+ * <tr><td>&lt;exits&gt; one or more {@link nl.nn.adapterframework.core.PipeLineExit exits}&lt;/exits&gt;</td><td>specifications of exit-paths, in the form &lt;exit path="<i>forwardname</i>" state="<i>statename</i>"/&gt;</td></tr>
  * <tr><td>&lt;inputValidator&gt;</td><td>specification of Pipe to validate input messages</td></tr>
  * <tr><td>&lt;outputValidator&gt;</td><td>specification of Pipe to validate output messages</td></tr>
  * <tr><td>&lt;inputWrapper&gt;</td><td>specification of Pipe to wrap input messages (after validating)</td></tr>
@@ -157,13 +157,9 @@
 	 * pipe can look for a specific pipe-name. If already a globalForward
 	 * exists under that name, the pipe is NOT added, allowing globalForwards
 	 * to prevail.
-<<<<<<< HEAD
 	 * @see nl.nn.adapterframework.pipes.AbstractPipe
 	 * @param pipe the pipe to be added
 	 * @throws ConfigurationException thrown when adding the pipe fails
-=======
-	 * @see AbstractPipe
->>>>>>> b85724d5
 	 **/
 	public void addPipe(IPipe pipe) throws ConfigurationException {
 		if (pipe == null) {
@@ -580,7 +576,7 @@
 	}
    /**
     * The indicator for the end of the processing, with default state "undefined".
-    * @deprecated since v 3.2 this functionality is superseded by the use of {@link PipeLineExit PipeLineExits}.
+    * @deprecated since v 3.2 this functionality is superseded by the use of {@link nl.nn.adapterframework.core.PipeLineExit PipeLineExits}.
     * @see PipeLineExit
 	* @param endPath the indicator path
     */
@@ -594,7 +590,7 @@
      * set the name of the first pipe to execute when a message is to be
      * processed
      * @param pipeName the name of the pipe
-     * @see AbstractPipe
+     * @see nl.nn.adapterframework.pipes.AbstractPipe
      */
 	@IbisDoc({"name of the first pipe to execute when a message is to be processed", ""})
     public void setFirstPipe(String pipeName){
