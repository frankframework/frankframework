--- conflicted
+++ resolved
@@ -21,37 +21,13 @@
 
 /**
  * The Exit of a Pipeline that specifies the end state of a PipeLine. The state is returned to the receiver as well as
-<<<<<<< HEAD
  * the optionally specified http status code. Each Exit should have a unique name. See {@link PipeLineExits Exits}
  * for examples.
  * <br/><br/>
- * When a Pipeline doesn't have an Exits element configured it will be initialized with one Exit having path READY and
+ * When a Pipeline doesn't have an Exits element configured it will be initialized with one Exit having name READY and
  * state SUCCESS.
  * <br/><br/>
- * The path of an Exit can be referenced by the Forward of a Pipe.
-=======
- * the optionally specified http status code.
- * 
- * When a Pipeline doesn't have an Exits element configured it will be initialized with one Exit having name READY and
- * state SUCCESS
- * 
- * The name of an Exit can be referenced by the Forward of a Pipe
- * 
- * <p>
- * <b>example:</b> <code><pre>
- *   &lt;exits&gt;
- *      &lt;exit name="READY" state="SUCCESS" /&gt;
- *      &lt;exit name="Created" state="ERROR" code="201" empty="true" /&gt;
- *      &lt;exit name="NotModified" state="ERROR" code="304" empty="true" /&gt;
- *      &lt;exit name="BadRequest" state="ERROR" code="400" empty="true" /&gt;
- *      &lt;exit name="NotAuthorized" state="ERROR" code="401" empty="true" /&gt;
- *      &lt;exit name="NotAllowed" state="ERROR" code="403" empty="true" /&gt;
- *      &lt;exit name="Teapot" state="SUCCESS" code="418" /&gt;
- *      &lt;exit name="ServerError" state="ERROR" code="500" /&gt;
- *   &lt;/exits&gt;
- * </pre></code>
- * </p>
->>>>>>> 1b57f30f
+ * The name of an Exit can be referenced by the Forward of a Pipe.
  * 
  * @author Johan Verrips
  * @author Niels Meijer
