/*
   Copyright 2013, 2016 Nationale-Nederlanden

   Licensed under the Apache License, Version 2.0 (the "License");
   you may not use this file except in compliance with the License.
   You may obtain a copy of the License at

       http://www.apache.org/licenses/LICENSE-2.0

   Unless required by applicable law or agreed to in writing, software
   distributed under the License is distributed on an "AS IS" BASIS,
   WITHOUT WARRANTIES OR CONDITIONS OF ANY KIND, either express or implied.
   See the License for the specific language governing permissions and
   limitations under the License.
*/
package nl.nn.adapterframework.core;

import java.util.ArrayList;
import java.util.Calendar;
import java.util.Date;
import java.util.Iterator;
<<<<<<< HEAD
=======
import java.util.List;
import java.util.Map;
>>>>>>> 91a9c09e
import java.util.StringTokenizer;

import nl.nn.adapterframework.cache.ICacheAdapter;
import nl.nn.adapterframework.configuration.Configuration;
import nl.nn.adapterframework.configuration.ConfigurationException;
import nl.nn.adapterframework.configuration.ConfigurationWarnings;
import nl.nn.adapterframework.errormessageformatters.ErrorMessageFormatter;
import nl.nn.adapterframework.pipes.AbstractPipe;
import nl.nn.adapterframework.receivers.ReceiverBase;
import nl.nn.adapterframework.statistics.HasStatistics;
import nl.nn.adapterframework.statistics.StatisticsKeeper;
import nl.nn.adapterframework.statistics.StatisticsKeeperIterationHandler;
import nl.nn.adapterframework.util.AppConstants;
import nl.nn.adapterframework.util.CounterStatistic;
import nl.nn.adapterframework.util.DateUtils;
import nl.nn.adapterframework.util.LogUtil;
import nl.nn.adapterframework.util.MessageKeeper;
import nl.nn.adapterframework.util.MessageKeeperMessage;
import nl.nn.adapterframework.util.Misc;
import nl.nn.adapterframework.util.MsgLogUtil;
import nl.nn.adapterframework.util.RunStateEnum;
import nl.nn.adapterframework.util.RunStateManager;
import nl.nn.adapterframework.util.XmlUtils;

import org.apache.commons.lang.StringUtils;
import org.apache.log4j.Logger;
import org.apache.log4j.MDC;
import org.apache.log4j.NDC;
import org.springframework.beans.factory.NamedBean;
import org.springframework.core.task.TaskExecutor;
/**
 * The Adapter is the central manager in the IBIS Adapterframework, that has knowledge
 * and uses {@link IReceiver IReceivers} and a {@link PipeLine}.
 *
 * <b>responsibility</b><br/>
 * <ul>
 *   <li>keeping and gathering statistics</li>
 *   <li>processing messages, retrieved from IReceivers</li>
 *   <li>starting and stoppping IReceivers</li>
 *   <li>delivering error messages in a specified format</li>
 * </ul>
 * All messages from IReceivers pass through the adapter (multi threaded).
 * Multiple receivers may be attached to one adapter.<br/>
 * <br/>
 * The actual processing of messages is delegated to the {@link PipeLine}
 * object, which returns a {@link PipeLineResult}. If an error occurs during
 * the pipeline execution, the state in the <code>PipeLineResult</code> is set
 * to the state specified by <code>setErrorState</code>, which defaults to "ERROR".
 * <p><b>Configuration:</b>
 * <table border="1">
 * <tr><th>attributes</th><th>description</th><th>default</th></tr>
 * <tr><td>className</td><td>nl.nn.adapterframework.pipes.AbstractPipe</td><td>&nbsp;</td></tr>
 * <tr><td>{@link #setName(String) name}</td><td>name of the Adapter</td><td>&nbsp;</td></tr>
 * <tr><td>{@link #setDescription(String) description}</td><td>description of the Adapter</td><td>&nbsp;</td></tr>
 * <tr><td>{@link #setAutoStart(boolean) autoStart}</td><td>controls whether Adapters starts when configuration loads</td><td>true</td></tr>
 * <tr><td>{@link #setActive(boolean) active}</td>  <td>controls whether Adapter is included in configuration. When set <code>false</code> or set to something else as "true", (even set to the empty string), the receiver is not included in the configuration</td><td>true</td></tr>
 * <tr><td>{@link #setErrorMessageFormatter(IErrorMessageFormatter) errorMessageFormatter}</td><td>&nbsp;</td><td>&nbsp;</td></tr>
 * <tr><td>{@link #setErrorState(String) errorState}</td><td>If an error occurs during
 * the pipeline execution, the state in the <code>PipeLineResult</code> is set to this state</td><td>ERROR</td></tr>
 * <tr><td>{@link #setMessageKeeperSize(int) messageKeeperSize}</td><td>number of message displayed in IbisConsole</td><td>10</td></tr>
 * <tr><td>{@link #setMsgLogLevel(String) msgLogLevel}</td><td>defines behaviour for logging messages. Configuration is done in the MSG appender in log4j4ibis.properties. Possible values are: 
 *   <table border="1">
 *   <tr><th>msgLogLevel</th><th>messages which are logged</th></tr>
 *   <tr><td colspan="1">None</td> <td>none</td></tr>
 *   <tr><td colspan="1">Terse</td><td>at adapter level</td></tr>
 *   <tr><td colspan="1">Basic</td><td>at adapter and sending pipe level (not yet available; only at adapter level)</td></tr>
 *   <tr><td colspan="1">Full</td> <td>at adapter and pipe level (not yet available; only at adapter level)</td></tr>
 *  </table></td><td>application default (None)</td></tr>
 * <tr><td>{@link #setMsgLogHidden(boolean) msgLogHidden}</td><td>if set to <code>true</code>, the length of the message is shown in the MSG log instead of the content of the message</td><td>false</td></tr>
 * <tr><td>{@link #setReplaceNullMessage(boolean) replaceNullMessage}</td><td>when <code>true</code> a null message is replaced by an empty message</td><td>false</td></tr>
 * </table>
 * 
 * @author Johan Verrips
 * @see    nl.nn.adapterframework.core.IReceiver
 * @see    nl.nn.adapterframework.core.PipeLine
 * @see    nl.nn.adapterframework.statistics.StatisticsKeeper
 * @see    nl.nn.adapterframework.util.DateUtils
 * @see    nl.nn.adapterframework.util.MessageKeeper
 * @see    nl.nn.adapterframework.core.PipeLineResult
 * 
 */
public class Adapter implements IAdapter, NamedBean {
	private Logger log = LogUtil.getLogger(this);
	protected Logger msgLog = LogUtil.getLogger("MSG");

	private String name;
	private Configuration configuration;
	private String targetDesignDocument;
	private boolean active=true;

	private ArrayList<IReceiver> receivers = new ArrayList<IReceiver>();
	private long lastMessageDate = 0;
	private PipeLine pipeline;

	private int numOfMessagesInProcess = 0;
   
	private CounterStatistic numOfMessagesProcessed = new CounterStatistic(0);
	private CounterStatistic numOfMessagesInError = new CounterStatistic(0);
	
	private long[] numOfMessagesStartProcessingByHour = new long[24];
	
	private StatisticsKeeper statsMessageProcessingDuration = null;

	private long statsUpSince = System.currentTimeMillis();
	private IErrorMessageFormatter errorMessageFormatter;
	
	private RunStateManager runState = new RunStateManager();
	private boolean configurationSucceeded = false;
	private String description;
	private MessageKeeper messageKeeper; //instantiated in configure()
	private int messageKeeperSize = 10; //default length
	private boolean autoStart = AppConstants.getInstance().getBoolean("adapters.autoStart", true);
	private int msgLogLevel = MsgLogUtil.getMsgLogLevelByDefault();
	private boolean msgLogHidden = MsgLogUtil.getMsgLogHiddenByDefault();
	private boolean recover = false;
	private boolean replaceNullMessage = false;

	// state to put in PipeLineResult when a PipeRunException occurs;
	private String errorState = "ERROR";
	
	private TaskExecutor taskExecutor;
	
	private String composedHideRegex;

	/**
	 * Indicates wether the configuration succeeded.
	 * @return boolean
	 */
	public boolean configurationSucceeded() {
		return configurationSucceeded;
	}
	
	/*
	 * This function is called by Configuration.registerAdapter,
	 * to make configuration information available to the Adapter. <br/><br/>
	 * This method also performs
	 * a <code>Pipeline.configurePipes()</code>, as to configure the individual pipes.
	 * @see nl.nn.adapterframework.core.Pipeline#configurePipes
	 */
	public void configure() throws ConfigurationException {
		configurationSucceeded = false;
		log.debug("configuring adapter [" + getName() + "]");
		messageKeeper = getMessageKeeper();
		statsMessageProcessingDuration = new StatisticsKeeper(getName());
		if (pipeline == null) {
			String msg = "No pipeline configured for adapter [" + getName() + "]";
			messageKeeper.add(msg, MessageKeeperMessage.ERROR_LEVEL);
			throw new ConfigurationException(msg);
		}
		try {
			pipeline.setAdapter(this);
			pipeline.configure();
			messageKeeper.add("Adapter [" + name + "] pipeline successfully configured");
			Iterator<IReceiver> it = receivers.iterator();
			while (it.hasNext()) {
				IReceiver receiver = it.next();
				configureReceiver(receiver);
			}
			configurationSucceeded = true;
		}
		catch (ConfigurationException e) {
			error(true, "error initializing pipeline", e);
		}

		List<String> hrs = new ArrayList<String>();
		for (IPipe pipe : pipeline.getPipes()) {
			if (pipe instanceof AbstractPipe) {
				AbstractPipe aPipe = (AbstractPipe) pipe;
				if (aPipe.getHideRegex() != null) {
					if (!hrs.contains(aPipe.getHideRegex())) {
						hrs.add(aPipe.getHideRegex());
					}
				}
			}
		}
		StringBuilder sb = new StringBuilder();
		for (String hr : hrs) {
			if (sb.length() > 0) {
				sb.append("|");
			}
			sb.append("(");
			sb.append(hr);
			sb.append(")");
		}
		if (sb.length() > 0) {
			composedHideRegex = sb.toString();
		}
	}

	public void configureReceiver(IReceiver receiver) {
		log.info("Adapter [" + name + "] is initializing receiver [" + receiver.getName() + "]");
		receiver.setAdapter(this);
		try {
			receiver.configure();
			messageKeeper.add("Receiver [" + receiver.getName() + "] successfully configured");
		} catch (ConfigurationException e) {
			error(true, "error initializing receiver [" + receiver.getName() + "]",e);
		}
	}

	/** 
	 * sends a warning to the log and to the messagekeeper of the adapter
	 */
	protected void warn(String msg) {
		log.warn("Adapter [" + getName() + "] "+msg);
		getMessageKeeper().add("WARNING: " + msg, MessageKeeperMessage.WARN_LEVEL);
	}

	/** 
	 * sends a warning to the log and to the messagekeeper of the adapter
	 */
	protected void error(boolean critical, String msg, Throwable t) {
		log.error("Adapter [" + getName() + "] " + msg, t);
		if (!(t instanceof IbisException)) {
			msg += " (" + t.getClass().getName() + ")";
		}
		getMessageKeeper().add("ERROR: " + msg + ": " + t.getMessage(), MessageKeeperMessage.ERROR_LEVEL);
	}


	/**
	 * Increase the number of messages in process
	 */
	private void incNumOfMessagesInProcess(long startTime) {
		synchronized (statsMessageProcessingDuration) {
			numOfMessagesInProcess++;
			lastMessageDate = startTime;
			Calendar cal = Calendar.getInstance();
			cal.setTimeInMillis(startTime);
			int hour = cal.get(Calendar.HOUR_OF_DAY);
			numOfMessagesStartProcessingByHour[hour]++;
		}
	}
	/**
	 * Decrease the number of messages in process
	 */
	private synchronized void decNumOfMessagesInProcess(long duration) {
		synchronized (statsMessageProcessingDuration) {
			numOfMessagesInProcess--;
			numOfMessagesProcessed.increase();
			statsMessageProcessingDuration.addValue(duration);
			notifyAll();
		}
	}
	/**
	 * The number of messages for which processing ended unsuccessfully.
	 */
	private void incNumOfMessagesInError() {
		synchronized (statsMessageProcessingDuration) {
			numOfMessagesInError.increase();
		}
	}

	public synchronized String formatErrorMessage(
		String errorMessage,
		Throwable t,
		String originalMessage,
		String messageID,
		INamedObject objectInError,
		long receivedTime) {
		if (errorMessageFormatter == null) {
			errorMessageFormatter = new ErrorMessageFormatter();
		}
		// you never can trust an implementation, so try/catch!
		try {
			String formattedErrorMessage= errorMessageFormatter.format(
				errorMessage,
				t,
				objectInError,
				originalMessage,
				messageID,
				receivedTime);
			String logMsg = "Adapter [" + getName() + "] messageId [" + messageID + "] formatted errormessage, result [" + formattedErrorMessage + "]";
			if (isMsgLogTerseEnabled()) {
				if (isMsgLogHidden()) {
					msgLog.info("Adapter [" + getName() + "] messageId [" + messageID + "] formatted errormessage, result [SIZE=" + getFileSizeAsBytes(formattedErrorMessage) + "]");
				} else {
					msgLog.info(logMsg);
				}
			}
			if (log.isDebugEnabled()) {
				log.debug(logMsg);
			}
			return formattedErrorMessage;
		}
		catch (Exception e) {
			String msg = "got error while formatting errormessage, original errorMessage [" + errorMessage + "]";
			msg = msg + " from [" + (objectInError == null ? "unknown-null" : objectInError.getName()) + "]";
			error(false, "got error while formatting errormessage", e);
			return errorMessage;
		}
	}
	/**
	 * retrieve the date and time of the last message.
	 */
	public String getLastMessageDate() {
		return getLastMessageDate(DateUtils.FORMAT_FULL_GENERIC);
	}
	public String getLastMessageDate(String dateFormat) {
		String result;
		if (lastMessageDate != 0)
			result = DateUtils.format(new Date(lastMessageDate), dateFormat);
		else
			result = "-";
		return result;
	}
	public Date getLastMessageDateDate() {
		Date result = null;
		if (lastMessageDate != 0) {
			result = new Date(lastMessageDate);
		}
		return result;
	}
	/**
	 * the MessageKeeper is for keeping the last <code>messageKeeperSize</code>
	 * messages available, for instance for displaying it in the webcontrol
	 * @see nl.nn.adapterframework.util.MessageKeeper
	 */
	public synchronized MessageKeeper getMessageKeeper() {
		if (messageKeeper == null)
			messageKeeper = new MessageKeeper(messageKeeperSize < 1 ? 1 : messageKeeperSize);
		return messageKeeper;
	}
	
	public void forEachStatisticsKeeper(StatisticsKeeperIterationHandler hski, Date now, Date mainMark, Date detailMark, int action) throws SenderException {
		Object root=hski.start(now,mainMark,detailMark);
		try {
			forEachStatisticsKeeperBody(hski,root,action);
		} finally {
			hski.end(root);
		}
	}
	
	private void doForEachStatisticsKeeperBody(StatisticsKeeperIterationHandler hski, Object adapterData, int action) throws SenderException {
		hski.handleScalar(adapterData,"messagesInProcess", getNumOfMessagesInProcess());
		hski.handleScalar(adapterData,"messagesProcessed", getNumOfMessagesProcessed());
		hski.handleScalar(adapterData,"messagesInError", getNumOfMessagesInError());
		hski.handleScalar(adapterData,"messagesProcessedThisInterval", numOfMessagesProcessed.getIntervalValue());
		hski.handleScalar(adapterData,"messagesInErrorThisInterval", numOfMessagesInError.getIntervalValue());
		hski.handleStatisticsKeeper(adapterData, statsMessageProcessingDuration);
		statsMessageProcessingDuration.performAction(action);
		numOfMessagesProcessed.performAction(action);
		numOfMessagesInError.performAction(action);

		Object hourData=hski.openGroup(adapterData,getName(),"processing by hour");
		for (int i=0; i<getNumOfMessagesStartProcessingByHour().length; i++) {
			String startTime;
			if (i<10) {
				startTime = "0" + i + ":00";
			} else {
				startTime = i + ":00";
			}
			hski.handleScalar(hourData, startTime, getNumOfMessagesStartProcessingByHour()[i]);
		}
		hski.closeGroup(hourData);

		boolean showDetails = action == HasStatistics.STATISTICS_ACTION_FULL
				|| action == HasStatistics.STATISTICS_ACTION_MARK_FULL
				|| action == HasStatistics.STATISTICS_ACTION_RESET;
		if (showDetails) {
			Object recsData=hski.openGroup(adapterData,null,"receivers");
			Iterator<IReceiver> recIt = getReceiverIterator();
			if (recIt.hasNext()) {
				while (recIt.hasNext()) {
					IReceiver receiver = recIt.next();
					receiver.iterateOverStatistics(hski,recsData,action);
				}
			}
			hski.closeGroup(recsData);

			ICacheAdapter cache=pipeline.getCache();
			if (cache!=null && cache instanceof HasStatistics) {
				((HasStatistics)cache).iterateOverStatistics(hski, recsData, action);
			}
			
			Object pipelineData=hski.openGroup(adapterData,null,"pipeline");
			getPipeLine().iterateOverStatistics(hski, pipelineData, action);
			hski.closeGroup(pipelineData);
		}
	}
	
	public void forEachStatisticsKeeperBody(StatisticsKeeperIterationHandler hski, Object data, int action) throws SenderException {
		Object adapterData=hski.openGroup(data,getName(),"adapter");
		hski.handleScalar(adapterData,"upSince", getStatsUpSinceDate());
		hski.handleScalar(adapterData,"lastMessageDate", getLastMessageDateDate());

		if (action!=HasStatistics.STATISTICS_ACTION_FULL &&
			action!=HasStatistics.STATISTICS_ACTION_SUMMARY) {
			synchronized (statsMessageProcessingDuration) {
				doForEachStatisticsKeeperBody(hski,adapterData,action);
			}
		} else {
			doForEachStatisticsKeeperBody(hski,adapterData,action);
		}
		hski.closeGroup(adapterData);
				
	}

	/**
	 * the functional name of this adapter
	 * @return  the name of the adapter
	 */
	public String getName() {
		return name;
	}

	/**
	 * The number of messages for which processing ended unsuccessfully.
	 */
	public long getNumOfMessagesInError() {
		synchronized (statsMessageProcessingDuration) {
			return numOfMessagesInError.getValue();
		}
	}
	public int getNumOfMessagesInProcess() {
		synchronized (statsMessageProcessingDuration) {
			return numOfMessagesInProcess;
		}
	}

	public long[] getNumOfMessagesStartProcessingByHour() {
		synchronized (statsMessageProcessingDuration) {
			return numOfMessagesStartProcessingByHour;
		}
	}
	/**
	 * Total of messages processed
	 * @return long total messages processed
	 */
	public long getNumOfMessagesProcessed() {
		synchronized (statsMessageProcessingDuration) {
			return numOfMessagesProcessed.getValue();
		}
	}

	public IReceiver getReceiverByName(String receiverName) {
		Iterator<IReceiver> it = receivers.iterator();
		while (it.hasNext()) {
			IReceiver receiver = it.next();
			if (receiver.getName().equalsIgnoreCase(receiverName)) {
				return receiver;
			}

		}
		return null;
	}
	public Iterator<IReceiver> getReceiverIterator() {
		return receivers.iterator();
	}
	
	public PipeLine getPipeLine() {
		return pipeline;
	}
	
	public RunStateEnum getRunState() {
		return runState.getRunState();
	}

	public String getRunStateAsString() {
		return runState.getRunState().toString();
	}
	/**
	 * Return the total processing duration as a StatisticsKeeper
	 * @see nl.nn.adapterframework.statistics.StatisticsKeeper
	 * @return nl.nn.adapterframework.statistics.StatisticsKeeper
	 */
	public StatisticsKeeper getStatsMessageProcessingDuration() {
		return statsMessageProcessingDuration;
	}
	/**
	 * return the date and time since active
	 * Creation date: (19-02-2003 12:16:53)
	 * @return String  Date
	 */
	public String getStatsUpSince() {
		return getStatsUpSince(DateUtils.FORMAT_FULL_GENERIC);
	}
	public String getStatsUpSince(String dateFormat) {
		return DateUtils.format(new Date(statsUpSince), dateFormat);
	}
	public Date getStatsUpSinceDate() {
		return new Date(statsUpSince);
	}

	public PipeLineResult processMessage(String messageId, String message, IPipeLineSession pipeLineSession) {
		long startTime = System.currentTimeMillis();
		try {
			return processMessageWithExceptions(messageId, message, pipeLineSession);
		} catch (Throwable t) {
			PipeLineResult result = new PipeLineResult();
			result.setState(getErrorState());
			String msg = "Illegal exception ["+t.getClass().getName()+"]";
			INamedObject objectInError = null;
			if (t instanceof ListenerException) {
				Throwable cause = ((ListenerException) t).getCause();
				if  (cause instanceof PipeRunException) {
					PipeRunException pre = (PipeRunException) cause;
					msg = "error during pipeline processing";
					objectInError = pre.getPipeInError();
				} else if (cause instanceof ManagedStateException) {
					msg = "illegal state";
					objectInError = this;
				}
			}
			result.setResult(formatErrorMessage(msg, t, message, messageId, objectInError, startTime));
			//if (isRequestReplyLogging()) {
			String logMsg = "Adapter [" + getName() + "] messageId [" + messageId + "] got exit-state [" + result.getState() + "] and result [" + result.getResult() + "] from PipeLine";
			if (isMsgLogTerseEnabled()) {
				if (isMsgLogHidden()) {
					msgLog.info("Adapter [" + getName() + "] messageId [" + messageId + "] got exit-state [" + result.getState() + "] and result [SIZE=" + getFileSizeAsBytes(result.getResult()) + "] from PipeLine");
				} else {
					msgLog.info(logMsg);
				}
			}
			if (log.isDebugEnabled()) {
				log.debug(logMsg);
			}
			return result;
		}
	}
	
	public PipeLineResult processMessageWithExceptions(String messageId, String message, IPipeLineSession pipeLineSession) throws ListenerException {

		PipeLineResult result = new PipeLineResult();

		long startTime = System.currentTimeMillis();
		// prevent executing a stopped adapter
		// the receivers should implement this, but you never now....
		RunStateEnum currentRunState = getRunState();
		if (!currentRunState.equals(RunStateEnum.STARTED) && !currentRunState.equals(RunStateEnum.STOPPING)) {

			String msgAdapterNotOpen =
				"Adapter [" + getName() + "] in state [" + currentRunState + "], cannot process message";
			throw new ListenerException(new ManagedStateException(msgAdapterNotOpen));
		}

		incNumOfMessagesInProcess(startTime);
		String lastNDC=NDC.peek();
		String newNDC="cid [" + messageId + "]";
		boolean ndcChanged=!newNDC.equals(lastNDC);
		if (ndcChanged) {
			NDC.push(newNDC);
		}

		if (StringUtils.isNotEmpty(composedHideRegex)) {
			MDC.put("composedHideRegex", composedHideRegex);
		}
			
		//if (isRequestReplyLogging()) {
		StringBuilder additionalLogging = new StringBuilder();
		
		String xPathLogKeys = (String) pipeLineSession.get("xPathLogKeys");
		if(xPathLogKeys != null && xPathLogKeys != "") {
			StringTokenizer tokenizer = new StringTokenizer(xPathLogKeys, ",");
			while (tokenizer.hasMoreTokens()) {
				String logName = tokenizer.nextToken();
				String xPathResult = (String) pipeLineSession.get(logName);
				additionalLogging.append(" and ");
				additionalLogging.append(logName);
				additionalLogging.append(" [" + xPathResult + "]");
			}
		}
		
		String logMsg = "Adapter [" + name + "] received message [" + message + "] with messageId [" + messageId + "]" + additionalLogging;
		if (isMsgLogTerseEnabled()) {
			if (isMsgLogHidden()) {
				String logMessage = "Adapter [" + name + "] received message [SIZE=" + getFileSizeAsBytes(message) + "] with messageId [" + messageId + "]" + additionalLogging;
				msgLog.info(logMessage);
			} else {
				msgLog.info(logMsg);
			}
		}
		if (log.isDebugEnabled()) { 
			log.debug(logMsg);
		} else {
			logMsg = "Adapter [" + name + "] received message with messageId [" + messageId + "]" + additionalLogging;
			log.info(logMsg);
		}


		try {
			if (message == null && isReplaceNullMessage()) {
				log.debug("Adapter [" + getName() + "] replaces null message with messageId [" + messageId + "] by empty message");
				message = "";
			}
			result = pipeline.process(messageId, message,pipeLineSession);
			String durationString = Misc.getAge(startTime);
			logMsg = "Adapter [" + getName() + "] messageId [" + messageId + "] duration [" + durationString + "] got exit-state [" + result.getState() + "] and result [" + result.toString() + "] from PipeLine";
			if (isMsgLogTerseEnabled()) {
				if (isMsgLogHidden()) {
					msgLog.info("Adapter [" + getName() + "] messageId [" + messageId + "] duration [" + durationString + "] got exit-state [" + result.getState() + "] and result [SIZE=" + getFileSizeAsBytes(result.toString()) + "] from PipeLine");
				} else {
					msgLog.info(logMsg);
				}
			}
			if (log.isDebugEnabled()) {
				log.debug(logMsg);
			}
			return result;
	
		} catch (Throwable t) {
			ListenerException e;
			if (t instanceof ListenerException) {
				e = (ListenerException) t;
			} else {
				e = new ListenerException(t);
			}
			incNumOfMessagesInError();
			error(false, "error processing message with messageId [" + messageId+"]: ",e);
			throw e;
		} finally {
			long endTime = System.currentTimeMillis();
			long duration = endTime - startTime;
			//reset the InProcess fields, and increase processedMessagesCount
			decNumOfMessagesInProcess(duration);
	
			if (log.isDebugEnabled()) { // for performance reasons
				log.debug("Adapter: [" + getName()
						+ "] STAT: Finished processing message with messageId [" + messageId
						+ "] exit-state [" + result.getState()
						+ "] started " + DateUtils.format(new Date(startTime), DateUtils.FORMAT_FULL_GENERIC)
						+ " finished " + DateUtils.format(new Date(endTime), DateUtils.FORMAT_FULL_GENERIC)
						+ " total duration: " + duration + " msecs");
			} else {
				log.info("Adapter [" + getName() + "] completed message with messageId [" + messageId + "] with exit-state [" + result.getState() + "]");
			}
			if (ndcChanged) {
				NDC.pop();
			}
			MDC.remove("composedHideRegex");
		}
	}

	/**
	 * Register a PipeLine at this adapter. On registering, the adapter performs
	 * a <code>Pipeline.configurePipes()</code>, as to configure the individual pipes.
	  * @param pipeline
	 * @throws ConfigurationException
	 * @see PipeLine
	 */
	public void registerPipeLine(PipeLine pipeline) throws ConfigurationException {
		this.pipeline = pipeline;
		pipeline.setAdapter(this);
		log.debug("Adapter [" + name + "] registered pipeline [" + pipeline.toString() + "]");
	}

	/**
	 * Register a receiver for this Adapter
	 * @param receiver
	 * @see IReceiver
	 */
	public void registerReceiver(IReceiver receiver) {
		boolean receiverActive=true;
		if (receiver instanceof ReceiverBase) {
			receiverActive=((ReceiverBase)receiver).isActive();
		}
		if (receiverActive) {
			receivers.add(receiver);
			log.debug("Adapter ["	+ name 	+ "] registered receiver [" + receiver.getName() + "] with properties [" + receiver.toString() + "]");
		} else {
			log.debug("Adapter ["	+ name 	+ "] did not register inactive receiver [" + receiver.getName() + "] with properties [" + receiver.toString() + "]");
		}
	}
	
	/**
	 *  some functional description of the <code>Adapter</code>/
	 */
	public void setDescription(String description) {
		this.description = description;
	}
	public String getDescription() {
		return this.description;
	}
	/**
	 * Register a <code>ErrorMessageFormatter</code> as the formatter
	 * for this <code>adapter</code>
	 * @param errorMessageFormatter
	 * @see IErrorMessageFormatter
	 */
	public void setErrorMessageFormatter(IErrorMessageFormatter errorMessageFormatter) {
		this.errorMessageFormatter = errorMessageFormatter;
	}
	/**
	 * state to put in PipeLineResult when a PipeRunException occurs
	 * @param newErrorState java.lang.String
	 * @see PipeLineResult
	 */
	public void setErrorState(java.lang.String newErrorState) {
		errorState = newErrorState;
	}
	/**
	* state to put in PipeLineResult when a PipeRunException occurs.
	*/
	public String getErrorState() {
		return errorState;
	}
	/**
	 * Set the number of messages that are kept on the screen.
	 * @param size
	 * @see nl.nn.adapterframework.util.MessageKeeper
	 */
	public void setMessageKeeperSize(int size) {
		this.messageKeeperSize = size;
	}
	/**
	 * the functional name of this adapter
	 */
	public void setName(String name) {
		this.name = name;
	}
	/**
	 * the configuration this adapter belongs to
	 */
	public void setConfiguration(Configuration configuration) {
		this.configuration = configuration;
	}
	public Configuration getConfiguration() {
		return configuration;
	}
	/**
	 * Start the adapter. The thread-name will be set to the adapter's name.
	 * The run method, called by t.start(), will call the startRunning method
	 * of the IReceiver. The Adapter will be a new thread, as this interface
	 * extends the <code>Runnable</code> interface. The actual starting is done
	 * in the <code>run</code> method.
	 * @see IReceiver#startRunning()
	 * @see Adapter#run
	 */
	public void startRunning() {
		Runnable runnable = new Runnable() {
			@Override
			public void run() {
				Thread.currentThread().setName("starting Adapter "+getName());
				try {
					// See also ReceiverBase.startRunning()
					if (!configurationSucceeded) {
						log.error(
							"configuration of adapter ["
								+ getName()
								+ "] did not succeed, therefore starting the adapter is not possible");
						warn("configuration did not succeed. Starting the adapter ["+getName()+"] is not possible");
						runState.setRunState(RunStateEnum.ERROR);
						return;
					}
					if (configuration.isUnloadInProgressOrDone()) {
						log.error(
							"configuration of adapter ["
								+ getName()
								+ "] unload in progress or done, therefore starting the adapter is not possible");
						warn("configuration unload in progress or done. Starting the adapter ["+getName()+"] is not possible");
						return;
					}
					synchronized (runState) {
						RunStateEnum currentRunState = getRunState();
						if (!currentRunState.equals(RunStateEnum.STOPPED)) {
							String msg =
								"currently in state [" + currentRunState + "], ignoring start() command";
							warn(msg);
							return;
						}
						runState.setRunState(RunStateEnum.STARTING);
					}
					// start the pipeline
					try {
						log.debug("Adapter [" + getName() + "] is starting pipeline");
						pipeline.start();
					} catch (PipeStartException pre) {
						error(true, "got error starting PipeLine", pre);
						runState.setRunState(RunStateEnum.ERROR);
						return;
					}
					//Update the adapter uptime.
					statsUpSince = System.currentTimeMillis();
					// as from version 3.0 the adapter is started,
					// regardless of receivers are correctly started.
					runState.setRunState(RunStateEnum.STARTED);
					getMessageKeeper().add("Adapter [" + getName() + "] up and running");
					log.info("Adapter [" + getName() + "] up and running");
					// starting receivers
					Iterator<IReceiver> it = receivers.iterator();
					while (it.hasNext()) {
						IReceiver receiver = it.next();
						receiver.startRunning();
					}
				} catch (Throwable t) {
					error(true, "got error starting Adapter", t);
					runState.setRunState(RunStateEnum.ERROR);
				} finally {
					configuration.removeStartAdapterThread(this);
				}
			}
			@Override
			public String toString() {
				return getName();
			}
		};
		configuration.addStartAdapterThread(runnable);
		taskExecutor.execute(runnable);
	}

	/**
	 * Stop the <code>Adapter</code> and close all elements like receivers,
	 * Pipeline, pipes etc.
	 * The adapter
	 * will call the <code>IReceiver</code> to <code>stopListening</code>
	 * <p>Also the <code>PipeLine.close()</code> method will be called,
	 * closing alle registered pipes. </p>
	 * @see IReceiver#stopRunning
	 * @see PipeLine#stop
	 */
	public void stopRunning() {
		Runnable runnable = new Runnable() {
			@Override
			public void run() {
				Thread.currentThread().setName("stopping Adapter " +getName());
				try {
					// See also ReceiverBase.stopRunning()
					synchronized (runState) {
						RunStateEnum currentRunState = getRunState();
						if (currentRunState.equals(RunStateEnum.STARTING)
								|| currentRunState.equals(RunStateEnum.STOPPING)
								|| currentRunState.equals(RunStateEnum.STOPPED)) {
							String msg =
								"currently in state [" + currentRunState + "], ignoring stop() command";
							warn(msg);
							return;
						}
						runState.setRunState(RunStateEnum.STOPPING);
					}
					log.debug("Adapter [" + name + "] is stopping receivers");
					Iterator<IReceiver> it = receivers.iterator();
					while (it.hasNext()) {
						IReceiver receiver = it.next();
						receiver.stopRunning();
					}
					// IPullingListeners might still be running, see also
					// comment in method ReceiverBase.tellResourcesToStop()
					it = receivers.iterator();
					while (it.hasNext()) {
						IReceiver receiver = (IReceiver) it.next();
						while (receiver.getRunState() != RunStateEnum.STOPPED) {
							log.debug("Adapter [" + getName() + "] waiting for receiver [" + receiver.getName() + "] to stop");
							try {
								Thread.sleep(1000);
							} catch (InterruptedException e) {
								log.warn("Interrupted waiting for start threads to end", e);
							}
						}
						log.info("Adapter [" + getName() + "] successfully stopped receiver [" + receiver.getName() + "]");
					}
					int currentNumOfMessagesInProcess = getNumOfMessagesInProcess();
					if (currentNumOfMessagesInProcess > 0) {
						String msg =
							"Adapter ["
								+ name
								+ "] is being stopped while still processing "
								+ currentNumOfMessagesInProcess
								+ " messages, waiting for them to finish";
						warn(msg);
					}
					waitForNoMessagesInProcess();
					log.debug("Adapter [" + name + "] is stopping pipeline");
					pipeline.stop();
					//Set the adapter uptime to 0 as the adapter is stopped.
					statsUpSince = 0;
					runState.setRunState(RunStateEnum.STOPPED);
					getMessageKeeper().add("Adapter stopped");
				} catch (Throwable t) {
					error(true, "got error stopping Adapter", t);
					runState.setRunState(RunStateEnum.ERROR);
				} finally {
					configuration.removeStopAdapterThread(this);
				}
			}
			@Override
			public String toString() {
				return getName();
			}
		};
		configuration.addStopAdapterThread(runnable);
		taskExecutor.execute(runnable);
	}
	
	@Override
	public String toString() {
		StringBuilder sb = new StringBuilder();
		sb.append("[name=" + name + "]");
		sb.append("[targetDesignDocument=" + targetDesignDocument + "]");
		Iterator<IReceiver> it = receivers.iterator();
		sb.append("[receivers=");
		while (it.hasNext()) {
			IReceiver receiver = it.next();
			sb.append(" " + receiver.getName());

		}
		sb.append("]");
		sb.append(
			"[pipeLine="
				+ ((pipeline != null) ? pipeline.toString() : "none registered")
				+ "]"
				+ "[started="
				+ getRunState()
				+ "]");

		return sb.toString();
	}

	private String getFileSizeAsBytes(String string) {
		return Misc.toFileSize(string.getBytes().length, false, true);
	}
	
	public String getAdapterConfigurationAsString()
			throws ConfigurationException {
		String loadedConfig = getConfiguration().getLoadedConfiguration();
		String encodedName = StringUtils.replace(getName(), "'", "''");
		String xpath = "//adapter[@name='" + encodedName + "']";
		try {
			return XmlUtils.copyOfSelect(loadedConfig, xpath);
		} catch (Exception e) {
			throw new ConfigurationException(e);
		}
	}
	
	public void waitForNoMessagesInProcess() throws InterruptedException {
		synchronized (statsMessageProcessingDuration) {
			while (getNumOfMessagesInProcess() > 0) {
				wait();
			}
		}
	}

	/**
	 * AutoStart indicates that the adapter should be started when the configuration
	 * is started. AutoStart defaults to <code>true</code>
	 * @since 4.1.1
	 */
	public void setAutoStart(boolean autoStart) {
		this.autoStart = autoStart;
	}
	public boolean isAutoStart() {
		return autoStart;
	}
	
	public void setRequestReplyLogging(boolean requestReplyLogging) {
		ConfigurationWarnings configWarnings = ConfigurationWarnings.getInstance();
		if (requestReplyLogging) {
			String msg = "Adapter [" + getName() + "] implementing setting of requestReplyLogging=true as msgLogLevel=Terse";
			configWarnings.add(log, msg);
			setMsgLogLevelNum(MsgLogUtil.MSGLOG_LEVEL_TERSE);
		} else {
			String msg = "Adapter [" + getName() + "] implementing setting of requestReplyLogging=false as msgLogLevel=None";
			configWarnings.add(log, msg);
			setMsgLogLevelNum(MsgLogUtil.MSGLOG_LEVEL_NONE);
		}
	}

	public void setActive(boolean b) {
		active = b;
	}
	public boolean isActive() {
		return active;
	}

	public void setTargetDesignDocument(String string) {
		targetDesignDocument = string;
	}
	public String getTargetDesignDocument() {
		return targetDesignDocument;
	}

	public void setTaskExecutor(TaskExecutor executor) {
		taskExecutor = executor;
	}
	public TaskExecutor getTaskExecutor() {
		return taskExecutor;
	}

	/* (non-Javadoc)
	 * @see org.springframework.beans.factory.NamedBean#getBeanName()
	 */
	public String getBeanName() {
		return name;
	}

	public void setMsgLogLevel(String level) throws ConfigurationException {
		msgLogLevel = MsgLogUtil.getMsgLogLevelNum(level);
		if (msgLogLevel<0) {
			throw new ConfigurationException("illegal value for msgLogLevel ["+level+"]");
		}
	}

	public String getMsgLogLevel() {
		return MsgLogUtil.getMsgLogLevelString(msgLogLevel);
	}

	public void setMsgLogLevelNum(int i) {
		msgLogLevel = i;
	}

	private boolean isMsgLogTerseEnabled() {
		if (msgLogLevel>=MsgLogUtil.MSGLOG_LEVEL_TERSE) {
			return true;
		} 
		return false;
	}

	public void setMsgLogHidden(boolean b) {
		msgLogHidden = b;
	}

	public boolean isMsgLogHidden() {
		return msgLogHidden;
	}

	public void setRecover(boolean b) {
		recover = b;
	}

	public boolean isRecover() {
		return recover;
	}

	public void setReplaceNullMessage(boolean b) {
		replaceNullMessage = b;
	}

	public boolean isReplaceNullMessage() {
		return replaceNullMessage;
	}
}<|MERGE_RESOLUTION|>--- conflicted
+++ resolved
@@ -18,13 +18,18 @@
 import java.util.ArrayList;
 import java.util.Calendar;
 import java.util.Date;
+import java.util.HashMap;
 import java.util.Iterator;
-<<<<<<< HEAD
-=======
 import java.util.List;
 import java.util.Map;
->>>>>>> 91a9c09e
 import java.util.StringTokenizer;
+
+import org.apache.commons.lang.StringUtils;
+import org.apache.log4j.Logger;
+import org.apache.log4j.MDC;
+import org.apache.log4j.NDC;
+import org.springframework.beans.factory.NamedBean;
+import org.springframework.core.task.TaskExecutor;
 
 import nl.nn.adapterframework.cache.ICacheAdapter;
 import nl.nn.adapterframework.configuration.Configuration;
@@ -47,13 +52,6 @@
 import nl.nn.adapterframework.util.RunStateEnum;
 import nl.nn.adapterframework.util.RunStateManager;
 import nl.nn.adapterframework.util.XmlUtils;
-
-import org.apache.commons.lang.StringUtils;
-import org.apache.log4j.Logger;
-import org.apache.log4j.MDC;
-import org.apache.log4j.NDC;
-import org.springframework.beans.factory.NamedBean;
-import org.springframework.core.task.TaskExecutor;
 /**
  * The Adapter is the central manager in the IBIS Adapterframework, that has knowledge
  * and uses {@link IReceiver IReceivers} and a {@link PipeLine}.
@@ -118,6 +116,18 @@
 	private long lastMessageDate = 0;
 	private PipeLine pipeline;
 
+	private Map<String, SenderLastExitState> sendersLastExitState = new HashMap<String, SenderLastExitState>();
+	
+	private class SenderLastExitState {
+		private String lastExitState = null;
+		private long lastExitStateDate = 0;
+
+		public SenderLastExitState (long lastExitStateDate, String lastExitState) {
+			this.lastExitStateDate = lastExitStateDate;
+			this.lastExitState = lastExitState;
+		}
+	}
+	
 	private int numOfMessagesInProcess = 0;
    
 	private CounterStatistic numOfMessagesProcessed = new CounterStatistic(0);
@@ -145,7 +155,7 @@
 	private String errorState = "ERROR";
 	
 	private TaskExecutor taskExecutor;
-	
+
 	private String composedHideRegex;
 
 	/**
@@ -203,7 +213,7 @@
 		for (String hr : hrs) {
 			if (sb.length() > 0) {
 				sb.append("|");
-			}
+	}
 			sb.append("(");
 			sb.append(hr);
 			sb.append(")");
@@ -274,6 +284,24 @@
 	private void incNumOfMessagesInError() {
 		synchronized (statsMessageProcessingDuration) {
 			numOfMessagesInError.increase();
+		}
+	}
+
+	public void setLastExitState(String pipeName, long lastExitStateDate, String lastExitState) {
+		synchronized (sendersLastExitState) {
+			sendersLastExitState.put(pipeName, new SenderLastExitState(lastExitStateDate, lastExitState));
+		}
+	}
+
+	public long getLastExitIsTimeoutDate(String pipeName) {
+		synchronized (sendersLastExitState) {
+			SenderLastExitState sles = sendersLastExitState.get(pipeName);
+			if (sles!=null) {
+				if ("timeout".equals(sles.lastExitState)) {
+					return sles.lastExitStateDate;
+				}
+			}
+			return 0;
 		}
 	}
 
@@ -567,7 +595,7 @@
 		if (ndcChanged) {
 			NDC.push(newNDC);
 		}
-
+		
 		if (StringUtils.isNotEmpty(composedHideRegex)) {
 			MDC.put("composedHideRegex", composedHideRegex);
 		}
