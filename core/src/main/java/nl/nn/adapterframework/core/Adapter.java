--- conflicted
+++ resolved
@@ -74,12 +74,12 @@
  * </table>
  * 
  * @author Johan Verrips
- * @see    IReceiver
- * @see    PipeLine
- * @see    StatisticsKeeper
- * @see    DateUtils
- * @see    MessageKeeper
- * @see    PipeLineResult
+ * @see    nl.nn.adapterframework.core.IReceiver
+ * @see    nl.nn.adapterframework.core.PipeLine
+ * @see    nl.nn.adapterframework.statistics.StatisticsKeeper
+ * @see    nl.nn.adapterframework.util.DateUtils
+ * @see    nl.nn.adapterframework.util.MessageKeeper
+ * @see    nl.nn.adapterframework.core.PipeLineResult
  * 
  */
 public class Adapter implements IAdapter, NamedBean {
@@ -354,7 +354,7 @@
 	/**
 	 * the MessageKeeper is for keeping the last <code>messageKeeperSize</code>
 	 * messages available, for instance for displaying it in the webcontrol
-	 * @see MessageKeeper
+	 * @see nl.nn.adapterframework.util.MessageKeeper
 	 */
 	public synchronized MessageKeeper getMessageKeeper() {
 		if (messageKeeper == null)
@@ -524,7 +524,7 @@
 	}
 	/**
 	 * Return the total processing duration as a StatisticsKeeper
-	 * @see StatisticsKeeper
+	 * @see nl.nn.adapterframework.statistics.StatisticsKeeper
 	 * @return nl.nn.adapterframework.statistics.StatisticsKeeper
 	 */
 	public StatisticsKeeper getStatsMessageProcessingDuration() {
@@ -742,7 +742,7 @@
 	 * @param errorMessageFormatter the formatter for the error message
 	 * @see IErrorMessageFormatter
 	 */
-	@IbisDoc({" ", ""})
+	@IbisDoc({"", ""})
 	public void setErrorMessageFormatter(IErrorMessageFormatter errorMessageFormatter) {
 		this.errorMessageFormatter = errorMessageFormatter;
 	}
@@ -751,7 +751,7 @@
 	 * @param newErrorState java.lang.String
 	 * @see PipeLineResult
 	 */
-	public void setErrorState(String newErrorState) {
+	public void setErrorState(java.lang.String newErrorState) {
 		errorState = newErrorState;
 	}
 	/**
@@ -762,13 +762,8 @@
 	}
 	/**
 	 * Set the number of messages that are kept on the screen.
-<<<<<<< HEAD
 	 * @param size the number of messages that are kept on the screen
 	 * @see nl.nn.adapterframework.util.MessageKeeper
-=======
-	 * @param size
-	 * @see MessageKeeper
->>>>>>> b85724d5
 	 */
 	@IbisDoc({"number of message displayed in ibisconsole", "10"})
 	public void setMessageKeeperSize(int size) {
@@ -797,10 +792,7 @@
 	 * extends the <code>Runnable</code> interface. The actual starting is done
 	 * in the <code>run</code> method.
 	 * @see IReceiver#startRunning()
-<<<<<<< HEAD
 	 * @see Adapter#startRunning()
-=======
->>>>>>> b85724d5
 	 */
 	public void startRunning() {
 		Runnable runnable = new Runnable() {
