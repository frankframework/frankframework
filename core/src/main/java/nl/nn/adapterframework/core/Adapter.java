/*
   Copyright 2013-2019, 2020 Nationale-Nederlanden

   Licensed under the Apache License, Version 2.0 (the "License");
   you may not use this file except in compliance with the License.
   You may obtain a copy of the License at

       http://www.apache.org/licenses/LICENSE-2.0

   Unless required by applicable law or agreed to in writing, software
   distributed under the License is distributed on an "AS IS" BASIS,
   WITHOUT WARRANTIES OR CONDITIONS OF ANY KIND, either express or implied.
   See the License for the specific language governing permissions and
   limitations under the License.
*/
package nl.nn.adapterframework.core;

import nl.nn.adapterframework.cache.ICacheAdapter;
import nl.nn.adapterframework.configuration.ClassLoaderManager;
import nl.nn.adapterframework.configuration.Configuration;
import nl.nn.adapterframework.configuration.ConfigurationException;
import nl.nn.adapterframework.configuration.ConfigurationWarnings;
import nl.nn.adapterframework.doc.IbisDoc;
import nl.nn.adapterframework.errormessageformatters.ErrorMessageFormatter;
import nl.nn.adapterframework.extensions.log4j.IbisMaskingLayout;
import nl.nn.adapterframework.pipes.AbstractPipe;
import nl.nn.adapterframework.receivers.ReceiverBase;
import nl.nn.adapterframework.statistics.HasStatistics;
import nl.nn.adapterframework.statistics.StatisticsKeeper;
import nl.nn.adapterframework.statistics.StatisticsKeeperIterationHandler;
import nl.nn.adapterframework.util.*;
import org.apache.commons.lang.StringUtils;
import org.apache.logging.log4j.Level;
import org.apache.logging.log4j.Logger;
import org.apache.logging.log4j.ThreadContext;
import org.apache.logging.log4j.core.config.Configurator;
import org.springframework.beans.factory.NamedBean;
import org.springframework.core.task.TaskExecutor;

import java.util.ArrayList;
import java.util.Calendar;
import java.util.Date;
import java.util.HashMap;
import java.util.Iterator;
import java.util.List;
import java.util.Map;
import java.util.StringTokenizer;
/**
 * The Adapter is the central manager in the IBIS Adapterframework, that has knowledge
 * and uses {@link IReceiver IReceivers} and a {@link PipeLine}.
 *
 * <b>responsibility</b><br/>
 * <ul>
 *   <li>keeping and gathering statistics</li>
 *   <li>processing messages, retrieved from IReceivers</li>
 *   <li>starting and stoppping IReceivers</li>
 *   <li>delivering error messages in a specified format</li>
 * </ul>
 * All messages from IReceivers pass through the adapter (multi threaded).
 * Multiple receivers may be attached to one adapter.<br/>
 * <br/>
 * The actual processing of messages is delegated to the {@link PipeLine}
 * object, which returns a {@link PipeLineResult}. If an error occurs during
 * the pipeline execution, the state in the <code>PipeLineResult</code> is set
 * to the state specified by <code>setErrorState</code>, which defaults to "ERROR".
 * <tr><td>{@link #setReplaceNullMessage(boolean) replaceNullMessage}</td><td>when <code>true</code> a null message is replaced by an empty message</td><td>false</td></tr>
 * </table>
 * 
 * @author Johan Verrips
 * @see    IReceiver
 * @see    PipeLine
 * @see    StatisticsKeeper
 * @see    DateUtils
 * @see    MessageKeeper
 * @see    PipeLineResult
 * 
 */
public class Adapter implements IAdapter, NamedBean {
	private Logger log = LogUtil.getLogger(this);
	protected Logger msgLog = LogUtil.getLogger("MSG");
	private Level msgLogLevel = Level.toLevel(System.getProperty("msg.log.level.default", "BASIC"));

	public static final String PROCESS_STATE_OK = "OK";
	public static final String PROCESS_STATE_ERROR = "ERROR";

	private ClassLoader configurationClassLoader = Thread.currentThread().getContextClassLoader();

	private String name;
	private Configuration configuration;
	private String targetDesignDocument;
	private boolean active=true;

	private ArrayList<IReceiver> receivers = new ArrayList<IReceiver>();
	private long lastMessageDate = 0;
	private String lastMessageProcessingState; //"OK" or "ERROR"
	private PipeLine pipeline;

	private Map<String, SenderLastExitState> sendersLastExitState = new HashMap<String, SenderLastExitState>();
	
	private class SenderLastExitState {
		private String lastExitState = null;
		private long lastExitStateDate = 0;

		public SenderLastExitState (long lastExitStateDate, String lastExitState) {
			this.lastExitStateDate = lastExitStateDate;
			this.lastExitState = lastExitState;
		}
	}
	
	private int numOfMessagesInProcess = 0;

	private CounterStatistic numOfMessagesProcessed = new CounterStatistic(0);
	private CounterStatistic numOfMessagesInError = new CounterStatistic(0);
	
	private int hourOfLastMessageProcessed=-1;
	private long[] numOfMessagesStartProcessingByHour = new long[24];
	
	private StatisticsKeeper statsMessageProcessingDuration = null;

	private long statsUpSince = System.currentTimeMillis();
	private IErrorMessageFormatter errorMessageFormatter;
	
	private RunStateManager runState = new RunStateManager();
	private boolean configurationSucceeded = false;
	private String description;
	private MessageKeeper messageKeeper; //instantiated in configure()
	private int messageKeeperSize = 10; //default length
	private boolean autoStart = AppConstants.getInstance(configurationClassLoader).getBoolean("adapters.autoStart", true);
	private boolean recover = false;
	private boolean replaceNullMessage = false;
	private boolean msgLogHumanReadable = AppConstants.getInstance(configurationClassLoader).getBoolean("msg.log.humanReadable", false);

	// state to put in PipeLineResult when a PipeRunException occurs;
	private String errorState = "ERROR";
	
	private TaskExecutor taskExecutor;
	
	private String composedHideRegex;

	/**
	 * Indicates whether the configuration succeeded.
	 */
	public boolean configurationSucceeded() {
		return configurationSucceeded;
	}
	
	/*
	 * This function is called by Configuration.registerAdapter,
	 * to make configuration information available to the Adapter. <br/><br/>
	 * This method also performs
	 * a <code>Pipeline.configurePipes()</code>, as to configure the individual pipes.
	 * @see nl.nn.adapterframework.core.Pipeline#configurePipes
	 */
	@Override
	public void configure() throws ConfigurationException {
		msgLog = LogUtil.getLogger("MSG." + getName());
		Configurator.setLevel(msgLog.getName(), msgLogLevel);
		configurationSucceeded = false;
		log.debug("configuring adapter [" + getName() + "]");
		messageKeeper = getMessageKeeper();
		statsMessageProcessingDuration = new StatisticsKeeper(getName());
		if (pipeline == null) {
			String msg = "No pipeline configured for adapter [" + getName() + "]";
			messageKeeper.add(msg, MessageKeeperMessage.ERROR_LEVEL);
			throw new ConfigurationException(msg);
		}
		try {
			pipeline.setAdapter(this);
			pipeline.configure();
			messageKeeper.add("Adapter [" + name + "] pipeline successfully configured");
			Iterator<IReceiver> it = receivers.iterator();
			while (it.hasNext()) {
				IReceiver receiver = it.next();
				configureReceiver(receiver);
			}
			configurationSucceeded = true;
		}
		catch (ConfigurationException e) {
			error(true, "error initializing pipeline", e);
		}

		List<String> hrs = new ArrayList<String>();
		for (IPipe pipe : pipeline.getPipes()) {
			if (pipe instanceof AbstractPipe) {
				AbstractPipe aPipe = (AbstractPipe) pipe;
				if (StringUtils.isNotEmpty(aPipe.getHideRegex())) {
					if (!hrs.contains(aPipe.getHideRegex())) {
						hrs.add(aPipe.getHideRegex());
					}
				}
			}
		}
		StringBuilder sb = new StringBuilder();
		for (String hr : hrs) {
			if (sb.length() > 0) {
				sb.append("|");
			}
			sb.append("(");
			sb.append(hr);
			sb.append(")");
		}
		if (sb.length() > 0) {
			composedHideRegex = sb.toString();
		}
	}

	public void configureReceiver(IReceiver receiver) {
		log.info("Adapter [" + name + "] is initializing receiver [" + receiver.getName() + "]");
		receiver.setAdapter(this);
		try {
			receiver.configure();
			messageKeeper.add("Receiver [" + receiver.getName() + "] successfully configured");
		} catch (ConfigurationException e) {
			error(true, "error initializing receiver [" + receiver.getName() + "]",e);
		}
	}

	/** 
	 * sends a warning to the log and to the messagekeeper of the adapter
	 */
	protected void warn(String msg) {
		log.warn("Adapter [" + getName() + "] "+msg);
		getMessageKeeper().add("WARNING: " + msg, MessageKeeperMessage.WARN_LEVEL);
	}

	/** 
	 * sends a warning to the log and to the messagekeeper of the adapter
	 */
	protected void error(boolean critical, String msg, Throwable t) {
		log.error("Adapter [" + getName() + "] " + msg, t);
		if (!(t instanceof IbisException)) {
			msg += " (" + t.getClass().getName() + ")";
		}
		getMessageKeeper().add("ERROR: " + msg + ": " + t.getMessage(), MessageKeeperMessage.ERROR_LEVEL);
	}


	/**
	 * Increase the number of messages in process
	 */
	private void incNumOfMessagesInProcess(long startTime) {
		synchronized (statsMessageProcessingDuration) {
			numOfMessagesInProcess++;
			lastMessageDate = startTime;
			Calendar cal = Calendar.getInstance();
			cal.setTimeInMillis(startTime);
			int hour = cal.get(Calendar.HOUR_OF_DAY);
			if (hourOfLastMessageProcessed!=hour) {
				if (hourOfLastMessageProcessed>=0) {
					if (hourOfLastMessageProcessed<hour) {
						for(int i=hourOfLastMessageProcessed+1; i<=hour; i++) {
							numOfMessagesStartProcessingByHour[i]=0;
						}
					} else {
						for(int i=hourOfLastMessageProcessed+1; i<24; i++) {
							numOfMessagesStartProcessingByHour[i]=0;
						}
						for(int i=0; i<=hour; i++) {
							numOfMessagesStartProcessingByHour[i]=0;
						}
					}
				}
				hourOfLastMessageProcessed=hour;
			}
			numOfMessagesStartProcessingByHour[hour]++;
		}
	}
	/**
	 * Decrease the number of messages in process
	 */
	private synchronized void decNumOfMessagesInProcess(long duration, boolean processingSuccess) {
		synchronized (statsMessageProcessingDuration) {
			numOfMessagesInProcess--;
			numOfMessagesProcessed.increase();
			statsMessageProcessingDuration.addValue(duration);
			if (processingSuccess) {
				lastMessageProcessingState = PROCESS_STATE_OK;
			} else {
				lastMessageProcessingState = PROCESS_STATE_ERROR;
			}
			notifyAll();
		}
	}
	/**
	 * The number of messages for which processing ended unsuccessfully.
	 */
	private void incNumOfMessagesInError() {
		synchronized (statsMessageProcessingDuration) {
			numOfMessagesInError.increase();
		}
	}

	public void setLastExitState(String pipeName, long lastExitStateDate, String lastExitState) {
		synchronized (sendersLastExitState) {
			sendersLastExitState.put(pipeName, new SenderLastExitState(lastExitStateDate, lastExitState));
		}
	}

	public long getLastExitIsTimeoutDate(String pipeName) {
		synchronized (sendersLastExitState) {
			SenderLastExitState sles = sendersLastExitState.get(pipeName);
			if (sles!=null) {
				if ("timeout".equals(sles.lastExitState)) {
					return sles.lastExitStateDate;
				}
			}
			return 0;
		}
	}

	@Override
	public synchronized String formatErrorMessage(String errorMessage, Throwable t, String originalMessage, String messageID, INamedObject objectInError, long receivedTime) {
		if (errorMessageFormatter == null) {
			errorMessageFormatter = new ErrorMessageFormatter();
		}
		// you never can trust an implementation, so try/catch!
		try {
			String formattedErrorMessage= errorMessageFormatter.format(
				errorMessage,
				t,
				objectInError,
				originalMessage,
				messageID,
				receivedTime);
			msgLog.log(Level.toLevel("BASIC"), String.format("Received formatted errormessage messageId [%s] with size [%s]", messageID, getFileSizeAsBytes(formattedErrorMessage)));
			msgLog.trace(String.format("Message with id [%s] is [%s]", messageID, formattedErrorMessage));
			return formattedErrorMessage;
		}
		catch (Exception e) {
			String msg = "got error while formatting errormessage, original errorMessage [" + errorMessage + "]";
			msg = msg + " from [" + (objectInError == null ? "unknown-null" : objectInError.getName()) + "]";
			error(false, "got error while formatting errormessage", e);
			return errorMessage;
		}
	}
	/**
	 * retrieve the date and time of the last message.
	 */
	public String getLastMessageDate() {
		return getLastMessageDate(DateUtils.FORMAT_FULL_GENERIC);
	}
	public String getLastMessageDate(String dateFormat) {
		String result;
		if (lastMessageDate != 0)
			result = DateUtils.format(new Date(lastMessageDate), dateFormat);
		else
			result = "-";
		return result;
	}
	public Date getLastMessageDateDate() {
		Date result = null;
		if (lastMessageDate != 0) {
			result = new Date(lastMessageDate);
		}
		return result;
	}
	/**
	 * the MessageKeeper is for keeping the last <code>messageKeeperSize</code>
	 * messages available, for instance for displaying it in the webcontrol
	 * @see MessageKeeper
	 */
	@Override
	public synchronized MessageKeeper getMessageKeeper() {
		if (messageKeeper == null)
			messageKeeper = new MessageKeeper(messageKeeperSize < 1 ? 1 : messageKeeperSize);
		return messageKeeper;
	}
	
	public void forEachStatisticsKeeper(StatisticsKeeperIterationHandler hski, Date now, Date mainMark, Date detailMark, int action) throws SenderException {
		Object root=hski.start(now,mainMark,detailMark);
		try {
			forEachStatisticsKeeperBody(hski,root,action);
		} finally {
			hski.end(root);
		}
	}
	
	private void doForEachStatisticsKeeperBody(StatisticsKeeperIterationHandler hski, Object adapterData, int action) throws SenderException {
		hski.handleScalar(adapterData,"messagesInProcess", getNumOfMessagesInProcess());
		hski.handleScalar(adapterData,"messagesProcessed", getNumOfMessagesProcessed());
		hski.handleScalar(adapterData,"messagesInError", getNumOfMessagesInError());
		hski.handleScalar(adapterData,"messagesProcessedThisInterval", numOfMessagesProcessed.getIntervalValue());
		hski.handleScalar(adapterData,"messagesInErrorThisInterval", numOfMessagesInError.getIntervalValue());
		hski.handleStatisticsKeeper(adapterData, statsMessageProcessingDuration);
		statsMessageProcessingDuration.performAction(action);
		numOfMessagesProcessed.performAction(action);
		numOfMessagesInError.performAction(action);

		Object hourData=hski.openGroup(adapterData,getName(),"processing by hour");
		for (int i=0; i<getNumOfMessagesStartProcessingByHour().length; i++) {
			String startTime;
			if (i<10) {
				startTime = "0" + i + ":00";
			} else {
				startTime = i + ":00";
			}
			hski.handleScalar(hourData, startTime, getNumOfMessagesStartProcessingByHour()[i]);
		}
		hski.closeGroup(hourData);

		boolean showDetails = action == HasStatistics.STATISTICS_ACTION_FULL
				|| action == HasStatistics.STATISTICS_ACTION_MARK_FULL
				|| action == HasStatistics.STATISTICS_ACTION_RESET;
		if (showDetails) {
			Object recsData=hski.openGroup(adapterData,null,"receivers");
			Iterator<IReceiver> recIt = getReceiverIterator();
			if (recIt.hasNext()) {
				while (recIt.hasNext()) {
					IReceiver receiver = recIt.next();
					receiver.iterateOverStatistics(hski,recsData,action);
				}
			}
			hski.closeGroup(recsData);

			ICacheAdapter<String,String> cache=pipeline.getCache();
			if (cache!=null && cache instanceof HasStatistics) {
				((HasStatistics)cache).iterateOverStatistics(hski, recsData, action);
			}
			
			Object pipelineData=hski.openGroup(adapterData,null,"pipeline");
			getPipeLine().iterateOverStatistics(hski, pipelineData, action);
			hski.closeGroup(pipelineData);
		}
	}

	@Override
	public void forEachStatisticsKeeperBody(StatisticsKeeperIterationHandler hski, Object data, int action) throws SenderException {
		Object adapterData=hski.openGroup(data,getName(),"adapter");
		hski.handleScalar(adapterData,"upSince", getStatsUpSinceDate());
		hski.handleScalar(adapterData,"lastMessageDate", getLastMessageDateDate());

		if (action!=HasStatistics.STATISTICS_ACTION_FULL &&
			action!=HasStatistics.STATISTICS_ACTION_SUMMARY) {
			synchronized (statsMessageProcessingDuration) {
				doForEachStatisticsKeeperBody(hski,adapterData,action);
			}
		} else {
			doForEachStatisticsKeeperBody(hski,adapterData,action);
		}
		hski.closeGroup(adapterData);
				
	}

	/**
	 * the functional name of this adapter
	 * @return  the name of the adapter
	 */
	@Override
	public String getName() {
		return name;
	}

	/**
	 * The number of messages for which processing ended unsuccessfully.
	 */
	public long getNumOfMessagesInError() {
		synchronized (statsMessageProcessingDuration) {
			return numOfMessagesInError.getValue();
		}
	}
	public int getNumOfMessagesInProcess() {
		synchronized (statsMessageProcessingDuration) {
			return numOfMessagesInProcess;
		}
	}

	public long[] getNumOfMessagesStartProcessingByHour() {
		synchronized (statsMessageProcessingDuration) {
			return numOfMessagesStartProcessingByHour;
		}
	}
	/**
	 * Total of messages processed
	 * @return long total messages processed
	 */
	public long getNumOfMessagesProcessed() {
		synchronized (statsMessageProcessingDuration) {
			return numOfMessagesProcessed.getValue();
		}
	}

	@Override
	public IReceiver getReceiverByName(String receiverName) {
		Iterator<IReceiver> it = receivers.iterator();
		while (it.hasNext()) {
			IReceiver receiver = it.next();
			if (receiver.getName().equalsIgnoreCase(receiverName)) {
				return receiver;
			}

		}
		return null;
	}

	public IReceiver getReceiverByNameAndListener(String receiverName, Class<?> listenerClass) {
		if (listenerClass == null) {
			return getReceiverByName(receiverName);
		}
		Iterator<IReceiver> it = receivers.iterator();
		while (it.hasNext()) {
			IReceiver receiver = it.next();
			if (receiver.getName().equalsIgnoreCase(receiverName)) {
				if (receiver instanceof ReceiverBase) {
					ReceiverBase receiverBase = (ReceiverBase) receiver;
					if (listenerClass.equals(receiverBase.getListener().getClass())) {
						return receiver;
					}
				}
			}
		}
		return null;
	}

	@Override
	public Iterator<IReceiver> getReceiverIterator() {
		return receivers.iterator();
	}

	public PipeLine getPipeLine() {
		return pipeline;
	}
	
	@Override
	public RunStateEnum getRunState() {
		return runState.getRunState();
	}

	public String getRunStateAsString() {
		return runState.getRunState().toString();
	}

	public String getLastMessageProcessingState() {
		return lastMessageProcessingState;
	}

	/**
	 * Return the total processing duration as a StatisticsKeeper
	 * @see StatisticsKeeper
	 * @return nl.nn.adapterframework.statistics.StatisticsKeeper
	 */
	public StatisticsKeeper getStatsMessageProcessingDuration() {
		return statsMessageProcessingDuration;
	}
	/**
	 * return the date and time since active
	 * Creation date: (19-02-2003 12:16:53)
	 * @return String  Date
	 */
	public String getStatsUpSince() {
		return getStatsUpSince(DateUtils.FORMAT_FULL_GENERIC);
	}
	public String getStatsUpSince(String dateFormat) {
		return DateUtils.format(new Date(statsUpSince), dateFormat);
	}
	public Date getStatsUpSinceDate() {
		return new Date(statsUpSince);
	}

	@Override
	public PipeLineResult processMessage(String messageId, String message, IPipeLineSession pipeLineSession) {
		long startTime = System.currentTimeMillis();
		try {
			return processMessageWithExceptions(messageId, message, pipeLineSession);
		} catch (Throwable t) {
			PipeLineResult result = new PipeLineResult();
			result.setState(getErrorState());
			String msg = "Illegal exception ["+t.getClass().getName()+"]";
			INamedObject objectInError = null;
			if (t instanceof ListenerException) {
				Throwable cause = ((ListenerException) t).getCause();
				if  (cause instanceof PipeRunException) {
					PipeRunException pre = (PipeRunException) cause;
					msg = "error during pipeline processing";
					objectInError = pre.getPipeInError();
				} else if (cause instanceof ManagedStateException) {
					msg = "illegal state";
					objectInError = this;
				}
			}
			result.setResult(formatErrorMessage(msg, t, message, messageId, objectInError, startTime));
			//if (isRequestReplyLogging()) {
			msgLog.log(Level.toLevel("BASIC"), String.format("Got exit-state [%s] with messageId [%s], and result with size [%s]", result.getState(), messageId, getFileSizeAsBytes(result.getResult())));
			msgLog.trace(String.format("Message with id [%s] is [%s]", messageId, result.toString()));
			return result;
		}
	}

	@Override
	public PipeLineResult processMessageWithExceptions(String messageId, String message, IPipeLineSession pipeLineSession) throws ListenerException {

		PipeLineResult result = new PipeLineResult();

		long startTime = System.currentTimeMillis();
		boolean processingSuccess = true;
		// prevent executing a stopped adapter
		// the receivers should implement this, but you never now....
		RunStateEnum currentRunState = getRunState();
		if (!currentRunState.equals(RunStateEnum.STARTED) && !currentRunState.equals(RunStateEnum.STOPPING)) {

			String msgAdapterNotOpen = "Adapter [" + getName() + "] in state [" + currentRunState + "], cannot process message";
			throw new ListenerException(new ManagedStateException(msgAdapterNotOpen));
		}

		incNumOfMessagesInProcess(startTime);
		String lastNDC= ThreadContext.peek();
		String newNDC="cid [" + messageId + "]";
		boolean ndcChanged=!newNDC.equals(lastNDC);

		try {
			if (ndcChanged) {
				ThreadContext.push(newNDC);
			}

			if (StringUtils.isNotEmpty(composedHideRegex)) {
				IbisMaskingLayout.addToThreadLocalReplace(composedHideRegex);
			}

			StringBuilder additionalLogging = new StringBuilder();

			String xPathLogKeys = (String) pipeLineSession.get("xPathLogKeys");
			if(StringUtils.isNotEmpty(xPathLogKeys)) {
				StringTokenizer tokenizer = new StringTokenizer(xPathLogKeys, ",");
				while (tokenizer.hasMoreTokens()) {
					String logName = tokenizer.nextToken();
					String xPathResult = (String) pipeLineSession.get(logName);
					additionalLogging.append(" and ");
					additionalLogging.append(logName);
					additionalLogging.append(" [" + xPathResult + "]");
				}
			}

			msgLog.log(Level.toLevel("BASIC"), String.format("Received message with id [%s] with size [%s] %s", messageId, getFileSizeAsBytes(message), additionalLogging));
			msgLog.trace(String.format("Message with id [%s] is [%s]", messageId, result.toString()));

			if (message == null && isReplaceNullMessage()) {
				log.debug("Adapter [" + getName() + "] replaces null message with messageId [" + messageId + "] by empty message");
				message = "";
			}
			result = pipeline.process(messageId, message, pipeLineSession);

			String duration;
			if(msgLogHumanReadable) {
				duration = Misc.getAge(startTime);
			} else {
				duration = Misc.getDurationInMs(startTime);
			}

			msgLog.log(Level.toLevel("BASIC"), String.format("Got exit state [%s], with message id [%s], after duration [%s], with result size [%s]", result.getState(), messageId, duration, getFileSizeAsBytes(result.toString())));
			msgLog.trace(String.format("Message with id [%s] is [%s]", messageId, result.toString()));
			return result;

		} catch (Throwable t) {
			ListenerException e;
			if (t instanceof ListenerException) {
				e = (ListenerException) t;
			} else {
				e = new ListenerException(t);
			}
			processingSuccess = false;
			incNumOfMessagesInError();
			error(false, "error processing message with messageId [" + messageId+"]: ",e);
			throw e;
		} finally {
			long endTime = System.currentTimeMillis();
			long duration = endTime - startTime;
			//reset the InProcess fields, and increase processedMessagesCount
			decNumOfMessagesInProcess(duration, processingSuccess);
	
			if (log.isDebugEnabled()) { // for performance reasons
				log.debug("Adapter: [" + getName()
						+ "] STAT: Finished processing message with messageId [" + messageId
						+ "] exit-state [" + result.getState()
						+ "] started " + DateUtils.format(new Date(startTime), DateUtils.FORMAT_FULL_GENERIC)
						+ " finished " + DateUtils.format(new Date(endTime), DateUtils.FORMAT_FULL_GENERIC)
						+ " total duration: " + duration + " msecs");
			} else {
				log.info("Adapter [" + getName() + "] completed message with messageId [" + messageId + "] with exit-state [" + result.getState() + "]");
			}
			IbisMaskingLayout.cleanThreadLocalReplace();
			if (ndcChanged) {
				ThreadContext.pop();
			}
			if (ThreadContext.getDepth() == 0) {
				ThreadContext.removeStack();
			}
		}
	}

	/**
	 * Register a PipeLine at this adapter. On registering, the adapter performs
	 * a <code>Pipeline.configurePipes()</code>, as to configure the individual pipes.
	 * @see PipeLine
	 */
	@Override
	public void registerPipeLine(PipeLine pipeline) throws ConfigurationException {
		this.pipeline = pipeline;
		pipeline.setAdapter(this);
		log.debug("Adapter [" + name + "] registered pipeline [" + pipeline.toString() + "]");
	}

	/**
	 * Register a receiver for this Adapter
	 * @see IReceiver
	 */
	public void registerReceiver(IReceiver receiver) {
		boolean receiverActive=true;
		if (receiver instanceof ReceiverBase) {
			receiverActive=((ReceiverBase)receiver).isActive();
		}
		if (receiverActive) {
			receivers.add(receiver);
			log.debug("Adapter ["	+ name 	+ "] registered receiver [" + receiver.getName() + "] with properties [" + receiver.toString() + "]");
		} else {
			log.debug("Adapter ["	+ name 	+ "] did not register inactive receiver [" + receiver.getName() + "] with properties [" + receiver.toString() + "]");
		}
	}

	/**
	 *  some functional description of the <code>Adapter</code>/
	 */
	@IbisDoc({"description of the adapter", ""})
	public void setDescription(String description) {
		this.description = description;
	}
	@Override
	public String getDescription() {
		return this.description;
	}
	/**
	 * Register a <code>ErrorMessageFormatter</code> as the formatter
	 * for this <code>adapter</code>
	 * @see IErrorMessageFormatter
	 */
	@IbisDoc({" ", ""})
	public void setErrorMessageFormatter(IErrorMessageFormatter errorMessageFormatter) {
		this.errorMessageFormatter = errorMessageFormatter;
	}
	/**
	 * state to put in PipeLineResult when a PipeRunException occurs
	 * @see PipeLineResult
	 */
	public void setErrorState(String newErrorState) {
		errorState = newErrorState;
	}
	/**
	* state to put in PipeLineResult when a PipeRunException occurs.
	*/
	@Override
	public String getErrorState() {
		return errorState;
	}
	/**
	 * Set the number of messages that are kept on the screen.
	 * @see MessageKeeper
	 */
	@IbisDoc({"number of message displayed in ibisconsole", "10"})
	public void setMessageKeeperSize(int size) {
		this.messageKeeperSize = size;
	}
	/**
	 * the functional name of this adapter
	 */
	@IbisDoc({"name of the adapter", ""})
	@Override
	public void setName(String name) {
		this.name = name;
	}
	/**
	 * the configuration this adapter belongs to
	 */
	@Override
	public void setConfiguration(Configuration configuration) {
		this.configuration = configuration;
	}
	@Override
	public Configuration getConfiguration() {
		return configuration;
	}
	/**
	 * Start the adapter. The thread-name will be set to the adapter's name.
	 * The run method, called by t.start(), will call the startRunning method
	 * of the IReceiver. The Adapter will be a new thread, as this interface
	 * extends the <code>Runnable</code> interface. The actual starting is done
	 * in the <code>run</code> method.
	 * @see IReceiver#startRunning()
	 */
	@Override
	public void startRunning() {
		Runnable runnable = new Runnable() {
			@Override
			public void run() {
				Thread.currentThread().setName("starting Adapter "+getName());
				try {
					// See also ReceiverBase.startRunning()
					if (!configurationSucceeded) {
						log.error("configuration of adapter [" + getName() + "] did not succeed, therefore starting the adapter is not possible");
						warn("configuration did not succeed. Starting the adapter ["+getName()+"] is not possible");
						runState.setRunState(RunStateEnum.ERROR);
						return;
					}
					if (configuration.isUnloadInProgressOrDone()) {
						log.error("configuration of adapter [" + getName() + "] unload in progress or done, therefore starting the adapter is not possible");
						warn("configuration unload in progress or done. Starting the adapter ["+getName()+"] is not possible");
						return;
					}
					synchronized (runState) {
						RunStateEnum currentRunState = getRunState();
						if (!currentRunState.equals(RunStateEnum.STOPPED)) {
							String msg = "currently in state [" + currentRunState + "], ignoring start() command";
							warn(msg);
							return;
						}
						runState.setRunState(RunStateEnum.STARTING);
					}
					// start the pipeline
					try {
						log.debug("Adapter [" + getName() + "] is starting pipeline");
						pipeline.start();
					} catch (PipeStartException pre) {
						error(true, "got error starting PipeLine", pre);
						runState.setRunState(RunStateEnum.ERROR);
						return;
					}
					//Update the adapter uptime.
					statsUpSince = System.currentTimeMillis();
					// as from version 3.0 the adapter is started,
					// regardless of receivers are correctly started.
					runState.setRunState(RunStateEnum.STARTED);
					getMessageKeeper().add("Adapter [" + getName() + "] up and running");
					log.info("Adapter [" + getName() + "] up and running");
					// starting receivers
					Iterator<IReceiver> it = receivers.iterator();
					while (it.hasNext()) {
						IReceiver receiver = it.next();
						receiver.startRunning();
					}
				} catch (Throwable t) {
					error(true, "got error starting Adapter", t);
					runState.setRunState(RunStateEnum.ERROR);
				} finally {
					configuration.removeStartAdapterThread(this);
				}
			}
			@Override
			public String toString() {
				return getName();
			}
		};
		configuration.addStartAdapterThread(runnable);
		taskExecutor.execute(runnable);
	}

	/**
	 * Stop the <code>Adapter</code> and close all elements like receivers,
	 * Pipeline, pipes etc.
	 * The adapter
	 * will call the <code>IReceiver</code> to <code>stopListening</code>
	 * <p>Also the <code>PipeLine.close()</code> method will be called,
	 * closing alle registered pipes. </p>
	 * @see IReceiver#stopRunning
	 * @see PipeLine#stop
	 */
	@Override
	public void stopRunning() {
		Runnable runnable = new Runnable() {
			@Override
			public void run() {
				Thread.currentThread().setName("stopping Adapter " +getName());
				try {
					// See also ReceiverBase.stopRunning()
					synchronized (runState) {
						RunStateEnum currentRunState = getRunState();
						if (currentRunState.equals(RunStateEnum.STARTING)
								|| currentRunState.equals(RunStateEnum.STOPPING)
								|| currentRunState.equals(RunStateEnum.STOPPED)) {
							String msg = "currently in state [" + currentRunState + "], ignoring stop() command";
							warn(msg);
							return;
						}
						runState.setRunState(RunStateEnum.STOPPING);
					}
					log.debug("Adapter [" + name + "] is stopping receivers");
					Iterator<IReceiver> it = receivers.iterator();
					while (it.hasNext()) {
						IReceiver receiver = it.next();
						receiver.stopRunning();
					}
					// IPullingListeners might still be running, see also
					// comment in method ReceiverBase.tellResourcesToStop()
					it = receivers.iterator();
					while (it.hasNext()) {
						IReceiver receiver = (IReceiver) it.next();
						while (receiver.getRunState() != RunStateEnum.STOPPED) {
							log.debug("Adapter [" + getName() + "] waiting for receiver [" + receiver.getName() + "] in state ["+receiver.getRunState()+"] to stop");
							try {
								Thread.sleep(1000);
							} catch (InterruptedException e) {
								log.warn("Interrupted waiting for threads of receiver [" + receiver.getName() + "] to end", e);
							}
						}
						log.info("Adapter [" + getName() + "] successfully stopped receiver [" + receiver.getName() + "]");
					}
					int currentNumOfMessagesInProcess = getNumOfMessagesInProcess();
					if (currentNumOfMessagesInProcess > 0) {
						String msg = "Adapter [" + name + "] is being stopped while still processing " + currentNumOfMessagesInProcess + " messages, waiting for them to finish";
						warn(msg);
					}
					waitForNoMessagesInProcess();
					log.debug("Adapter [" + name + "] is stopping pipeline");
					pipeline.stop();
					//Set the adapter uptime to 0 as the adapter is stopped.
					statsUpSince = 0;
					runState.setRunState(RunStateEnum.STOPPED);
					getMessageKeeper().add("Adapter stopped");
				} catch (Throwable t) {
					error(true, "got error stopping Adapter", t);
					runState.setRunState(RunStateEnum.ERROR);
				} finally {
					configuration.removeStopAdapterThread(this);
				}
			}
			@Override
			public String toString() {
				return getName();
			}
		};
		configuration.addStopAdapterThread(runnable);
		taskExecutor.execute(runnable);
	}

	@Override
	public String toString() {
		StringBuilder sb = new StringBuilder();
		sb.append("[name=" + name + "]");
		sb.append("[targetDesignDocument=" + targetDesignDocument + "]");
		Iterator<IReceiver> it = receivers.iterator();
		sb.append("[receivers=");
		while (it.hasNext()) {
			IReceiver receiver = it.next();
			sb.append(" " + receiver.getName());

		}
		sb.append("]");
		sb.append("[pipeLine="+ ((pipeline != null) ? pipeline.toString() : "none registered") + "][started=" + getRunState() + "]");

		return sb.toString();
	}

	private String getFileSizeAsBytes(String string) {
		return string==null?"null": Misc.toFileSize(string.getBytes().length, false, true);
	}

	@Override
	public String getAdapterConfigurationAsString() throws ConfigurationException {
		String loadedConfig = getConfiguration().getLoadedConfiguration();
		String encodedName = StringUtils.replace(getName(), "'", "''");
		String xpath = "//adapter[@name='" + encodedName + "']";
		try {
			return XmlUtils.copyOfSelect(loadedConfig, xpath);
		} catch (Exception e) {
			throw new ConfigurationException(e);
		}
	}

	public void waitForNoMessagesInProcess() throws InterruptedException {
		synchronized (statsMessageProcessingDuration) {
			while (getNumOfMessagesInProcess() > 0) {
				wait();
			}
		}
	}

	/**
	 * AutoStart indicates that the adapter should be started when the configuration
	 * is started. AutoStart defaults to <code>true</code>
	 * @since 4.1.1
	 */
	@IbisDoc({"controls whether adapters starts when configuration loads", "true"})
	public void setAutoStart(boolean autoStart) {
		this.autoStart = autoStart;
	}
	@Override
	public boolean isAutoStart() {
		return autoStart;
	}

	public void setRequestReplyLogging(boolean requestReplyLogging) {
		if (requestReplyLogging) {
<<<<<<< HEAD
			String msg = "Adapter [" + getName() + "] implementing setting of requestReplyLogging=true as msgLogLevel=Terse";
			configWarnings.add(log, msg);
			msgLogLevel = Level.toLevel("TERSE");
		} else {
			String msg = "Adapter [" + getName() + "] implementing setting of requestReplyLogging=false as msgLogLevel=None";
			configWarnings.add(log, msg);
			msgLogLevel = Level.toLevel("OFF");
=======
			ConfigurationWarnings.add(this, log, "implementing setting of requestReplyLogging=true as msgLogLevel=Terse");
			setMsgLogLevelNum(MsgLogUtil.MSGLOG_LEVEL_TERSE);
		} else {
			ConfigurationWarnings.add(this, log, "implementing setting of requestReplyLogging=false as msgLogLevel=None");
			setMsgLogLevelNum(MsgLogUtil.MSGLOG_LEVEL_NONE);
>>>>>>> 798182de
		}
	}

	@IbisDoc({"controls whether adapter is included in configuration. when set <code>false</code> or set to something else as <code>true</code>, (even set to the empty string), the receiver is not included in the configuration", "true"})
	public void setActive(boolean b) {
		active = b;
	}
	public boolean isActive() {
		return active;
	}

	public void setTargetDesignDocument(String string) {
		targetDesignDocument = string;
	}
	public String getTargetDesignDocument() {
		return targetDesignDocument;
	}

	public void setTaskExecutor(TaskExecutor executor) {
		taskExecutor = executor;
	}
	public TaskExecutor getTaskExecutor() {
		return taskExecutor;
	}

	/* (non-Javadoc)
	 * @see org.springframework.beans.factory.NamedBean#getBeanName()
	 */
	@Override
	public String getBeanName() {
		return name;
	}

	@IbisDoc({"defines behaviour for logging messages. Configuration is done in the MSG appender in log4j4ibis.properties. " +
			"Possible values are: <table border='1'><tr><th>msgLogLevel</th><th>messages which are logged</th></tr>" +
			"<tr><td colspan='1'>Off</td> <td>No logging</td></tr>" +
			"<tr><td colspan='1'>Basic</td><td>Logs information from adapter level messages </td></tr>" +
			"<tr><td colspan='1'>Terse</td><td>Logs information from pipe messages.</td></tr>" +
			"<tr><td colspan='1'>All</td> <td>Logs all messages.</td></tr></table>", "BASIC"})
	public void setMsgLogLevel(String level) throws ConfigurationException {
		Level toSet = Level.toLevel(level);
		if (toSet.name().equalsIgnoreCase(level))
			msgLogLevel = toSet;
		else
			throw new ConfigurationException("illegal value for msgLogLevel ["+level+"]");
	}

	public String getMsgLogLevel() {
		return msgLogLevel.name();
	}

	public void setRecover(boolean b) {
		recover = b;
	}

	public boolean isRecover() {
		return recover;
	}

	@IbisDoc({"when <code>true</code> a null message is replaced by an empty message", "false"})
	public void setReplaceNullMessage(boolean b) {
		replaceNullMessage = b;
	}

	public boolean isReplaceNullMessage() {
		return replaceNullMessage;
	}

	/**
	 * This ClassLoader is set upon creation of the pipe, used to retrieve resources configured by the Ibis application.
	 * @return returns the ClassLoader created by the {@link ClassLoaderManager ClassLoaderManager}.
	 */
	public ClassLoader getConfigurationClassLoader() {
		return configurationClassLoader;
	}
}<|MERGE_RESOLUTION|>--- conflicted
+++ resolved
@@ -986,21 +986,13 @@
 
 	public void setRequestReplyLogging(boolean requestReplyLogging) {
 		if (requestReplyLogging) {
-<<<<<<< HEAD
 			String msg = "Adapter [" + getName() + "] implementing setting of requestReplyLogging=true as msgLogLevel=Terse";
-			configWarnings.add(log, msg);
+			ConfigurationWarnings.add(this, log, msg);
 			msgLogLevel = Level.toLevel("TERSE");
 		} else {
 			String msg = "Adapter [" + getName() + "] implementing setting of requestReplyLogging=false as msgLogLevel=None";
-			configWarnings.add(log, msg);
+			ConfigurationWarnings.add(this, log, msg);
 			msgLogLevel = Level.toLevel("OFF");
-=======
-			ConfigurationWarnings.add(this, log, "implementing setting of requestReplyLogging=true as msgLogLevel=Terse");
-			setMsgLogLevelNum(MsgLogUtil.MSGLOG_LEVEL_TERSE);
-		} else {
-			ConfigurationWarnings.add(this, log, "implementing setting of requestReplyLogging=false as msgLogLevel=None");
-			setMsgLogLevelNum(MsgLogUtil.MSGLOG_LEVEL_NONE);
->>>>>>> 798182de
 		}
 	}
 
