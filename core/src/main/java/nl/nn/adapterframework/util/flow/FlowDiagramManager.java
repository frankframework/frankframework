--- conflicted
+++ resolved
@@ -57,43 +57,6 @@
 	private static final AppConstants APP_CONSTANTS = AppConstants.getInstance();
 	private File adapterFlowDir = new File(APP_CONSTANTS.getResolvedProperty("flow.adapter.dir"));
 	private File configFlowDir = new File(APP_CONSTANTS.getResolvedProperty("flow.config.dir"));
-<<<<<<< HEAD
-	private ApplicationContext applicationContext;
-
-	private static final String ADAPTER2DOT_XSLT = "/xml/xsl/adapter2dot.xsl";
-	private static final String ADAPTER2MERMAID_XSLT = "/xml/xsl/adapter2mermaid.xsl";
-	private static final String CONFIGURATION2DOT_XSLT = "/xml/xsl/configuration2dot.xsl";
-	private static final String NO_IMAGE_AVAILABLE = "/no_image_available.svg";
-
-	private TransformerPool transformerPoolAdapterDot;
-	private TransformerPool transformerPoolAdapterMermaid;
-	private TransformerPool transformerPoolConfig;
-	private URL noImageAvailable;
-	private String fileExtension = null;
-
-	/**
-	 * Optional IFlowGenerator. If non present the FlowDiagramManager should still be 
-	 * able to generate dot files and return the `noImageAvailable` image.
-	 */
-	private ThreadLocal<SoftReference<IFlowGenerator>> generators = new ThreadLocal<SoftReference<IFlowGenerator>>();
-
-	@Override
-	public void afterPropertiesSet() throws Exception {
-		Resource xsltSourceConfigDot = Resource.getResource(ADAPTER2DOT_XSLT);
-		transformerPoolAdapterDot = TransformerPool.getInstance(xsltSourceConfigDot, 2);
-		Resource xsltSourceConfigMermaid = Resource.getResource(ADAPTER2MERMAID_XSLT);
-		transformerPoolAdapterMermaid = TransformerPool.getInstance(xsltSourceConfigMermaid, 2);
-
-		Resource xsltSourceIbis = Resource.getResource(CONFIGURATION2DOT_XSLT);
-		transformerPoolConfig = TransformerPool.getInstance(xsltSourceIbis, 2);
-
-		IFlowGenerator generator = getFlowGenerator();
-		if(generator == null) {
-			log.warn("no IFlowGenerator found. Unable to generate flow diagrams");
-		} else {
-			if(log.isDebugEnabled()) log.debug("using IFlowGenerator ["+generator+"]");
-			fileExtension = generator.getFileExtension();
-=======
 	private @Setter ApplicationContext applicationContext;
 
 	private IFlowGenerator flowGenerator;
@@ -102,7 +65,6 @@
 	public void afterPropertiesSet() throws Exception {
 		if(applicationContext == null) {
 			throw new IllegalStateException("ApplicationContext has not been autowired, cannot instantiate IFlowDiagram");
->>>>>>> 2dbab12e
 		}
 
 		String generatorBeanClass = AppConstants.getInstance().getProperty("flow.generator");
@@ -208,16 +170,7 @@
 		String configurationsXml = getConfigurationXml(configurations);
 		String name = "configurations[*ALL*]";
 
-<<<<<<< HEAD
-	public String generateMermaid(IAdapter adapter) throws TransformerException, IOException, SAXException {
-		return transformerPoolAdapterMermaid.transform(getAdapterConfigurationAsString(adapter), null);
-	}
-
-	public String generateDot(IAdapter adapter) throws TransformerException, IOException, SAXException {
-		return transformerPoolAdapterDot.transform(getAdapterConfigurationAsString(adapter), null);
-=======
 		generateFlowDiagram(name, configurationsXml, destFile);
->>>>>>> 2dbab12e
 	}
 
 	public String getAdapterConfigurationAsString(IAdapter adapter) {
@@ -298,19 +251,8 @@
 
 	@Override
 	public void destroy() throws Exception {
-<<<<<<< HEAD
-		if(transformerPoolAdapterDot != null)
-			transformerPoolAdapterDot.close();
-
-		if(transformerPoolAdapterMermaid != null)
-			transformerPoolAdapterMermaid.close();
-
-		if(transformerPoolConfig != null)
-			transformerPoolConfig.close();
-=======
 		if(flowGenerator != null) {
 			flowGenerator.destroy();
 		}
->>>>>>> 2dbab12e
 	}
 }