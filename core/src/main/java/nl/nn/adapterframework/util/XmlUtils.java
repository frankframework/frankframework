--- conflicted
+++ resolved
@@ -111,10 +111,6 @@
 	static Logger log = LogUtil.getLogger(XmlUtils.class);
 	
 	public static final boolean XPATH_NAMESPACE_REMOVAL_VIA_XSLT=true;
-<<<<<<< HEAD
-=======
-//	public static final boolean XPATH_NAMESPACE_REMOVAL_VIA_XML_FILTER_IN_SOURCE=!XPATH_NAMESPACE_REMOVAL_VIA_XSLT;
->>>>>>> f411e297
 
 	static final String W3C_XML_SCHEMA =       "http://www.w3.org/2001/XMLSchema";
 	static final String JAXP_SCHEMA_LANGUAGE = "http://java.sun.com/xml/jaxp/properties/schemaLanguage";
@@ -525,7 +521,6 @@
 		Document document;
 		InputSource src;
 
-<<<<<<< HEAD
 		try {
 //			if (!XPATH_NAMESPACE_REMOVAL_VIA_XSLT && !namespaceAware) {
 ////				Sax2Dom sax2dom = new Sax2Dom();
@@ -555,17 +550,6 @@
 					src = new InputSource(in);
 					document = builder.parse(src);
 //			}
-=======
-			DocumentBuilderFactory factory = getDocumentBuilderFactory(namespaceAware);
-		try {
-			factory.setFeature(XMLConstants.FEATURE_SECURE_PROCESSING, true);
-			DocumentBuilder builder = factory.newDocumentBuilder();
-				if (!resolveExternalEntities) {
-					builder.setEntityResolver(new XmlExternalEntityResolver());
-				}
-				src = new InputSource(in);
-				document = builder.parse(src);
->>>>>>> f411e297
 		} catch (SAXParseException e) {
 			throw new DomBuilderException(e);
 		} catch (ParserConfigurationException e) {
@@ -767,11 +751,7 @@
 		}
 		try {
 			String xslt;
-<<<<<<< HEAD
 			if (XPATH_NAMESPACE_REMOVAL_VIA_XSLT && StringUtils.isEmpty(namespaceDefs)) {
-=======
-			if (XPATH_NAMESPACE_REMOVAL_VIA_XSLT) {
->>>>>>> f411e297
 				xslt = createXPathEvaluatorSource(namespaceDefs,xPathExpression, outputType, includeXmlDeclaration, paramNames, true, true, null);
 			} else {
 				xslt = createXPathEvaluatorSource(namespaceDefs,xPathExpression, outputType, includeXmlDeclaration, paramNames);
@@ -916,18 +896,7 @@
 	}
 
 	public static Source stringToSourceForSingleUse(String xmlString, boolean namespaceAware, boolean resolveExternalEntities) throws DomBuilderException {
-<<<<<<< HEAD
 		return stringToSAXSource(xmlString, namespaceAware, false);
-=======
-		if (!XPATH_NAMESPACE_REMOVAL_VIA_XSLT) {
-			return stringToSAXSource(xmlString, namespaceAware, false);
-		}
-		if (namespaceAware) {
-			return stringToSAXSource(xmlString, namespaceAware, false);
-		} else {
-			return stringToSource(xmlString, false);
-		}
->>>>>>> f411e297
 	}
 
 	public static SAXSource stringToSAXSource(String xmlString, boolean namespaceAware, boolean resolveExternalEntities) throws DomBuilderException {
@@ -941,54 +910,8 @@
 	}	
 	
 	public static SAXSource inputSourceToSAXSource(InputSource is, boolean namespaceAware, boolean resolveExternalEntities) throws DomBuilderException {
-<<<<<<< HEAD
 		try {
 			return new SAXSource(getXMLReader(namespaceAware, resolveExternalEntities), is);
-=======
-		SAXParserFactory factory = getSAXParserFactory(namespaceAware);
-		try {
-			factory.setFeature(XMLConstants.FEATURE_SECURE_PROCESSING, true);
-			XMLReader xmlReader = factory.newSAXParser().getXMLReader();
-			if (!resolveExternalEntities) {
-				xmlReader.setEntityResolver(new XmlExternalEntityResolver());
-			}
-
-			if (!XPATH_NAMESPACE_REMOVAL_VIA_XSLT) {
-				if (!namespaceAware) {
-					XMLFilter filter=new XMLFilterImpl(xmlReader) {
-	
-						@Override
-						public void startElement(String uri, String localName, String qName, Attributes atts) throws SAXException {
-							log.debug("startElement("+uri+","+localName+","+qName+")");
-							super.startElement("", localName, qName, atts);
-						}
-
-						@Override
-						public void endElement(String uri, String localName, String qName) throws SAXException {
-							log.debug("endElement("+uri+","+localName+","+qName+")");
-							super.endElement("", localName, qName);
-						}
-
-						@Override
-						public void startPrefixMapping(String prefix, String uri) throws SAXException {
-							log.debug("startPrefixMapping("+prefix+","+uri+")");
-							super.startPrefixMapping(prefix, "");
-						}
-
-						@Override
-						public void endPrefixMapping(String prefix) throws SAXException {
-							log.debug("endPrefixMapping("+prefix+")");
-							super.endPrefixMapping(prefix);
-						}
-
-								
-					};
-					return new SAXSource(filter, is);
-				}
-			}
-			
-			return new SAXSource(xmlReader, is);
->>>>>>> f411e297
 		} catch (Exception e) {
 			// TODO Use DomBuilderException as the stringToSource and calling
 			// methods use them a lot. Rename DomBuilderException to
