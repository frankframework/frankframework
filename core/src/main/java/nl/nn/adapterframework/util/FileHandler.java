--- conflicted
+++ resolved
@@ -272,13 +272,8 @@
 		}
 	}
 
-<<<<<<< HEAD
-	private String getEffectiveFileName(byte[] in, IPipeLineSession session) throws IOException {
+	private String getEffectiveFileName(byte[] in, PipeLineSession session) throws IOException {
 		String name = getFilename();
-=======
-	private String getEffectiveFileName(byte[] in, PipeLineSession session) throws IOException {
-		String name = getFileName();
->>>>>>> f47f7b19
 		if (StringUtils.isEmpty(name)) {
 			name = Message.asString(session.get(filenameSessionKey));
 		}
