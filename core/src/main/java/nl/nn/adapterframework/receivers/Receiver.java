/*
   Copyright 2013, 2015, 2016, 2018 Nationale-Nederlanden, 2020-2023 WeAreFrank!

   Licensed under the Apache License, Version 2.0 (the "License");
   you may not use this file except in compliance with the License.
   You may obtain a copy of the License at

       http://www.apache.org/licenses/LICENSE-2.0

   Unless required by applicable law or agreed to in writing, software
   distributed under the License is distributed on an "AS IS" BASIS,
   WITHOUT WARRANTIES OR CONDITIONS OF ANY KIND, either express or implied.
   See the License for the specific language governing permissions and
   limitations under the License.
*/
package nl.nn.adapterframework.receivers;

import static nl.nn.adapterframework.functional.FunctionalUtil.supplier;
import static nl.nn.adapterframework.functional.FunctionalUtil.supply;

import java.io.IOException;
import java.io.Serializable;
import java.time.Instant;
import java.util.ArrayList;
import java.util.Collections;
import java.util.Date;
import java.util.EnumMap;
import java.util.HashSet;
import java.util.LinkedHashMap;
import java.util.LinkedHashSet;
import java.util.List;
import java.util.Map;
import java.util.Map.Entry;
import java.util.Objects;
import java.util.Optional;
import java.util.Set;

import org.apache.commons.lang3.StringUtils;
import org.apache.commons.lang3.builder.ToStringBuilder;
import org.apache.commons.lang3.builder.ToStringStyle;
import org.apache.logging.log4j.CloseableThreadContext;
import org.apache.logging.log4j.Level;
import org.apache.logging.log4j.ThreadContext;
import org.springframework.beans.factory.BeanFactory;
import org.springframework.beans.factory.BeanFactoryAware;
import org.springframework.context.ApplicationContext;
import org.springframework.transaction.PlatformTransactionManager;
import org.springframework.transaction.TransactionDefinition;
import org.springframework.transaction.TransactionStatus;
import org.springframework.transaction.support.DefaultTransactionDefinition;
import org.springframework.transaction.support.TransactionSynchronizationManager;

import lombok.Getter;
import lombok.Setter;
import nl.nn.adapterframework.configuration.ConfigurationException;
import nl.nn.adapterframework.configuration.ConfigurationWarning;
import nl.nn.adapterframework.configuration.ConfigurationWarnings;
import nl.nn.adapterframework.configuration.SuppressKeys;
import nl.nn.adapterframework.core.Adapter;
import nl.nn.adapterframework.core.HasPhysicalDestination;
import nl.nn.adapterframework.core.HasSender;
import nl.nn.adapterframework.core.IBulkDataListener;
import nl.nn.adapterframework.core.IConfigurable;
import nl.nn.adapterframework.core.IHasProcessState;
import nl.nn.adapterframework.core.IKnowsDeliveryCount;
import nl.nn.adapterframework.core.IListener;
import nl.nn.adapterframework.core.IManagable;
import nl.nn.adapterframework.core.IMessageBrowser;
import nl.nn.adapterframework.core.IMessageBrowser.HideMethod;
import nl.nn.adapterframework.core.IMessageHandler;
import nl.nn.adapterframework.core.INamedObject;
import nl.nn.adapterframework.core.IPortConnectedListener;
import nl.nn.adapterframework.core.IProvidesMessageBrowsers;
import nl.nn.adapterframework.core.IPullingListener;
import nl.nn.adapterframework.core.IPushingListener;
import nl.nn.adapterframework.core.IReceiverStatistics;
import nl.nn.adapterframework.core.IRedeliveringListener;
import nl.nn.adapterframework.core.ISender;
import nl.nn.adapterframework.core.IThreadCountControllable;
import nl.nn.adapterframework.core.ITransactionRequirements;
import nl.nn.adapterframework.core.ITransactionalStorage;
import nl.nn.adapterframework.core.IbisExceptionListener;
import nl.nn.adapterframework.core.IbisTransaction;
import nl.nn.adapterframework.core.ListenerException;
import nl.nn.adapterframework.core.PipeLine;
import nl.nn.adapterframework.core.PipeLine.ExitState;
import nl.nn.adapterframework.core.PipeLineResult;
import nl.nn.adapterframework.core.PipeLineSession;
import nl.nn.adapterframework.core.ProcessState;
import nl.nn.adapterframework.core.SenderException;
import nl.nn.adapterframework.core.TimeoutException;
import nl.nn.adapterframework.core.TransactionAttributes;
import nl.nn.adapterframework.doc.Category;
import nl.nn.adapterframework.doc.Protected;
import nl.nn.adapterframework.functional.ThrowingSupplier;
import nl.nn.adapterframework.jdbc.JdbcFacade;
import nl.nn.adapterframework.jms.JMSFacade;
import nl.nn.adapterframework.jta.SpringTxManagerProxy;
import nl.nn.adapterframework.monitoring.EventPublisher;
import nl.nn.adapterframework.monitoring.EventThrowing;
import nl.nn.adapterframework.statistics.CounterStatistic;
import nl.nn.adapterframework.statistics.HasStatistics;
import nl.nn.adapterframework.statistics.StatisticsKeeper;
import nl.nn.adapterframework.statistics.StatisticsKeeperIterationHandler;
import nl.nn.adapterframework.stream.Message;
import nl.nn.adapterframework.task.TimeoutGuard;
import nl.nn.adapterframework.util.ClassUtils;
import nl.nn.adapterframework.util.CompactSaxHandler;
import nl.nn.adapterframework.util.Counter;
import nl.nn.adapterframework.util.LogUtil;
import nl.nn.adapterframework.util.MessageKeeper.MessageKeeperLevel;
import nl.nn.adapterframework.util.RunState;
import nl.nn.adapterframework.util.RunStateEnquiring;
import nl.nn.adapterframework.util.RunStateManager;
import nl.nn.adapterframework.util.StringUtil;
import nl.nn.adapterframework.util.TransformerPool;
import nl.nn.adapterframework.util.TransformerPool.OutputType;
import nl.nn.adapterframework.util.UUIDUtil;
import nl.nn.adapterframework.util.XmlEncodingUtils;
import nl.nn.adapterframework.util.XmlUtils;

/**
 * Wrapper for a listener that specifies a channel for the incoming messages of a specific {@link Adapter}.
 * By choosing a listener, the Frank developer determines how the messages are received.
 * For example, an {@link nl.nn.adapterframework.http.rest.ApiListener} receives RESTful HTTP requests and a
 * {@link JavaListener} receives messages from direct Java calls.
 * <br/><br/>
 * Apart from wrapping the listener, a {@link Receiver} can be configured
 * to store received messages and to keep track of the processed / failed
 * status of these messages.
 * <br/><br/>
 * There are two kinds of listeners: synchronous listeners and asynchronous listeners.
 * Synchronous listeners are expected to return a response. The system that triggers the
 * receiver typically waits for a response before proceeding its operation. When a
 * {@link nl.nn.adapterframework.http.rest.ApiListener} receives a HTTP request, the listener is expected to return a
 * HTTP response. Asynchronous listeners are not expected to return a response. The system that
 * triggers the listener typically continues without waiting for the adapter to finish. When a
 * receiver contains an asynchronous listener, it can have a sender that sends the transformed
 * message to its destination. Receivers with an asynchronous listener can also have an error sender that is used
 * by the receiver to send error messages. In other words: if the result state is SUCCESS then the
 * message is sent by the ordinary sender, while the error sender is used if the result state
 * is ERROR.
 * <br/><br/>
 * <b>Transaction control</b><br/><br/>
 * If {@link #setTransacted(boolean) transacted} is set to <code>true</code>, messages will be received and processed under transaction control.
 * This means that after a message has been read and processed and the transaction has ended, one of the following apply:
 * <table border="1">
 * <tr><th>situation</th><th>input listener</th><th>Pipeline</th><th>inProcess storage</th><th>errorSender</th><th>summary of effect</th></tr>
 * <tr><td>successful</td><td>message read and committed</td><td>message processed</td><td>unchanged</td><td>unchanged</td><td>message processed</td></tr>
 * <tr><td>procesing failed</td><td>message read and committed</td><td>message processing failed and rolled back</td><td>unchanged</td><td>message sent</td><td>message only transferred from listener to errroSender</td></tr>
 * <tr><td>listening failed</td><td>unchanged: listening rolled back</td><td>no processing performed</td><td>unchanged</td><td>unchanged</td><td>no changes, input message remains on input available for listener</td></tr>
 * <tr><td>transfer to inprocess storage failed</td><td>unchanged: listening rolled back</td><td>no processing performed</td><td>unchanged</td><td>unchanged</td><td>no changes, input message remains on input available for listener</td></tr>
 * <tr><td>transfer to errorSender failed</td><td>message read and committed</td><td>message processing failed and rolled back</td><td>message present</td><td>unchanged</td><td>message only transferred from listener to inProcess storage</td></tr>
 * </table>
 * If the application or the server crashes in the middle of one or more transactions, these transactions
 * will be recovered and rolled back after the server/application is restarted. Then always exactly one of
 * the following applies for any message touched at any time by Ibis by a transacted receiver:
 * <ul>
 * <li>It is processed correctly by the pipeline and removed from the input-queue,
 *     not present in inProcess storage and not send to the errorSender</li>
 * <li>It is not processed at all by the pipeline, or processing by the pipeline has been rolled back;
 *     the message is removed from the input queue and either (one of) still in inProcess storage <i>or</i> sent to the errorSender</li>
 * </ul>
 *
 * <p><b>commit or rollback</b><br/>
 * If {@link #setTransacted(boolean) transacted} is set to <code>true</code>, messages will be either committed or rolled back.
 * All message-processing transactions are committed, unless one or more of the following apply:
 * <ul>
 * <li>The PipeLine is transacted and the exitState of the pipeline is not equal to SUCCESS</li>
 * <li>a PipeRunException or another runtime-exception has been thrown by any Pipe or by the PipeLine</li>
 * <li>the setRollBackOnly() method has been called on the userTransaction (not accessible by Pipes)</li>
 * </ul>
 * </p>
 *
 * @author Gerrit van Brakel
 * @since 4.2
 *
 */
/*
 * The receiver is the trigger and central communicator for the framework.
 * <br/>
 * The main responsibilities are:
 * <ul>
 *    <li>receiving messages</li>
 *    <li>for asynchronous receivers (which have a separate sender):<br/>
 *            <ul><li>initializing ISender objects</li>
 *                <li>stopping ISender objects</li>
 *                <li>sending the message with the ISender object</li>
 *            </ul>
 *    <li>synchronous receivers give the result directly</li>
 *    <li>take care of connection, sessions etc. to startup and shutdown</li>
 * </ul>
 * Listeners call the IAdapter.processMessage(String correlationID,String message)
 * to do the actual work, which returns a <code>{@link PipeLineResult}</code>. The receiver
 * may observe the status in the <code>{@link PipeLineResult}</code> to perform committing
 * requests.
 *
 */
@Category("Basic")
public class Receiver<M> extends TransactionAttributes implements IManagable, IReceiverStatistics, IMessageHandler<M>, IProvidesMessageBrowsers<M>, EventThrowing, IbisExceptionListener, HasSender, HasStatistics, IThreadCountControllable, BeanFactoryAware {
	private @Getter ClassLoader configurationClassLoader = Thread.currentThread().getContextClassLoader();
	private @Getter @Setter ApplicationContext applicationContext;

	public static final TransactionDefinition TXREQUIRED = new DefaultTransactionDefinition(TransactionDefinition.PROPAGATION_REQUIRED);
	public static final TransactionDefinition TXNEW_CTRL = new DefaultTransactionDefinition(TransactionDefinition.PROPAGATION_REQUIRES_NEW);
	public TransactionDefinition TXNEW_PROC;

	public static final String THREAD_CONTEXT_KEY_NAME = "listener";
	public static final String THREAD_CONTEXT_KEY_TYPE = "listener.type";

	public static final String RCV_CONFIGURED_MONITOR_EVENT = "Receiver Configured";
	public static final String RCV_CONFIGURATIONEXCEPTION_MONITOR_EVENT = "Exception Configuring Receiver";
	public static final String RCV_STARTED_RUNNING_MONITOR_EVENT = "Receiver Started Running";
	public static final String RCV_SHUTDOWN_MONITOR_EVENT = "Receiver Shutdown";
	public static final String RCV_SUSPENDED_MONITOR_EVENT = "Receiver Operation Suspended";
	public static final String RCV_RESUMED_MONITOR_EVENT = "Receiver Operation Resumed";
	public static final String RCV_THREAD_EXIT_MONITOR_EVENT = "Receiver Thread Exited";
	public static final String RCV_MESSAGE_TO_ERRORSTORE_EVENT = "Receiver Moved Message to ErrorStorage";

	public static final String RCV_MESSAGE_LOG_COMMENTS = "log";

	public static final int RCV_SUSPENSION_MESSAGE_THRESHOLD=60;
	// Should be smaller than the transaction timeout as the delay takes place
	// within the transaction. WebSphere default transaction timeout is 120.
	public static final int MAX_RETRY_INTERVAL=100;
	public static final String RETRY_FLAG_SESSION_KEY="retry"; // a session variable with this key will be set "true" if the message is manually retried, is redelivered, or it's messageid has been seen before

	public enum OnError {
		/** Don't stop the receiver when an error occurs.*/
		CONTINUE,

		/**
		 * If an error occurs (eg. connection is lost) the receiver will be stopped and marked as ERROR
		 * Once every <code>recover.adapters.interval</code> it will be attempted to (re-) start the receiver.
		 */
		RECOVER,

		/** Stop the receiver when an error occurs. */
		CLOSE
	}

	/** Currently, this feature is only implemented for {@link IPushingListener}s, like Tibco and SAP. */
	private @Getter OnError onError = OnError.CONTINUE;

	private @Getter String name;

	// the number of threads that may execute a pipeline concurrently (only for pulling listeners)
	private @Getter int numThreads = 1;
	// the number of threads that are actively polling for messages (concurrently, only for pulling listeners)
	private @Getter int numThreadsPolling = 1;
	private @Getter int pollInterval=10;
	private @Getter int startTimeout=60;
	private @Getter int stopTimeout=60;

	private @Getter boolean forceRetryFlag = false;
	private @Getter boolean checkForDuplicates=false;
	public enum CheckForDuplicatesMethod { MESSAGEID, CORRELATIONID };
	private @Getter CheckForDuplicatesMethod checkForDuplicatesMethod=CheckForDuplicatesMethod.MESSAGEID;
	private @Getter int maxDeliveries=5;
	private @Getter int maxRetries=1;
	private @Getter int processResultCacheSize = 100;
	private @Getter boolean supportProgrammaticRetry=false;

	private @Getter String correlationIDXPath;
	private @Getter String correlationIDNamespaceDefs;
	private @Getter String correlationIDStyleSheet;

	private @Getter String labelXPath;
	private @Getter String labelNamespaceDefs;
	private @Getter String labelStyleSheet;

	private @Getter String chompCharSize = null;
	private @Getter String elementToMove = null;
	private @Getter String elementToMoveSessionKey = null;
	private @Getter String elementToMoveChain = null;
	private @Getter boolean removeCompactMsgNamespaces = true;

	private @Getter String hideRegex = null;
	private @Getter HideMethod hideMethod = HideMethod.ALL;
	private @Getter String hiddenInputSessionKeys=null;

	private final Counter numberOfExceptionsCaughtWithoutMessageBeingReceived = new Counter(0);
	private int numberOfExceptionsCaughtWithoutMessageBeingReceivedThreshold = 5;
	private @Getter boolean numberOfExceptionsCaughtWithoutMessageBeingReceivedThresholdReached=false;

	private int retryInterval=1;

	private boolean suspensionMessagePending=false;
	private boolean configurationSucceeded = false;
	private BeanFactory beanFactory;

	protected final RunStateManager runState = new RunStateManager();
	private PullingListenerContainer<M> listenerContainer;

	private final Counter threadsProcessing = new Counter(0);

	private long lastMessageDate = 0;

	// number of messages received
	private final CounterStatistic numReceived = new CounterStatistic(0);
	private final CounterStatistic numRetried = new CounterStatistic(0);
	private final CounterStatistic numRejected = new CounterStatistic(0);

	private final List<StatisticsKeeper> processStatistics = new ArrayList<>();
	private final List<StatisticsKeeper> idleStatistics = new ArrayList<>();

	private final StatisticsKeeper messageExtractionStatistics = new StatisticsKeeper("request extraction");

	// the adapter that handles the messages and initiates this listener
	private @Getter @Setter Adapter adapter;

	private @Getter IListener<M> listener;
	private @Getter ISender errorSender=null;
	// See configure() for explanation on this field
	private @Getter ITransactionalStorage<Serializable> messageLog=null;
	private @Getter ITransactionalStorage<Serializable> errorStorage=null;
	private @Getter ISender sender=null; // reply-sender
	private final Map<ProcessState,IMessageBrowser<?>> messageBrowsers = new EnumMap<>(ProcessState.class);

	private TransformerPool correlationIDTp=null;
	private TransformerPool labelTp=null;


	private @Getter @Setter PlatformTransactionManager txManager;

	private @Setter EventPublisher eventPublisher;

	private final Set<ProcessState> knownProcessStates = new LinkedHashSet<>();
	private Map<ProcessState,Set<ProcessState>> targetProcessStates = new EnumMap<>(ProcessState.class);


	/**
	 * The processResultCache acts as a sort of poor-mans error
	 * storage and is always available, even if an error-storage is not.
	 * Thus messages might be lost if they cannot be put in the error
	 * storage, but unless the server crashes, a message that has been
	 * put in the processResultCache will not be reprocessed even if it's
	 * offered again.
	 */
	private final Map<String,ProcessResultCacheItem> processResultCache = new LinkedHashMap<String,ProcessResultCacheItem>() {

		@Override
		protected boolean removeEldestEntry(Entry<String,ProcessResultCacheItem> eldest) {
			return size() > getProcessResultCacheSize();
		}

	};

	private static class ProcessResultCacheItem {
		private int receiveCount;
		private Instant receiveDate;
		private String comments;
	}

	public boolean configurationSucceeded() {
		return configurationSucceeded;
	}

	private void showProcessingContext(String messageId, String correlationId, PipeLineSession session) {
		if (log.isDebugEnabled()) {
			Set<String> hiddenSessionKeys = new HashSet<>();
			if (getHiddenInputSessionKeys()!=null) {
				Collections.addAll(hiddenSessionKeys, getHiddenInputSessionKeys().split("[ ;,]+"));
			}

			StringBuilder contextDump = new StringBuilder().append("PipeLineSession variables for messageId [")
				.append(messageId).append("] correlationId [").append(correlationId).append("]:");

			session.forEach((key, value) -> {
				String strValue = key.equals("messageText") ? "(... see elsewhere ...)" : String.valueOf(value);
				contextDump.append(" ").append(key).append("=[").append(hiddenSessionKeys.contains(key) ? StringUtil.hide(strValue) : strValue).append("]");
			});
			log.debug(getLogPrefix()+contextDump);
		}
	}

	protected String getLogPrefix() {
		return "Receiver ["+getName()+"] ";
	}

	/**
	 * sends an informational message to the log and to the messagekeeper of the adapter
	 */
	protected void info(String msg) {
		log.info(getLogPrefix()+msg);
		if (adapter != null) {
			adapter.getMessageKeeper().add(getLogPrefix() + msg);
		}
	}

	/**
	 * sends a warning to the log and to the messagekeeper of the adapter
	 */
	protected void warn(String msg) {
		log.warn(getLogPrefix()+msg);
		if (adapter != null) {
			adapter.getMessageKeeper().add("WARNING: " + getLogPrefix() + msg, MessageKeeperLevel.WARN);
		}
	}

	/**
	 * sends a error message to the log and to the messagekeeper of the adapter
	 */
	protected void error(String msg, Throwable t) {
		log.error(getLogPrefix()+msg, t);
		if (adapter != null) {
			adapter.getMessageKeeper().add("ERROR: " + getLogPrefix() + msg+(t!=null?": "+t.getMessage():""), MessageKeeperLevel.ERROR);
		}
	}


	protected void openAllResources() throws ListenerException, TimeoutException {
		// on exit resources must be in a state that runstate is or can be set to 'STARTED'
		TimeoutGuard timeoutGuard = new TimeoutGuard(getStartTimeout(), "starting receiver ["+getName()+"]");
		try {
			try {
				if (getSender()!=null) {
					getSender().open();
				}
				if (getErrorSender()!=null) {
					getErrorSender().open();
				}
				if (getErrorStorage()!=null) {
					getErrorStorage().open();
				}
				if (getMessageLog()!=null) {
					getMessageLog().open();
				}
			} catch (Exception e) {
				throw new ListenerException(e);
			}
			getListener().open();
		} finally {
			if (timeoutGuard.cancel()) {
				throw new TimeoutException("timeout exceeded while starting receiver");
			}
		}
		if (getListener() instanceof IPullingListener){
			// start all threads. Also sets runstate=STARTED
			listenerContainer.start();
		}
		throwEvent(RCV_STARTED_RUNNING_MONITOR_EVENT);
	}

	/**
	 * must lead to a 'closeAllResources()' and runstate must be 'STOPPING'
	 * if IPushingListener -> call closeAllResources()
	 * if IPullingListener -> PullingListenerContainer has to call closeAllResources();
	 */
	protected void tellResourcesToStop() {
		if (getListener() instanceof IPushingListener) {
			closeAllResources();
		}
		// IPullingListeners stop as their threads finish, as the runstate is set to stopping
		// See PullingListenerContainer that calls receiver.isInRunState(RunStateEnum.STARTED)
		// and receiver.closeAllResources()
	}

	/**
	 * Should only close resources when in state stopping (or error)! this should be the only trigger to change the state to stopped
	 * On exit resources must be 'closed' so the receiver RunState can be set to 'STOPPED'
	 */
	protected void closeAllResources() {
		TimeoutGuard timeoutGuard = new TimeoutGuard(getStopTimeout(), "stopping receiver ["+getName()+"]");
		log.debug(getLogPrefix()+"closing");
		try {
			try {
				getListener().close();
			} catch (Exception e) {
				error("error closing listener", e);
			}
			if (getSender()!=null) {
				try {
					getSender().close();
				} catch (Exception e) {
					error("error closing sender", e);
				}
			}
			if (getErrorSender()!=null) {
				try {
					getErrorSender().close();
				} catch (Exception e) {
					error("error closing error sender", e);
				}
			}
			if (getErrorStorage()!=null) {
				try {
					getErrorStorage().close();
				} catch (Exception e) {
					error("error closing error storage", e);
				}
			}
			if (getMessageLog()!=null) {
				try {
					getMessageLog().close();
				} catch (Exception e) {
					error("error closing message log", e);
				}
			}
		} finally {
			if (timeoutGuard.cancel()) {
				if(!isInRunState(RunState.EXCEPTION_STARTING)) { //Don't change the RunState when failed to start
					runState.setRunState(RunState.EXCEPTION_STOPPING);
				}
				// I want extra logging for the call-stack from where the timed-out request to stop came from.
				// Force an exception and catch it, so we have a stacktrace.
				Throwable t = new Throwable("Timeout Stopping Receiver [" + getName() + "] in thread [" + Thread.currentThread().getName() + "]");
				t.fillInStackTrace();
				log.warn(getLogPrefix() + "timeout stopping", t);
			} else {
				log.debug(getLogPrefix()+"closed");
				if (isInRunState(RunState.STOPPING) || isInRunState(RunState.EXCEPTION_STOPPING)) {
					runState.setRunState(RunState.STOPPED);
				}
				if(!isInRunState(RunState.EXCEPTION_STARTING)) { //Don't change the RunState when failed to start
					throwEvent(RCV_SHUTDOWN_MONITOR_EVENT);
					resetRetryInterval();

					info("stopped");
				}
			}
		}
	}

	protected void propagateName() {
		IListener<M> listener=getListener();
		if (listener!=null && StringUtils.isEmpty(listener.getName())) {
			listener.setName("listener of ["+getName()+"]");
		}
		ISender errorSender = getErrorSender();
		if (errorSender != null) {
			errorSender.setName("errorSender of ["+getName()+"]");
		}
		ITransactionalStorage<Serializable> errorStorage = getErrorStorage();
		if (errorStorage != null) {
			errorStorage.setName("errorStorage of ["+getName()+"]");
		}
		ISender answerSender = getSender();
		if (answerSender != null) {
			answerSender.setName("answerSender of ["+getName()+"]");
		}
	}

	/**
	 * This method is called by the <code>IAdapter</code> to let the
	 * receiver do things to initialize itself before the <code>startListening</code>
	 * method is called.
	 * @see #startRunning
	 * @throws ConfigurationException when initialization did not succeed.
	 */
	@Override
	public void configure() throws ConfigurationException {
		configurationSucceeded = false;
		try {
			super.configure();
			if (StringUtils.isEmpty(getName())) {
				if (getListener()!=null) {
					setName(ClassUtils.nameOf(getListener()));
				} else {
					setName(ClassUtils.nameOf(this));
				}
			}
			if(getName().contains("/")) {
				throw new ConfigurationException("It is not allowed to have '/' in receiver name ["+getName()+"]");
			}

			registerEvent(RCV_CONFIGURED_MONITOR_EVENT);
			registerEvent(RCV_CONFIGURATIONEXCEPTION_MONITOR_EVENT);
			registerEvent(RCV_STARTED_RUNNING_MONITOR_EVENT);
			registerEvent(RCV_SHUTDOWN_MONITOR_EVENT);
			registerEvent(RCV_SUSPENDED_MONITOR_EVENT);
			registerEvent(RCV_RESUMED_MONITOR_EVENT);
			registerEvent(RCV_THREAD_EXIT_MONITOR_EVENT);
			TXNEW_PROC = SpringTxManagerProxy.getTransactionDefinition(TransactionDefinition.PROPAGATION_REQUIRES_NEW,getTransactionTimeout());

			// Do propagate-name AFTER changing the errorStorage!
			propagateName();
			if (getListener()==null) {
				throw new ConfigurationException(getLogPrefix()+"has no listener");
			}
			if (!StringUtils.isEmpty(getElementToMove()) && !StringUtils.isEmpty(getElementToMoveChain())) {
				throw new ConfigurationException("cannot have both an elementToMove and an elementToMoveChain specified");
			}
			if (getListener() instanceof ReceiverAware) {
				((ReceiverAware)getListener()).setReceiver(this);
			}
			if (getListener() instanceof IPushingListener) {
				IPushingListener<M> pl = (IPushingListener<M>)getListener();
				pl.setHandler(this);
				pl.setExceptionListener(this);
			}
			if (getListener() instanceof IPortConnectedListener) {
				IPortConnectedListener<M> pcl = (IPortConnectedListener<M>) getListener();
				pcl.setReceiver(this);
			}
			if (getListener() instanceof IPullingListener) {
				setListenerContainer(createListenerContainer());
			}
			if (getListener() instanceof JdbcFacade) {
				((JdbcFacade)getListener()).setTransacted(isTransacted());
			}
			if (getListener() instanceof JMSFacade) {
				((JMSFacade)getListener()).setTransacted(isTransacted());
			}
			getListener().configure();
			if (getListener() instanceof HasPhysicalDestination) {
				info("has listener on "+((HasPhysicalDestination)getListener()).getPhysicalDestinationName());
			}
			if (getListener() instanceof HasSender) {
				// only informational
				ISender sender = ((HasSender)getListener()).getSender();
				if (sender instanceof HasPhysicalDestination) {
					info("Listener has answer-sender on "+((HasPhysicalDestination)sender).getPhysicalDestinationName());
				}
			}
			if (getListener() instanceof ITransactionRequirements) {
				ITransactionRequirements tr=(ITransactionRequirements)getListener();
				if (tr.transactionalRequired() && !isTransacted()) {
					ConfigurationWarnings.add(this, log, "listener type ["+ClassUtils.nameOf(getListener())+"] requires transactional processing", SuppressKeys.TRANSACTION_SUPPRESS_KEY, getAdapter());
					//throw new ConfigurationException(msg);
				}
			}
			ISender sender = getSender();
			if (sender!=null) {
				sender.configure();
				if (sender instanceof HasPhysicalDestination) {
					info("has answer-sender on "+((HasPhysicalDestination)sender).getPhysicalDestinationName());
				}
			}

			ISender errorSender = getErrorSender();
			if (errorSender!=null) {
				if (errorSender instanceof HasPhysicalDestination) {
					info("has errorSender to "+((HasPhysicalDestination)errorSender).getPhysicalDestinationName());
				}
				errorSender.configure();
			}

			if (getListener() instanceof IHasProcessState) {
				knownProcessStates.addAll(((IHasProcessState<?>)getListener()).knownProcessStates());
				targetProcessStates = ((IHasProcessState<?>)getListener()).targetProcessStates();
				supportProgrammaticRetry = knownProcessStates.contains(ProcessState.INPROCESS);
			}


			ITransactionalStorage<Serializable> messageLog = getMessageLog();
			if (messageLog!=null) {
				if (getListener() instanceof IProvidesMessageBrowsers && ((IProvidesMessageBrowsers<?>)getListener()).getMessageBrowser(ProcessState.DONE)!=null) {
					throw new ConfigurationException("listener with built-in messageLog cannot have external messageLog too");
				}
				messageLog.setName("messageLog of ["+getName()+"]");
				if (StringUtils.isEmpty(messageLog.getSlotId())) {
					messageLog.setSlotId(getName());
				}
				messageLog.setType(IMessageBrowser.StorageType.MESSAGELOG_RECEIVER.getCode());
				messageLog.configure();
				if (messageLog instanceof HasPhysicalDestination) {
					info("has messageLog in "+((HasPhysicalDestination)messageLog).getPhysicalDestinationName());
				}
				knownProcessStates.add(ProcessState.DONE);
				messageBrowsers.put(ProcessState.DONE, messageLog);
				if (StringUtils.isNotEmpty(getLabelXPath()) || StringUtils.isNotEmpty(getLabelStyleSheet())) {
					labelTp=TransformerPool.configureTransformer0(this, getLabelNamespaceDefs(), getLabelXPath(), getLabelStyleSheet(), OutputType.TEXT,false,null,0);
				}
			}
			ITransactionalStorage<Serializable> errorStorage = getErrorStorage();
			if (errorStorage!=null) {
				if (getListener() instanceof IProvidesMessageBrowsers && ((IProvidesMessageBrowsers<?>)getListener()).getMessageBrowser(ProcessState.ERROR)!=null) {
					throw new ConfigurationException("listener with built-in errorStorage cannot have external errorStorage too");
				}
				errorStorage.setName("errorStorage of ["+getName()+"]");
				if (StringUtils.isEmpty(errorStorage.getSlotId())) {
					errorStorage.setSlotId(getName());
				}
				errorStorage.setType(IMessageBrowser.StorageType.ERRORSTORAGE.getCode());
				errorStorage.configure();
				if (errorStorage instanceof HasPhysicalDestination) {
					info("has errorStorage to "+((HasPhysicalDestination)errorStorage).getPhysicalDestinationName());
				}
				knownProcessStates.add(ProcessState.ERROR);
				messageBrowsers.put(ProcessState.ERROR, errorStorage);
				registerEvent(RCV_MESSAGE_TO_ERRORSTORE_EVENT);
			}
			if (getListener() instanceof IProvidesMessageBrowsers) {
				for (ProcessState state: knownProcessStates) {
					IMessageBrowser<?> messageBrowser = ((IProvidesMessageBrowsers<?>)getListener()).getMessageBrowser(state);
					if (messageBrowser instanceof IConfigurable) {
						((IConfigurable)messageBrowser).configure();
					}
					messageBrowsers.put(state, messageBrowser);
				}
			}
			if (targetProcessStates==null) {
				targetProcessStates = ProcessState.getTargetProcessStates(knownProcessStates);
			}

			if (isTransacted() && errorSender==null && errorStorage==null && !knownProcessStates().contains(ProcessState.ERROR)) {
				ConfigurationWarnings.add(this, log, "sets transactionAttribute=" + getTransactionAttribute() + ", but has no errorSender or errorStorage. Messages processed with errors will be lost", SuppressKeys.TRANSACTION_SUPPRESS_KEY, getAdapter());
			}

			if (StringUtils.isNotEmpty(getCorrelationIDXPath()) || StringUtils.isNotEmpty(getCorrelationIDStyleSheet())) {
				correlationIDTp=TransformerPool.configureTransformer0(this, getCorrelationIDNamespaceDefs(), getCorrelationIDXPath(), getCorrelationIDStyleSheet(), OutputType.TEXT,false,null,0);
			}

			if (StringUtils.isNotEmpty(getHideRegex()) && getErrorStorage()!=null && StringUtils.isEmpty(getErrorStorage().getHideRegex())) {
				getErrorStorage().setHideRegex(getHideRegex());
				getErrorStorage().setHideMethod(getHideMethod());
			}
			if (StringUtils.isNotEmpty(getHideRegex()) && getMessageLog()!=null && StringUtils.isEmpty(getMessageLog().getHideRegex())) {
				getMessageLog().setHideRegex(getHideRegex());
				getMessageLog().setHideMethod(getHideMethod());
			}
		} catch (Throwable t) {
			ConfigurationException e = null;
			if (t instanceof ConfigurationException) {
				e = (ConfigurationException)t;
			} else {
				e = new ConfigurationException("Exception configuring receiver ["+getName()+"]",t);
			}
			throwEvent(RCV_CONFIGURATIONEXCEPTION_MONITOR_EVENT);
			log.debug("{} Errors occurred during configuration, setting runstate to ERROR", this::getLogPrefix);
			runState.setRunState(RunState.ERROR);
			throw e;
		}

		if (adapter != null) {
			adapter.getMessageKeeper().add(getLogPrefix()+"initialization complete");
		}
		throwEvent(RCV_CONFIGURED_MONITOR_EVENT);
		configurationSucceeded = true;

		if(isInRunState(RunState.ERROR)) { // if the adapter was previously in state ERROR, after a successful configure, reset it's state
			runState.setRunState(RunState.STOPPED);
		}
	}


	@Override
	public void startRunning() {
		try {
			// if this receiver is on an adapter, the StartListening method
			// may only be executed when the adapter is started.
			if (adapter != null) {
				RunState adapterRunState = adapter.getRunState();
				if (adapterRunState!=RunState.STARTED) {
					log.warn(getLogPrefix()+"on adapter [" + adapter.getName() + "] was tried to start, but the adapter is in state ["+adapterRunState+"]. Ignoring command.");
					adapter.getMessageKeeper().add("ignored start command on [" + getName()  + "]; adapter is in state ["+adapterRunState+"]");
					return;
				}
			}
			// See also Adapter.startRunning()
			if (!configurationSucceeded) {
				log.error("configuration of receiver [" + getName() + "] did not succeed, therefore starting the receiver is not possible");
				warn("configuration did not succeed. Starting the receiver ["+getName()+"] is not possible");
				runState.setRunState(RunState.ERROR);
				return;
			}
			if (adapter.getConfiguration().isUnloadInProgressOrDone()) {
				log.error( "configuration of receiver [" + getName() + "] unload in progress or done, therefore starting the receiver is not possible");
				warn("configuration unload in progress or done. Starting the receiver ["+getName()+"] is not possible");
				return;
			}
			log.trace("{} Receiver StartRunning - synchronize (lock) on Receiver runState[{}]", this::getLogPrefix, runState::toString);
			synchronized (runState) {
				RunState currentRunState = getRunState();
				if (currentRunState!=RunState.STOPPED
						&& currentRunState!=RunState.EXCEPTION_STOPPING
						&& currentRunState!=RunState.EXCEPTION_STARTING
						&& currentRunState!=RunState.ERROR
						&& configurationSucceeded()) { // Only start the receiver if it is properly configured, and is not already starting or still stopping
					if (currentRunState==RunState.STARTING || currentRunState==RunState.STARTED) {
						log.info("already in state [{}]", currentRunState);
					} else {
						log.warn("currently in state [{}], ignoring start() command", currentRunState);
					}
					return;
				}
				runState.setRunState(RunState.STARTING);
			}
			log.trace("{} Receiver StartRunning - lock on Receiver runState[{}] released", this::getLogPrefix, runState::toString);

			openAllResources();

			info("starts listening"); // Don't log that it's ready before it's ready!?
			runState.setRunState(RunState.STARTED);
			resetNumberOfExceptionsCaughtWithoutMessageBeingReceived();
		} catch (Throwable t) {
			error("error occured while starting", t);

			runState.setRunState(RunState.EXCEPTION_STARTING);
			closeAllResources(); //Close potential dangling resources, don't change state here..
		}
	}

	//after successfully closing all resources the state should be set to stopped
	@Override
	public void stopRunning() {
		// See also Adapter.stopRunning() and PullingListenerContainer.ControllerTask
		log.trace("{} Receiver StopRunning - synchronize (lock) on Receiver runState[{}]", this::getLogPrefix, runState::toString);
		synchronized (runState) {
			RunState currentRunState = getRunState();
			switch (currentRunState) {
				case STARTING:
					log.warn("receiver currently in state [{}], ignoring stop() command", currentRunState);
					return;
				case STOPPED:
				case STOPPING:
				case EXCEPTION_STOPPING:
					log.info("receiver already in state [{}]", currentRunState);
					return;
				case EXCEPTION_STARTING:
					if (getListener() instanceof IPullingListener) {
						runState.setRunState(RunState.STOPPING); //Nothing ever started, directly go to stopped
						closeAllResources();
						ThreadContext.clearAll(); //Clean up receiver ThreadContext
						return; //Prevent tellResourcesToStop from being called
					}
					runState.setRunState(RunState.STOPPING);
					break;
				case STARTED:
					runState.setRunState(RunState.STOPPING);
					break;
				case ERROR:
					//Don't change the runstate when in ERROR
					break;
				default:
					throw new IllegalStateException("Runstate [" + currentRunState + "] not handled in Stopping Receiver");
			}
		}
		log.trace("{} Receiver StopRunning - lock on Receiver runState[{}] released", this::getLogPrefix, runState::toString);

		tellResourcesToStop();
		ThreadContext.clearAll(); //Clean up receiver ThreadContext
	}

	@Override
	public Set<ProcessState> knownProcessStates() {
		return knownProcessStates;
	}

	@Override
	public Map<ProcessState,Set<ProcessState>> targetProcessStates() {
		return targetProcessStates;
	}

	@Override
	public RawMessageWrapper<M> changeProcessState(RawMessageWrapper<M> message, ProcessState toState, String reason) throws ListenerException {
		if (toState==ProcessState.AVAILABLE) {
			String id = getListener().getIdFromRawMessage(message, null);
			resetProblematicHistory(id);
		}
		return ((IHasProcessState<M>)getListener()).changeProcessState(message, toState, reason); // Cast is safe because changeProcessState will only be executed in internal MessageBrowser
	}

	@Override
	// TODO: MessageBrowsers do not return type M, figure out how to fix this.
	public IMessageBrowser<M> getMessageBrowser(ProcessState state) {
		return (IMessageBrowser<M>)messageBrowsers.get(state);
	}


	protected void startProcessingMessage(long waitingDuration) {
		log.trace("{} startProcessingMessage -- synchronize (lock) on Receiver threadsProcessing[{}]", this::getLogPrefix, threadsProcessing::toString);
		synchronized (threadsProcessing) {
			int threadCount = (int) threadsProcessing.getValue();

			if (waitingDuration>=0) {
				getIdleStatistics(threadCount).addValue(waitingDuration);
			}
			threadsProcessing.increase();
		}
		log.trace("{} startProcessingMessage -- lock on Receiver threadsProcessing[{}] released", this::getLogPrefix, threadsProcessing::toString);
		log.debug("{} starts processing message", this::getLogPrefix);
	}

	protected void finishProcessingMessage(long processingDuration) {
		log.trace("{} finishProcessingMessage -- synchronize (lock) on Receiver threadsProcessing[{}]", this::getLogPrefix, threadsProcessing::toString);
		synchronized (threadsProcessing) {
			int threadCount = (int) threadsProcessing.decrease();
			getProcessStatistics(threadCount).addValue(processingDuration);
		}
		log.trace("{} finishProcessingMessage -- lock on Receiver threadsProcessing[{}] released", this::getLogPrefix, threadsProcessing::toString);
		log.debug("{} finishes processing message", this::getLogPrefix);
	}

	private void moveInProcessToErrorAndDoPostProcessing(IListener<M> origin, String messageId, String correlationId, RawMessageWrapper<M> rawMessageOrWrapper, ThrowingSupplier<Message,ListenerException> messageSupplier, Map<String,Object> threadContext, ProcessResultCacheItem prci, String comments) throws ListenerException {
		try {
			Instant rcvDate;
			if (prci!=null) {
				comments+="; "+prci.comments;
				rcvDate=prci.receiveDate;
			} else {
				rcvDate=Instant.now();
			}
			if (isTransacted() || getListener() instanceof IHasProcessState ||
					(getErrorStorage() != null &&
						(!isCheckForDuplicates() || !getErrorStorage().containsMessageId(messageId) || !isDuplicateAndSkip(getMessageBrowser(ProcessState.ERROR), messageId, correlationId))
					)
				) {
				moveInProcessToError(messageId, correlationId, messageSupplier, rcvDate, comments, rawMessageOrWrapper, TXREQUIRED);
			}
			PipeLineResult plr = new PipeLineResult();
			Message result=new Message("<error>"+ XmlEncodingUtils.encodeChars(comments)+"</error>");
			plr.setResult(result);
			plr.setState(ExitState.REJECTED);
			if (getSender()!=null) {
				String sendMsg = sendResultToSender(result);
				if (sendMsg != null) {
					log.warn("problem sending result: {}", sendMsg);
				}
			}
			origin.afterMessageProcessed(plr, rawMessageOrWrapper, threadContext);
		} catch (ListenerException e) {
			String errorDescription;
			if (prci != null) {
				errorDescription = getLogPrefix() + "received message with messageId [" + messageId + "] too many times [" + prci.receiveCount + "]; maxRetries=[" + getMaxRetries() + "]. Error occurred while moving message to error store.";
			} else {
				errorDescription = getLogPrefix() + "received message with messageId [" + messageId + "] too many times [" + getListenerDeliveryCount(rawMessageOrWrapper, origin) + "]; maxDeliveries=[" + getMaxDeliveries() + "]. Error occurred while moving message to error store.";
			}
			increaseRetryIntervalAndWait(e, errorDescription);
			throw e;
		}
	}

	public void moveInProcessToError(String originalMessageId, String correlationId, ThrowingSupplier<Message,ListenerException> messageSupplier, Instant receivedDate, String comments, RawMessageWrapper<M> rawMessage, TransactionDefinition txDef) {
		if (getListener() instanceof IHasProcessState && !knownProcessStates.isEmpty()) {
			ProcessState targetState = knownProcessStates.contains(ProcessState.ERROR) ? ProcessState.ERROR : ProcessState.DONE;
			try {
				changeProcessState(rawMessage, targetState, comments);
			} catch (ListenerException e) {
				log.error("{} Could not set process state to ERROR", supplier(this::getLogPrefix), e);
			}
		}

		final ISender errorSender = getErrorSender();
		final ITransactionalStorage<Serializable> errorStorage = getErrorStorage();

		// Bail out now if we have no error sender/storage, so we do not have to create a TX and get message from supplier.
		if (errorSender==null && errorStorage==null) {
			if (!(getListener() instanceof IHasProcessState) || knownProcessStates.isEmpty()) {
				log.debug("{} has no errorSender, errorStorage or knownProcessStates, will not move message with id [{}] correlationId [{}] to errorSender/errorStorage", this::getLogPrefix, () -> originalMessageId, () -> correlationId);
			}
			return;
		}
		throwEvent(RCV_MESSAGE_TO_ERRORSTORE_EVENT);
		log.debug("{} moves message with id [{}] correlationId [{}] to errorSender/errorStorage", this::getLogPrefix, ()->originalMessageId, ()->correlationId);
		TransactionStatus txStatus;
		try {
			txStatus = txManager.getTransaction(txDef);
		} catch (RuntimeException e) {
			log.error("{} Exception preparing to move input message with id [{}] correlationId [{}] to error sender", supplier(this::getLogPrefix), supply(originalMessageId), supply(correlationId), e);
			// no use trying again to send message on errorSender, will cause same exception!

			// NB: Why does this case return, instead of re-throwing?
			return;
		}

		Message message = null;
		try {
			message = messageSupplier.get();
			if (errorSender!=null) {
				errorSender.sendMessageOrThrow(message, null);
			}
			if (errorStorage!=null) {
				Serializable sobj = serializeMessageObject(originalMessageId, rawMessage, message);
				errorStorage.storeMessage(originalMessageId, correlationId, new Date(receivedDate.toEpochMilli()), comments, null, sobj);
			}
			txManager.commit(txStatus);
		} catch (Exception e) {
			log.error(getLogPrefix()+"{} Exception moving message with id [{}] correlationId [{}] to error sender or error storage, original message: [{}]", supplier(this::getLogPrefix), supply(originalMessageId), supply(correlationId), supply(message), e);
			try {
				if (!txStatus.isCompleted()) {
					txManager.rollback(txStatus);
				}
			} catch (Exception rbe) {
				log.error(getLogPrefix()+"{} Exception while rolling back transaction for message  with id [{}] correlationId [{}], original message: [{}]", supplier(this::getLogPrefix), supply(originalMessageId), supply(correlationId), supply(message), rbe);
			}
		}
	}

	// TODO: Wherever a method has both RawMessageWrapper & Message, use a MessageWrapper.
	private Serializable serializeMessageObject(String originalMessageId, RawMessageWrapper<M> rawMessage, Message message) throws IOException {
		Serializable sobj;
		if (rawMessage == null) {
			if (message.isBinary()) {
				sobj = message.asByteArray();
			} else {
				sobj = message.asString();
			}
		} else {
			if (rawMessage instanceof Serializable) {
				sobj=(Serializable) rawMessage;
			} else {
				try {
					sobj = new MessageWrapper(rawMessage, getListener());
				} catch (ListenerException e) {
					log.error(getLogPrefix()+"could not wrap non serializable message for messageId ["+ originalMessageId +"]",e);
					sobj=new MessageWrapper(message, originalMessageId);
				}
			}
		}
		return sobj;
	}

	/**
	 * Process the received message with {@link #processRequest(IListener, RawMessageWrapper, Message, PipeLineSession)}.
	 * A messageId is generated that is unique and consists of the name of this listener and a GUID
	 * N.B. callers of this method should clear the remaining ThreadContext if it's not to be returned to their callers.
	 */
	@Override
	public Message processRequest(IListener<M> origin, RawMessageWrapper<M> rawMessage, Message message, PipeLineSession session) throws ListenerException {
		try (final CloseableThreadContext.Instance ctc = getLoggingContext(getListener(), session)) {
			if (origin!=getListener()) {
				throw new ListenerException("Listener requested ["+origin.getName()+"] is not my Listener");
			}
			if (getRunState() != RunState.STARTED) {
				throw new ListenerException(getLogPrefix()+"is not started");
			}

			Date tsReceived = PipeLineSession.getTsReceived(session);
			Date tsSent = PipeLineSession.getTsSent(session);
			PipeLineSession.setListenerParameters(session, null, null, tsReceived, tsSent);
			String messageId = session.getMessageId();
			String correlationId = session.getCorrelationId();
			Message result = processMessageInAdapter(rawMessage, message, messageId, correlationId, session, -1, false, false);
			result.unscheduleFromCloseOnExitOf(session);
			return result;
		}
	}

	@Override
	public void processRawMessage(IListener<M> origin, RawMessageWrapper<M> rawMessage, PipeLineSession session, boolean duplicatesAlreadyChecked) throws ListenerException {
		processRawMessage(origin, rawMessage, session, -1, duplicatesAlreadyChecked);
	}

	@Override
	public void processRawMessage(IListener<M> origin, RawMessageWrapper<M> rawMessage, PipeLineSession session, long waitingDuration, boolean duplicatesAlreadyChecked) throws ListenerException {
		if (origin!=getListener()) {
			throw new ListenerException("Listener requested ["+origin.getName()+"] is not my Listener");
		}
		processRawMessage(rawMessage, session, waitingDuration, false, duplicatesAlreadyChecked);
	}

	/**
	 * All messages that for this receiver are pumped down to this method, so it actually calls the {@link Adapter} to process the message.<br/>
	 * Assumes that a transaction has been started where necessary.
	 */
	private void processRawMessage(RawMessageWrapper<M> rawMessageOrWrapper, PipeLineSession session, long waitingDuration, boolean manualRetry, boolean duplicatesAlreadyChecked) throws ListenerException {
		Objects.requireNonNull(session, "Session can not be null");
		try (final CloseableThreadContext.Instance ctc = getLoggingContext(getListener(), session)) {
			if (rawMessageOrWrapper==null) {
				log.debug(getLogPrefix()+"received null message, returning directly");
				return;
			}
			long startExtractingMessage = System.currentTimeMillis();
			if(isForceRetryFlag()) {
				session.put(Receiver.RETRY_FLAG_SESSION_KEY, "true");
			}

			Message message;
			String messageId;
<<<<<<< HEAD

			if (rawMessageOrWrapper instanceof MessageWrapper) {
				//somehow messages wrapped in MessageWrapper are in the ITransactionalStorage
				// There are, however, also Listeners that might use MessageWrapper as their raw message type,
				// like JdbcListener
				MessageWrapper<M> messageWrapper = (MessageWrapper<M>) rawMessageOrWrapper;
				message = messageWrapper.getMessage();
			} else {
				try {
					message = getListener().extractMessage(rawMessageOrWrapper, session);
				} catch (Exception e) {
=======
			try {
				message = getListener().extractMessage((M) rawMessageOrWrapper, session);
			} catch (Exception e) {
				if(rawMessageOrWrapper instanceof MessageWrapper) {
					//somehow messages wrapped in MessageWrapper are in the ITransactionalStorage
					// There are, however, also Listeners that might use MessageWrapper as their raw message type,
					// like JdbcListener
					message = ((MessageWrapper)rawMessageOrWrapper).getMessage();
				} else {
>>>>>>> e80049fd
					throw new ListenerException(e);
				}
			}
			try {
				messageId = getListener().getIdFromRawMessage(rawMessageOrWrapper, session);
			} catch (Exception e) {
				//somehow messages wrapped in MessageWrapper are in the ITransactionalStorage
				messageId = rawMessageOrWrapper.getId();
				session.putAll(rawMessageOrWrapper.getContext());
			}
			String correlationId = session.getCorrelationId();
			LogUtil.setIdsToThreadContext(ctc, messageId, correlationId);
			long endExtractingMessage = System.currentTimeMillis();
			messageExtractionStatistics.addValue(endExtractingMessage-startExtractingMessage);
			Message output = processMessageInAdapter(rawMessageOrWrapper, message, messageId, correlationId, session, waitingDuration, manualRetry, duplicatesAlreadyChecked);
			try {
				output.close();
			} catch (Exception e) {
				log.warn("Could not close result message ["+output+"]", e);
			}
			resetNumberOfExceptionsCaughtWithoutMessageBeingReceived();
		}
		ThreadContext.clearAll();
	}

	private CloseableThreadContext.Instance getLoggingContext(IListener listener, PipeLineSession session) {
		CloseableThreadContext.Instance result = LogUtil.getThreadContext(adapter, session.getMessageId(), session);
		result.put(THREAD_CONTEXT_KEY_NAME, listener.getName()).put(THREAD_CONTEXT_KEY_TYPE, ClassUtils.classNameOf(listener));
		return result;
	}


	public void retryMessage(String storageKey) throws ListenerException {
		if (!messageBrowsers.containsKey(ProcessState.ERROR)) {
			throw new ListenerException(getLogPrefix()+"has no errorStorage, cannot retry storageKey ["+storageKey+"]");
		}
		try (PipeLineSession session = new PipeLineSession()) {
			if (getErrorStorage()==null) {
				// if there is only a errorStorageBrowser, and no separate and transactional errorStorage,
				// then the management of the errorStorage is left to the listener.
				IMessageBrowser<?> errorStorageBrowser = messageBrowsers.get(ProcessState.ERROR);
				RawMessageWrapper<?> msg = new RawMessageWrapper<>(errorStorageBrowser.browseMessage(storageKey), storageKey);
				processRawMessage((RawMessageWrapper<M>) msg, session, -1, true, false);
				return;
			}
			PlatformTransactionManager txManager = getTxManager();
			IbisTransaction itx = new IbisTransaction(txManager, TXNEW_PROC, "receiver [" + getName() + "]");
			RawMessageWrapper<Serializable> msg=null;
			ITransactionalStorage<Serializable> errorStorage = getErrorStorage();
			try {
				try {
					msg = new RawMessageWrapper<>(errorStorage.getMessage(storageKey), storageKey);
					processRawMessage((RawMessageWrapper<M>)msg, session, -1, true, false);
				} catch (Throwable t) {
					itx.setRollbackOnly();
					throw new ListenerException(t);
				} finally {
					itx.complete();
				}
			} catch (ListenerException e) {
				IbisTransaction itxErrorStorage = new IbisTransaction(txManager, TXNEW_CTRL, "errorStorage of receiver [" + getName() + "]");
				try {
					String messageId = session.getMessageId();
					String correlationId = session.getCorrelationId();
					Date receivedDate = session.getTsReceived();
					if (receivedDate==null) {
						log.warn(getLogPrefix()+PipeLineSession.TS_RECEIVED_KEY+" is unknown, cannot update comments");
					} else {
						errorStorage.deleteMessage(storageKey);
						errorStorage.storeMessage(messageId, correlationId,receivedDate,"after retry: "+e.getMessage(),null, msg.rawMessage);
					}
				} catch (SenderException e1) {
					itxErrorStorage.setRollbackOnly();
					log.warn(getLogPrefix()+"could not update comments in errorStorage",e1);
				} finally {
					itxErrorStorage.complete();
				}
				throw e;
			}
		}
	}

	/*
	 * Assumes message is read, and when transacted, transaction is still open.
	 */
	private Message processMessageInAdapter(RawMessageWrapper<M> rawMessageOrWrapper, Message message, String messageId, String correlationId, PipeLineSession session, long waitingDuration, boolean manualRetry, boolean historyAlreadyChecked) throws ListenerException {
		final long startProcessingTimestamp = System.currentTimeMillis();
		final String logPrefix = getLogPrefix();
		try (final CloseableThreadContext.Instance ctc = LogUtil.getThreadContext(getAdapter(), messageId, session)) {
			lastMessageDate = startProcessingTimestamp;
			log.debug("{} received message with messageId [{}] correlationId [{}]", logPrefix, messageId, correlationId);

			messageId = ensureMessageIdNotEmpty(messageId);
			message = compactMessageIfRequired(message, session);

			final String businessCorrelationId = getBusinessCorrelationId(message, messageId, correlationId, session);
			session.put(PipeLineSession.correlationIdKey, businessCorrelationId);

			final String label = extractLabel(message);
			boolean exitWithoutProcessing = checkMessageHistory(rawMessageOrWrapper, message, messageId, businessCorrelationId, session, manualRetry, historyAlreadyChecked);
			if (exitWithoutProcessing) {
				return Message.nullMessage();
			}

			IbisTransaction itx = new IbisTransaction(txManager, getTxDef(), "receiver [" + getName() + "]");

			// update processing statistics
			// count in processing statistics includes messages that are rolled back to input
			startProcessingMessage(waitingDuration);

			String errorMessage = "";
			boolean messageInError = false;
			Message result = null;
			PipeLineResult pipeLineResult = null;
			try {
				Message pipelineMessage;
				if (getListener() instanceof IBulkDataListener) {
					try {
						IBulkDataListener<M> bdl = (IBulkDataListener<M>)getListener();
						pipelineMessage=new Message(bdl.retrieveBulkData(rawMessageOrWrapper, message, session));
					} catch (Throwable t) {
						errorMessage = t.getMessage();
						messageInError = true;
						error("exception retrieving bulk data", t);
						throw wrapExceptionAsListenerException(t);
					}
				} else {
					pipelineMessage = message;
				}

				numReceived.increase();
				showProcessingContext(messageId, businessCorrelationId, session);
	//			threadContext=pipelineSession; // this is to enable Listeners to use session variables, for instance in afterProcessMessage()
				try {
					if (getMessageLog()!=null) {
						getMessageLog().storeMessage(messageId, businessCorrelationId, new Date(), RCV_MESSAGE_LOG_COMMENTS, label, new MessageWrapper<>(pipelineMessage, messageId));
					}
					log.debug(logPrefix +"preparing TimeoutGuard");
					TimeoutGuard tg = new TimeoutGuard("Receiver "+getName());
					try {
						if (log.isDebugEnabled()) log.debug(logPrefix +"activating TimeoutGuard with transactionTimeout ["+getTransactionTimeout()+"]s");
						tg.activateGuard(getTransactionTimeout());
						pipeLineResult = adapter.processMessageWithExceptions(messageId, pipelineMessage, session);
						setExitState(session, pipeLineResult.getState(), pipeLineResult.getExitCode());
						session.put(PipeLineSession.EXIT_CODE_CONTEXT_KEY, ""+ pipeLineResult.getExitCode());
						result=pipeLineResult.getResult();

						errorMessage = "exitState ["+pipeLineResult.getState()+"], result [";
						if(!Message.isEmpty(result) && result.size() > ITransactionalStorage.MAXCOMMENTLEN) { //Since we can determine the size, assume the message is preserved
							errorMessage += result.asString().substring(0, ITransactionalStorage.MAXCOMMENTLEN);
						} else {
							errorMessage += result;
						}
						errorMessage += "]";

						int status = pipeLineResult.getExitCode();
						if(status > 0) {
							errorMessage += ", exitcode ["+status+"]";
						}

						if (log.isDebugEnabled()) { log.debug(logPrefix +"received result: "+errorMessage); }
						messageInError=itx.isRollbackOnly();
					} finally {
						log.debug(logPrefix +"canceling TimeoutGuard, isInterrupted ["+Thread.currentThread().isInterrupted()+"]");
						if (tg.cancel()) {
							errorMessage = "timeout exceeded";
							if (Message.isEmpty(result)) {
								result = new Message("<timeout/>");
							}
							messageInError=true;
						}
					}
					if (!messageInError && !isTransacted()) {
						messageInError = !pipeLineResult.isSuccessful();
					}
				} catch (Throwable t) {
					if (TransactionSynchronizationManager.isActualTransactionActive()) {
						log.debug("<*>"+ logPrefix + "TX Update: Received failure, transaction " + (itx.isRollbackOnly() ? "already" : "not yet") + " marked for rollback-only");
					}
					error("Exception in message processing", t);
					errorMessage = t.getMessage();
					messageInError = true;
					if (pipeLineResult==null) {
						pipeLineResult=new PipeLineResult();
					}
					if (Message.isEmpty(pipeLineResult.getResult())) {
						pipeLineResult.setResult(adapter.formatErrorMessage("exception caught",t,message,messageId,this,startProcessingTimestamp));
					}
					throw wrapExceptionAsListenerException(t);
				}
				if (getSender()!=null) {
					String sendMsg = sendResultToSender(result);
					if (sendMsg != null) {
						errorMessage = sendMsg;
					}
				}
			} finally {
				ProcessResultCacheItem prci = cacheProcessResult(messageId, errorMessage, Instant.ofEpochMilli(startProcessingTimestamp));
				try {
					if (!isTransacted() && messageInError && !manualRetry
							&& !(getListener() instanceof IRedeliveringListener<?> && ((IRedeliveringListener)getListener()).messageWillBeRedeliveredOnExitStateError(session))) {
						final Message messageFinal = message;
						moveInProcessToError(messageId, businessCorrelationId, () -> messageFinal, Instant.ofEpochMilli(startProcessingTimestamp), errorMessage, rawMessageOrWrapper, TXNEW_CTRL);
					}
					Map<String,Object> afterMessageProcessedMap=session;
					try {
						RawMessageWrapper<M> messageForAfterMessageProcessed = rawMessageOrWrapper;
						if (getListener() instanceof IHasProcessState && !itx.isRollbackOnly()) {
							ProcessState targetState = messageInError && knownProcessStates.contains(ProcessState.ERROR) ? ProcessState.ERROR : ProcessState.DONE;
							RawMessageWrapper<M> movedMessage = changeProcessState(rawMessageOrWrapper, targetState, messageInError ? errorMessage : null);
							if (movedMessage!=null) {
								messageForAfterMessageProcessed = movedMessage;
							}
						}
						getListener().afterMessageProcessed(pipeLineResult, messageForAfterMessageProcessed, afterMessageProcessedMap);
					} catch (Exception e) {
						if (manualRetry) {
							// Somehow messages wrapped in MessageWrapper are in the ITransactionalStorage. This might cause class cast exceptions.
							// There are, however, also Listeners that might use MessageWrapper as their raw message type, like JdbcListener
							error("Exception post processing after retry of message messageId ["+messageId+"] cid ["+correlationId+"]", e);
						} else {
							error("Exception post processing message messageId ["+messageId+"] cid ["+correlationId+"]", e);
						}
						throw wrapExceptionAsListenerException(e);
					}
				} finally {
					try {
						long finishProcessingTimestamp = System.currentTimeMillis();
						finishProcessingMessage(finishProcessingTimestamp-startProcessingTimestamp);
						if (!itx.isCompleted()) {
							// NB: Spring will take care of executing a commit or a rollback;
							// Spring will also ONLY commit the transaction if it was newly created
							// by the above call to txManager.getTransaction().
							itx.complete();
						} else {
							String msg="Transaction already completed; we didn't expect this";
							warn(msg);
							throw new ListenerException(logPrefix +msg);
						}
					} finally {
						getAdapter().logToMessageLogWithMessageContentsOrSize(Level.INFO, "Adapter "+(!messageInError ? "Success" : "Error"), "result", result);
						if (messageInError && !historyAlreadyChecked) {
							// Only do this if history has not already been checked previously by the caller.
							// If it has, then the caller is also responsible for handling the retry-interval.
							increaseRetryIntervalAndWait(null, getLogPrefix() + "message with messageId [" + messageId + "] has already been received [" + prci.receiveCount + "] times; maxRetries=[" + getMaxRetries() + "]; error in procesing: [" + errorMessage + "]");
						}
					}
				}
			}
			if (log.isDebugEnabled()) log.debug(logPrefix +"messageId ["+messageId+"] correlationId ["+businessCorrelationId+"] returning result ["+result+"]");
			return result;
		}
	}

	private String ensureMessageIdNotEmpty(String messageId) {
		if (StringUtils.isEmpty(messageId)) {
			messageId ="synthetic-message-id-" + UUIDUtil.createSimpleUUID();
			if (log.isDebugEnabled())
				log.debug("{} Message without message id; generated messageId [{}]", getLogPrefix(), messageId);
		}
		return messageId;
	}

	private Message compactMessageIfRequired(Message message, PipeLineSession session) throws ListenerException {
		if (getChompCharSize() != null || getElementToMove() != null || getElementToMoveChain() != null) {
			log.debug("{} compact received message", getLogPrefix());
			try {
				message = compactMessage(message, session);
			} catch (Exception e) {
				String msg="error during compacting received message to more compact format";
				error(msg, e);
				throw new ListenerException(msg, e);
			}
		}
		return message;
	}

	/**
	 * Check the message processing history and update status and exit-state accordingly.
	 * If message processing should be aborted, return {@code true}. If message should still be processed, return {@code false}.
	 *
	 * @param rawMessageOrWrapper      Raw message object or wrapper
	 * @param message                  {@link Message} to be processed
	 * @param messageId                ID of the message
	 * @param businessCorrelationId    Business correlation ID of the message
	 * @param session                  {@link PipeLineSession} in which message is processed
	 * @param manualRetry              Indicator if this is a manually retried message.
	 * @param duplicatesAlreadyChecked Indicator if duplicates have already been previously checked
	 * @return {@code true} if message has history and should not be processed; {@code false} if the message should be processed.
	 * @throws ListenerException If an exception happens during processing.
	 */
	private boolean checkMessageHistory(RawMessageWrapper<M> rawMessageOrWrapper, Message message, String messageId, String businessCorrelationId, PipeLineSession session, boolean manualRetry, boolean duplicatesAlreadyChecked) throws ListenerException {
		String logPrefix = getLogPrefix();
		try {
			Optional<ProcessResultCacheItem> cachedProcessResult = getCachedProcessResult(messageId);
			if (!duplicatesAlreadyChecked && isDeliveryRetryLimitExceeded(messageId, businessCorrelationId, rawMessageOrWrapper, session, manualRetry)) {
				if (!isTransacted()) {
					log.warn("{} received message with messageId [{}] which has a problematic history; aborting processing", logPrefix, messageId);
				}
				if (!isSupportProgrammaticRetry()) {
					cachedProcessResult.ifPresent(prci -> prci.receiveCount++);
					ProcessResultCacheItem prci = cachedProcessResult.orElse(null);
					IListener<M> origin = getListener();
					moveInProcessToErrorAndDoPostProcessing(origin, messageId, businessCorrelationId, rawMessageOrWrapper, () -> message, session, prci, "too many redeliveries or retries");
				}
				numRejected.increase();
				setExitState(session, ExitState.REJECTED, 500);
				return true;
			}
			resetRetryInterval();
			if (isDuplicateAndSkip(getMessageBrowser(ProcessState.DONE), messageId, businessCorrelationId)) {
				setExitState(session, ExitState.SUCCESS, 304);
				return true;
			}
			if (cachedProcessResult.isPresent()) {
				numRetried.increase();
			}
		} catch (Exception e) {
			String msg="exception while checking history";
			error(msg, e);
			throw wrapExceptionAsListenerException(e);
		}
		return false;
	}

	private String extractLabel(Message message) {
		if (labelTp != null) {
			try {
				message.preserve();
				return labelTp.transform(message,null);
			} catch (Exception e) {
				log.warn("{} could not extract label: ({}) {}", this::getLogPrefix, ()-> ClassUtils.nameOf(e), e::getMessage);
			}
		}
		return null;
	}

	private String getBusinessCorrelationId(Message message, String messageId, String correlationId, PipeLineSession session) {
		String logPrefix = getLogPrefix();
		String businessCorrelationId = session.get(PipeLineSession.correlationIdKey, correlationId);
		if (correlationIDTp != null) {
			try {
				message.preserve();
				businessCorrelationId = correlationIDTp.transform(message,null);
			} catch (Exception e) {
				log.warn("{} could not extract businessCorrelationId", logPrefix);
			}
			if (StringUtils.isEmpty(businessCorrelationId)) {
				String cidText;
				if (StringUtils.isNotEmpty(getCorrelationIDXPath())) {
					cidText = "xpathExpression ["+getCorrelationIDXPath()+"]";
				} else {
					cidText = "styleSheet ["+getCorrelationIDStyleSheet()+"]";
				}
				if (StringUtils.isNotEmpty(correlationId)) {
					log.info("{} did not find correlationId using [{}], reverting to correlationId of transfer [{}]", logPrefix, cidText, correlationId);
					businessCorrelationId = correlationId;
				}
			}
		}
		if (StringUtils.isEmpty(businessCorrelationId) && StringUtils.isNotEmpty(messageId)) {
			log.info("{} did not find (technical) correlationId, reverting to messageId [{}]", logPrefix, messageId);
			businessCorrelationId= messageId;
		}
		log.info("{} messageId [{}] correlationId [{}] businessCorrelationId [{}]", logPrefix, messageId, correlationId, businessCorrelationId);
		return businessCorrelationId;
	}

	private Message compactMessage(Message message, PipeLineSession session) {
		CompactSaxHandler handler = new CompactSaxHandler();
		handler.setChompCharSize(getChompCharSize());
		handler.setElementToMove(getElementToMove());
		handler.setElementToMoveChain(getElementToMoveChain());
		handler.setElementToMoveSessionKey(getElementToMoveSessionKey());
		handler.setRemoveCompactMsgNamespaces(isRemoveCompactMsgNamespaces());
		handler.setContext(session);

		try {
			XmlUtils.parseXml(message.asInputSource(), handler);
			return new Message(handler.getXmlString());
		} catch (Exception e) {
			warn("received message could not be compacted: " + e.getMessage());
			return message;
		}
	}

	private void setExitState(Map<String,Object> threadContext, ExitState state, int code) {
		if (threadContext!=null) {
			threadContext.put(PipeLineSession.EXIT_STATE_CONTEXT_KEY, state);
			threadContext.put(PipeLineSession.EXIT_CODE_CONTEXT_KEY, Integer.toString(code));
		}
	}

	@SuppressWarnings("synthetic-access")
	public synchronized ProcessResultCacheItem cacheProcessResult(String messageId, String errorMessage, Instant receivedDate) {
		final ProcessResultCacheItem prci = processResultCache.computeIfAbsent(messageId, key -> {
			log.debug("{} caching first result for messageId [{}]", this::getLogPrefix, ()->messageId);
			ProcessResultCacheItem item = new ProcessResultCacheItem();
			item.receiveDate = receivedDate;
			return item;
		});
		prci.receiveCount++;
		if (prci.receiveCount > 1) {
			log.debug("{} increased try count for messageId [{}] to [{}]", this::getLogPrefix, ()->messageId, ()->prci.receiveCount);
		}
		prci.comments = errorMessage;
		processResultCache.put(messageId, prci);
		return prci;
	}

	private synchronized Optional<ProcessResultCacheItem> getCachedProcessResult(String messageId) {
		return Optional.ofNullable(processResultCache.get(messageId));
	}

	public String getCachedErrorMessage(String messageId) {
		Optional<ProcessResultCacheItem> oprci = getCachedProcessResult(messageId);
		return oprci.map(prci -> prci.comments).orElse(null);
	}

	public int getDeliveryCount(RawMessageWrapper<M> rawMessage) {
		IListener<M> origin = getListener(); // N.B. listener is not used when manualRetry==true
		log.debug("{} checking delivery count for messageId [{}]", this::getLogPrefix, rawMessage::getId);
		if (origin instanceof IKnowsDeliveryCount) {
			//noinspection unchecked
			return ((IKnowsDeliveryCount<M>)origin).getDeliveryCount(rawMessage)-1;
		}
		Optional<ProcessResultCacheItem> oprci = getCachedProcessResult(rawMessage.getId());
		return oprci.map(prci -> prci.receiveCount + 1).orElse(1);
	}

	/*
	 * returns true if message should not be processed
	 */
	public boolean isDeliveryRetryLimitExceeded(String messageId, String correlationId, RawMessageWrapper<M> rawMessageOrWrapper, Map<String,Object> threadContext, boolean manualRetry) throws ListenerException {
		if (manualRetry) {
			threadContext.put(RETRY_FLAG_SESSION_KEY, "true");
			return isDuplicateAndSkip(getMessageBrowser(ProcessState.DONE), messageId, correlationId);
		}

		final IListener<M> origin = getListener(); // N.B. listener is not used when manualRetry==true
		final String logPrefix = getLogPrefix();
		log.debug("{} checking try count for messageId [{}]", logPrefix, messageId);
		Optional<ProcessResultCacheItem> oprci = getCachedProcessResult(messageId);

		final boolean isProblematic = oprci.map(prci -> {
			if (prci.receiveCount > 1) {
				log.warn("{} message with messageId [{}] has receive count [{}]", logPrefix, messageId, prci.receiveCount);
				threadContext.put(RETRY_FLAG_SESSION_KEY, "true");
			}
			if (getMaxRetries() < 0) return false;
			return prci.receiveCount >= getMaxRetries();
		}).orElseGet(() -> {
			int deliveryCount = getListenerDeliveryCount(rawMessageOrWrapper, origin);
			if (deliveryCount > 1) {
				log.warn("{} message with messageId [{}] has delivery count [{}]", logPrefix, messageId, deliveryCount);
				threadContext.put(RETRY_FLAG_SESSION_KEY, "true");
			}
			return deliveryCount > getMaxDeliveries();
		});

		if (isProblematic) {
			log.debug("{} message with ID [{}] / correlation ID [{}] has problematic history", logPrefix, messageId, correlationId);
		}
		return isProblematic;
	}

	private int getListenerDeliveryCount(RawMessageWrapper<M> rawMessageOrWrapper, IListener<M> origin) {
		//noinspection unchecked
		return (origin instanceof IKnowsDeliveryCount<?>) ? ((IKnowsDeliveryCount<M>) origin).getDeliveryCount(rawMessageOrWrapper) : -1;
	}

	private void resetProblematicHistory(String messageId) {
		Optional<ProcessResultCacheItem> prci = getCachedProcessResult(messageId);
		prci.ifPresent(processResultCacheItem -> processResultCacheItem.receiveCount = 0);
	}

	/*
	 * returns true if message should not be processed
	 */
	private boolean isDuplicateAndSkip(IMessageBrowser<M> transactionStorage, String messageId, String correlationId) throws ListenerException {
		if (isCheckForDuplicates() && transactionStorage != null) {
			if (getCheckForDuplicatesMethod()== CheckForDuplicatesMethod.CORRELATIONID) {
				if (transactionStorage.containsCorrelationId(correlationId)) {
					warn("message with correlationId [" + correlationId + "] already exists in messageLog, will not process");
					return true;
				}
			} else {
				if (transactionStorage.containsMessageId(messageId)) {
					warn("message with messageId [" + messageId + "] already exists in messageLog, will not process");
					return true;
				}
			}
		}
		return false;
	}

	@Override
	public void exceptionThrown(INamedObject object, Throwable t) {
		String msg = getLogPrefix()+"received exception ["+t.getClass().getName()+"] from ["+object.getName()+"]";
		exceptionThrown(msg, t);
	}

	public void exceptionThrown(String errorMessage, Throwable t) {
		switch (getOnError()) {
			case CONTINUE:
				if(numberOfExceptionsCaughtWithoutMessageBeingReceived.increase() > numberOfExceptionsCaughtWithoutMessageBeingReceivedThreshold) {
					numberOfExceptionsCaughtWithoutMessageBeingReceivedThresholdReached=true;
					log.warn("numberOfExceptionsCaughtWithoutMessageBeingReceivedThreshold is reached, changing the adapter status to 'warning'");
				}
				error(errorMessage+", will continue processing messages when they arrive", t);
				break;
			case RECOVER:
				// Make JobDef.recoverAdapters() try to recover
				error(errorMessage+", will try to recover",t);
				setRunState(RunState.ERROR); //Setting the state to ERROR automatically stops the receiver
				break;
			case CLOSE:
				error(errorMessage+", stopping receiver", t);
				stopRunning();
				break;
		}
	}

	@Override
	public String getEventSourceName() {
		return getLogPrefix().trim();
	}
	protected void registerEvent(String eventCode) {
		if (eventPublisher != null) {
			eventPublisher.registerEvent(this, eventCode);
		}
	}
	protected void throwEvent(String eventCode) {
		if (eventPublisher != null) {
			eventPublisher.fireEvent(this, eventCode);
		}
	}

	public void resetRetryInterval() {
		log.trace("Reset retry interval - synchronize (lock) on Receiver {}", this::toString);
		synchronized (this) {
			if (suspensionMessagePending) {
				suspensionMessagePending=false;
				throwEvent(RCV_RESUMED_MONITOR_EVENT);
			}
			retryInterval = 1;
		}
		log.trace("Reset retry interval - lock on Receiver {} released", this::toString);
	}

	public void increaseRetryIntervalAndWait(Throwable t, String description) {
		long currentInterval;
		log.trace("Increase retry-interval, synchronize (lock) on Receiver {}", this::toString);
		synchronized (this) {
			currentInterval = retryInterval;
			retryInterval = retryInterval * 2;
			if (retryInterval > MAX_RETRY_INTERVAL) {
				retryInterval = MAX_RETRY_INTERVAL;
			}
		}
		log.trace("Increase retry-interval, lock on Receiver {} released", this::toString);
		if (currentInterval>1) {
			error(description+", will continue retrieving messages in [" + currentInterval + "] seconds", t);
		} else {
			log.warn("{}, will continue retrieving messages in [{}] seconds", description, currentInterval, t);
		}
		synchronized (this) {
			if (currentInterval*2 > RCV_SUSPENSION_MESSAGE_THRESHOLD && !suspensionMessagePending) {
				suspensionMessagePending=true;
				throwEvent(RCV_SUSPENDED_MONITOR_EVENT);
			}
		}
		while (isInRunState(RunState.STARTED) && currentInterval-- > 0) {
			try {
				Thread.sleep(1000);
			} catch (Exception e2) {
				error("sleep interrupted", e2);
				stopRunning();
			}
		}
	}


	@Override
	public void iterateOverStatistics(StatisticsKeeperIterationHandler hski, Object data, Action action) throws SenderException {
		Object recData=hski.openGroup(data,getName(),"receiver");
		try {
			hski.handleScalar(recData,"messagesReceived", numReceived);
			hski.handleScalar(recData,"messagesRetried", numRetried);
			hski.handleScalar(recData,"messagesRejected", numRejected);
			hski.handleScalar(recData,"messagesReceivedThisInterval", numReceived.getIntervalValue());
			hski.handleScalar(recData,"messagesRetriedThisInterval", numRetried.getIntervalValue());
			hski.handleScalar(recData,"messagesRejectedThisInterval", numRejected.getIntervalValue());
			messageExtractionStatistics.performAction(action);
			Object pstatData=hski.openGroup(recData,null,"procStats");
			for(StatisticsKeeper pstat:getProcessStatistics()) {
				hski.handleStatisticsKeeper(pstatData,pstat);
				pstat.performAction(action);
			}
			hski.closeGroup(pstatData);

			Object istatData=hski.openGroup(recData,null,"idleStats");
			for(StatisticsKeeper istat:getIdleStatistics()) {
				hski.handleStatisticsKeeper(istatData,istat);
				istat.performAction(action);
			}
			hski.closeGroup(istatData);
		} finally {
			hski.closeGroup(recData);
		}
	}



	@Override
	public boolean isThreadCountReadable() {
		if (getListener() instanceof IThreadCountControllable) {
			IThreadCountControllable tcc = (IThreadCountControllable)getListener();

			return tcc.isThreadCountReadable();
		}
		return getListener() instanceof IPullingListener;
	}
	@Override
	public boolean isThreadCountControllable() {
		if (getListener() instanceof IThreadCountControllable) {
			IThreadCountControllable tcc = (IThreadCountControllable)getListener();

			return tcc.isThreadCountControllable();
		}
		return getListener() instanceof IPullingListener;
	}

	@Override
	public int getCurrentThreadCount() {
		if (getListener() instanceof IThreadCountControllable) {
			IThreadCountControllable tcc = (IThreadCountControllable)getListener();

			return tcc.getCurrentThreadCount();
		}
		if (getListener() instanceof IPullingListener) {
			return listenerContainer.getCurrentThreadCount();
		}
		return -1;
	}

	@Override
	public int getMaxThreadCount() {
		if (getListener() instanceof IThreadCountControllable) {
			IThreadCountControllable tcc = (IThreadCountControllable)getListener();

			return tcc.getMaxThreadCount();
		}
		if (getListener() instanceof IPullingListener) {
			return listenerContainer.getMaxThreadCount();
		}
		return -1;
	}

	@Override
	public void increaseThreadCount() {
		if (getListener() instanceof IThreadCountControllable) {
			IThreadCountControllable tcc = (IThreadCountControllable)getListener();

			tcc.increaseThreadCount();
		}
		if (getListener() instanceof IPullingListener) {
			listenerContainer.increaseThreadCount();
		}
	}

	@Override
	public void decreaseThreadCount() {
		if (getListener() instanceof IThreadCountControllable) {
			IThreadCountControllable tcc = (IThreadCountControllable)getListener();

			tcc.decreaseThreadCount();
		}
		if (getListener() instanceof IPullingListener) {
			listenerContainer.decreaseThreadCount();
		}
	}

	/**
	 * Changes runstate.
	 * Always stops the receiver when state is `**ERROR**`
	 */
	@Protected
	public void setRunState(RunState state) {
		if(RunState.ERROR.equals(state)) {
			log.debug("{} Set RunState to ERROR -> Stop Running", this::getLogPrefix);
			stopRunning();
		}

		log.trace("{} Setting run-state to {}, synchronize (lock) on run state {}", this::getLogPrefix, state::name, runState::toString);
		synchronized (runState) {
			runState.setRunState(state);
		}
		log.trace("{} Setting run-state, lock on run state {} released", this::getLogPrefix, runState::toString);
	}

	/**
	 * Get the {@link RunState runstate} of this receiver.
	 */
	@Override
	public RunState getRunState() {
		RunState currentRunState = runState.getRunState();
		log.trace("Receiver [{}] runstate: [{}]", name, currentRunState);
		return currentRunState;
	}

	public boolean isInRunState(RunState someRunState) {
		RunState currentRunState = runState.getRunState();
		log.trace("Receiver [{}] check if runState=[{}] - current runState=[{}]", name, someRunState, currentRunState);
		return currentRunState==someRunState;
	}

	public boolean isStopped() {
		RunState currentRunState = runState.getRunState();
		switch (currentRunState) {
			case STARTING:
			case EXCEPTION_STARTING:
			case STARTED:
			case STOPPING:
				return false;
			case STOPPED:
			case EXCEPTION_STOPPING:
			case ERROR:
				return true;
			default:
				throw new IllegalStateException("Unhandled receiver run-state [" + currentRunState + "]");
		}
	}

	private String sendResultToSender(Message result) {
		String errorMessage = null;
		try {
			if (getSender() != null) {
				if (log.isDebugEnabled()) { log.debug("Receiver ["+getName()+"] sending result to configured sender"); }
				getSender().sendMessageOrThrow(result, null); // sending correlated responses via a receiver embedded sender is not supported
			}
		} catch (Exception e) {
			String msg = "caught exception in message post processing";
			error(msg, e);
			errorMessage = msg + ": " + e.getMessage();
			if (OnError.CLOSE == getOnError()) {
				log.info("closing after exception in post processing");
				stopRunning();
			}
		}
		return errorMessage;
	}

	@Override
	public Message formatException(String extraInfo, String messageId, Message message, Throwable t) {
		return getAdapter().formatErrorMessage(extraInfo,t,message,messageId,null,0);
	}



	private ListenerException wrapExceptionAsListenerException(Throwable t) {
		ListenerException l;
		if (t instanceof ListenerException) {
			l = (ListenerException) t;
		} else {
			l = new ListenerException(t);
		}
		return l;
	}

	public BeanFactory getBeanFactory() {
		return beanFactory;
	}

	@Override
	public void setBeanFactory(BeanFactory beanFactory) {
		this.beanFactory = beanFactory;
	}

	public PullingListenerContainer<M> getListenerContainer() {
		return listenerContainer;
	}

	public void setListenerContainer(PullingListenerContainer<M> listenerContainer) {
		this.listenerContainer = listenerContainer;
	}

	public PullingListenerContainer<M> createListenerContainer() {
		@SuppressWarnings("unchecked")
		PullingListenerContainer<M> plc = (PullingListenerContainer<M>) beanFactory.getBean("listenerContainer");
		plc.setReceiver(this);
		plc.configure();
		return plc;
	}

	protected synchronized StatisticsKeeper getProcessStatistics(int threadsProcessing) {
		StatisticsKeeper result;
		try {
			result = processStatistics.get(threadsProcessing);
		} catch (IndexOutOfBoundsException e) {
			result = null;
		}

		if (result==null) {
			while (processStatistics.size()<threadsProcessing+1){
				result = new StatisticsKeeper((processStatistics.size()+1)+" threads processing");
				processStatistics.add(processStatistics.size(), result);
			}
		}

		return processStatistics.get(threadsProcessing);
	}

	protected synchronized StatisticsKeeper getIdleStatistics(int threadsProcessing) {
		StatisticsKeeper result;
		try {
			result = idleStatistics.get(threadsProcessing);
		} catch (IndexOutOfBoundsException e) {
			result = null;
		}

		if (result==null) {
			while (idleStatistics.size()<threadsProcessing+1){
			result = new StatisticsKeeper((idleStatistics.size())+" threads processing");
				idleStatistics.add(idleStatistics.size(), result);
			}
		}
		return idleStatistics.get(threadsProcessing);
	}

	/**
	 * Returns an iterator over the process-statistics
	 * @return iterator
	 */
	@Override
	public Iterable<StatisticsKeeper> getProcessStatistics() {
		return processStatistics;
	}

	/**
	 * Returns an iterator over the idle-statistics
	 * @return iterator
	 */
	@Override
	public Iterable<StatisticsKeeper> getIdleStatistics() {
		return idleStatistics;
	}


	public boolean isOnErrorContinue() {
		return OnError.CONTINUE == getOnError();
	}

	/**
	 * get the number of messages received by this receiver.
	 */
	public long getMessagesReceived() {
		return numReceived.getValue();
	}

	/**
	 * get the number of duplicate messages received this receiver.
	 */
	public long getMessagesRetried() {
		return numRetried.getValue();
	}

	/**
	 * Get the number of messages rejected (discarded or put in errorStorage).
	 */
	public long getMessagesRejected() {
		return numRejected.getValue();
	}

	public long getLastMessageDate() {
		return lastMessageDate;
	}

//	public StatisticsKeeper getRequestSizeStatistics() {
//		return requestSizeStatistics;
//	}
//	public StatisticsKeeper getResponseSizeStatistics() {
//		return responseSizeStatistics;
//	}



	public void resetNumberOfExceptionsCaughtWithoutMessageBeingReceived() {
		if(log.isDebugEnabled()) log.debug("resetting [numberOfExceptionsCaughtWithoutMessageBeingReceived] to 0");
		numberOfExceptionsCaughtWithoutMessageBeingReceived.setValue(0);
		numberOfExceptionsCaughtWithoutMessageBeingReceivedThresholdReached=false;
	}

	/**
	 *  Returns a toString of this class by introspection and the toString() value of its listener.
	 *
	 * @return Description of the Return Value
	 */
	@Override
	public String toString() {
		String result = super.toString();
		ToStringBuilder ts=new ToStringBuilder(this, ToStringStyle.MULTI_LINE_STYLE);
		ts.append("name", getName() );
		result += ts.toString();
		result+=" listener ["+(listener==null ? "-none-" : listener.toString())+"]";
		return result;
	}



	/**
	 * Sets the listener used to receive messages from.
	 *
	 * @ff.mandatory
	 */
	public void setListener(IListener<M> newListener) {
		listener = newListener;
		if (listener instanceof RunStateEnquiring)  {
			((RunStateEnquiring) listener).SetRunStateEnquirer(runState);
		}
	}

	/**
	 * Sender to which the response (output of {@link PipeLine}) should be sent. Applies if the receiver
	 * has an asynchronous listener.
	 * N.B. Sending correlated responses via this sender is not supported.
	 */
	public void setSender(ISender sender) {
		this.sender = sender;
	}

	/**
	 * Sender that will send the result in case the PipeLineExit state was not <code>SUCCESS</code>.
	 * Applies if the receiver has an asynchronous listener.
	 */
	public void setErrorSender(ISender errorSender) {
		this.errorSender = errorSender;
		errorSender.setName("errorSender of ["+getName()+"]");
	}

	/** Storage to keep track of messages that failed processing */
	public void setErrorStorage(ITransactionalStorage<Serializable> errorStorage) {
		this.errorStorage = errorStorage;
	}


	/** Storage to keep track of all messages processed correctly */
	public void setMessageLog(ITransactionalStorage<Serializable> messageLog) {
		this.messageLog = messageLog;
	}


	/**
	 * Sets the name of the Receiver.
	 * If the listener implements the {@link INamedObject name} interface and <code>getName()</code>
	 * of the listener is empty, the name of this object is given to the listener.
	 */
	/** Name of the Receiver as known to the Adapter */
	@Override
	public void setName(String newName) {
		name = newName;
		propagateName();
	}

	/**
	 * One of 'continue' or 'close'. Controls the behaviour of the Receiver when it encounters an error sending a reply or receives an exception asynchronously
	 * @ff.default CONTINUE
	 */
	public void setOnError(OnError value) {
		this.onError = value;
	}

	/**
	 * The number of threads that this receiver is configured to work with.
	 */
	/**
	 * The number of threads that may execute a Pipeline concurrently (only for pulling listeners)
	 * @ff.default 1
	 */
	public void setNumThreads(int newNumThreads) {
		numThreads = newNumThreads;
	}

	/**
	 * The number of threads that are actively polling for messages concurrently. '0' means 'limited only by <code>numthreads</code>' (only for pulling listeners)
	 * @ff.default 1
	 */
	public void setNumThreadsPolling(int i) {
		numThreadsPolling = i;
	}

	/**
	 * The number of seconds waited after an unsuccesful poll attempt before another poll attempt is made. Only for polling listeners, not for e.g. ifsa, jms, webservice or javaListeners
	 * @ff.default 10
	 */
	public void setPollInterval(int i) {
		pollInterval = i;
	}

	/** timeout to start receiver. If this timeout is reached, the Receiver may be stopped again */
	public void setStartTimeout(int i) {
		startTimeout = i;
	}
	/** timeout to stopped receiver. If this timeout is reached, a new stop command may be issued */
	public void setStopTimeout(int i) {
		stopTimeout = i;
	}

	/**
	 * If set to <code>true</code>, each message is checked for presence in the messageLog. If already present, it is not processed again. Only required for non XA compatible messaging. Requires messageLog!
	 * @ff.default false
	 */
	public void setCheckForDuplicates(boolean b) {
		checkForDuplicates = b;
	}

	/**
	 * (Only used when <code>checkForDuplicates=true</code>) Indicates whether the messageid or the correlationid is used for checking presence in the message log
	 * @ff.default MESSAGEID
	 */
	public void setCheckForDuplicatesMethod(CheckForDuplicatesMethod method) {
		checkForDuplicatesMethod=method;
	}

	/**
	 * The maximum delivery count after which to stop processing the message (only for listeners that know the delivery count of received messages). If -1 the delivery count is ignored
	 * @ff.default 5
	 */
	public void setMaxDeliveries(int i) {
		maxDeliveries = i;
	}

	/**
	 * The number of times a processing attempt is automatically retried after an exception is caught or rollback is experienced. If <code>maxRetries &lt; 0</code> the number of attempts is infinite
	 * @ff.default 1
	 */
	public void setMaxRetries(int i) {
		maxRetries = i;
	}

	/**
	 * Size of the cache to keep process results, used by maxRetries
	 * @ff.default 100
	 */
	public void setProcessResultCacheSize(int processResultCacheSize) {
		this.processResultCacheSize = processResultCacheSize;
	}

	@Deprecated
	@ConfigurationWarning("attribute is no longer used. Please use attribute returnedSessionKeys of the JavaListener if the set of sessionsKeys that can be returned to callers session must be limited.")
	public void setReturnedSessionKeys(String string) {
		// no longer used
	}

	/** XPath expression to extract correlationid from message */
	public void setCorrelationIDXPath(String string) {
		correlationIDXPath = string;
	}

	/** Namespace defintions for correlationIDXPath. Must be in the form of a comma or space separated list of <code>prefix=namespaceuri</code>-definitions */
	public void setCorrelationIDNamespaceDefs(String correlationIDNamespaceDefs) {
		this.correlationIDNamespaceDefs = correlationIDNamespaceDefs;
	}

	/** Stylesheet to extract correlationID from message */
	public void setCorrelationIDStyleSheet(String string) {
		correlationIDStyleSheet = string;
	}

	/** XPath expression to extract label from message */
	public void setLabelXPath(String string) {
		labelXPath = string;
	}

	/** Namespace defintions for labelXPath. Must be in the form of a comma or space separated list of <code>prefix=namespaceuri</code>-definitions */
	public void setLabelNamespaceDefs(String labelNamespaceDefs) {
		this.labelNamespaceDefs = labelNamespaceDefs;
	}

	/** Stylesheet to extract label from message */
	public void setLabelStyleSheet(String string) {
		labelStyleSheet = string;
	}

	/** If set (>=0) and the character data length inside a xml element exceeds this size, the character data is chomped (with a clear comment) */
	public void setChompCharSize(String string) {
		chompCharSize = string;
	}

	/** If set, the character data in this element is stored under a session key and in the message replaced by a reference to this session key: {sessionkey: + <code>elementToMoveSessionKey</code> + } */
	public void setElementToMove(String string) {
		elementToMove = string;
	}

	/**
	 * (Only used when <code>elementToMove</code> is set) Name of the session key under which the character data is stored
	 * @ff.default ref_ + the name of the element
	 */
	public void setElementToMoveSessionKey(String string) {
		elementToMoveSessionKey = string;
	}

	/** Like <code>elementToMove</code> but element is preceded with all ancestor elements and separated by semicolons (e.g. adapter;pipeline;pipe) */
	public void setElementToMoveChain(String string) {
		elementToMoveChain = string;
	}

	public void setRemoveCompactMsgNamespaces(boolean b) {
		removeCompactMsgNamespaces = b;
	}

	/** Regular expression to mask strings in the errorStore/logStore. Every character between to the strings in this expression will be replaced by a '*'. For example, the regular expression (?&lt;=&lt;party&gt;).*?(?=&lt;/party&gt;) will replace every character between keys &lt;party&gt; and &lt;/party&gt; */
	public void setHideRegex(String hideRegex) {
		this.hideRegex = hideRegex;
	}

	/**
	 * Only used when hideRegex is not empty
	 * @ff.default all
	 */
	public void setHideMethod(HideMethod hideMethod) {
		this.hideMethod = hideMethod;
	}

	/** Comma separated list of keys of session variables which are available when the <code>PipelineSession</code> is created and of which the value will not be shown in the log (replaced by asterisks) */
	public void setHiddenInputSessionKeys(String string) {
		hiddenInputSessionKeys = string;
	}

	/**
	 * If set to <code>true</code>, every message read will be processed as if it is being retried, by setting a session variable to {@value #RETRY_FLAG_SESSION_KEY}.
	 * @ff.default false
	 */
	public void setForceRetryFlag(boolean b) {
		forceRetryFlag = b;
	}

	/**
	 * Number of connection attemps to put the adapter in warning status
	 * @ff.default 5
	 */
	public void setNumberOfExceptionsCaughtWithoutMessageBeingReceivedThreshold(int number) {
		this.numberOfExceptionsCaughtWithoutMessageBeingReceivedThreshold = number;
	}
}<|MERGE_RESOLUTION|>--- conflicted
+++ resolved
@@ -1059,7 +1059,6 @@
 
 			Message message;
 			String messageId;
-<<<<<<< HEAD
 
 			if (rawMessageOrWrapper instanceof MessageWrapper) {
 				//somehow messages wrapped in MessageWrapper are in the ITransactionalStorage
@@ -1071,17 +1070,6 @@
 				try {
 					message = getListener().extractMessage(rawMessageOrWrapper, session);
 				} catch (Exception e) {
-=======
-			try {
-				message = getListener().extractMessage((M) rawMessageOrWrapper, session);
-			} catch (Exception e) {
-				if(rawMessageOrWrapper instanceof MessageWrapper) {
-					//somehow messages wrapped in MessageWrapper are in the ITransactionalStorage
-					// There are, however, also Listeners that might use MessageWrapper as their raw message type,
-					// like JdbcListener
-					message = ((MessageWrapper)rawMessageOrWrapper).getMessage();
-				} else {
->>>>>>> e80049fd
 					throw new ListenerException(e);
 				}
 			}
