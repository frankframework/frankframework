/*
   Copyright 2013, 2015, 2016, 2018 Nationale-Nederlanden, 2020-2022 WeAreFrank!

   Licensed under the Apache License, Version 2.0 (the "License");
   you may not use this file except in compliance with the License.
   You may obtain a copy of the License at

       http://www.apache.org/licenses/LICENSE-2.0

   Unless required by applicable law or agreed to in writing, software
   distributed under the License is distributed on an "AS IS" BASIS,
   WITHOUT WARRANTIES OR CONDITIONS OF ANY KIND, either express or implied.
   See the License for the specific language governing permissions and
   limitations under the License.
*/
package nl.nn.adapterframework.receivers;

import java.io.Serializable;
import java.util.ArrayList;
import java.util.Date;
import java.util.HashMap;
import java.util.Iterator;
import java.util.LinkedHashMap;
import java.util.LinkedHashSet;
import java.util.List;
import java.util.Map;
import java.util.Map.Entry;
import java.util.Set;
import java.util.StringTokenizer;

import org.apache.commons.lang3.StringUtils;
import org.apache.commons.lang3.builder.ToStringBuilder;
import org.apache.commons.lang3.builder.ToStringStyle;
import org.apache.logging.log4j.CloseableThreadContext;
import org.apache.logging.log4j.Level;
import org.apache.logging.log4j.ThreadContext;
import org.springframework.beans.factory.BeanFactory;
import org.springframework.beans.factory.BeanFactoryAware;
import org.springframework.context.ApplicationContext;
import org.springframework.transaction.PlatformTransactionManager;
import org.springframework.transaction.TransactionDefinition;
import org.springframework.transaction.TransactionStatus;
import org.springframework.transaction.support.DefaultTransactionDefinition;
import org.springframework.transaction.support.TransactionSynchronizationManager;

import lombok.Getter;
import lombok.Setter;
import nl.nn.adapterframework.configuration.ConfigurationException;
import nl.nn.adapterframework.configuration.ConfigurationWarning;
import nl.nn.adapterframework.configuration.ConfigurationWarnings;
import nl.nn.adapterframework.configuration.SuppressKeys;
import nl.nn.adapterframework.core.Adapter;
import nl.nn.adapterframework.core.HasPhysicalDestination;
import nl.nn.adapterframework.core.HasSender;
import nl.nn.adapterframework.core.IBulkDataListener;
import nl.nn.adapterframework.core.IConfigurable;
import nl.nn.adapterframework.core.IHasProcessState;
import nl.nn.adapterframework.core.IKnowsDeliveryCount;
import nl.nn.adapterframework.core.IListener;
import nl.nn.adapterframework.core.IManagable;
import nl.nn.adapterframework.core.IMessageBrowser;
import nl.nn.adapterframework.core.IMessageBrowser.HideMethod;
import nl.nn.adapterframework.core.IMessageHandler;
import nl.nn.adapterframework.core.INamedObject;
import nl.nn.adapterframework.core.IPortConnectedListener;
import nl.nn.adapterframework.core.IProvidesMessageBrowsers;
import nl.nn.adapterframework.core.IPullingListener;
import nl.nn.adapterframework.core.IPushingListener;
import nl.nn.adapterframework.core.IReceiverStatistics;
import nl.nn.adapterframework.core.IRedeliveringListener;
import nl.nn.adapterframework.core.ISender;
import nl.nn.adapterframework.core.IThreadCountControllable;
import nl.nn.adapterframework.core.ITransactionRequirements;
import nl.nn.adapterframework.core.ITransactionalStorage;
import nl.nn.adapterframework.core.IbisExceptionListener;
import nl.nn.adapterframework.core.IbisTransaction;
import nl.nn.adapterframework.core.ListenerException;
import nl.nn.adapterframework.core.PipeLine;
import nl.nn.adapterframework.core.PipeLine.ExitState;
import nl.nn.adapterframework.core.PipeLineResult;
import nl.nn.adapterframework.core.PipeLineSession;
import nl.nn.adapterframework.core.ProcessState;
import nl.nn.adapterframework.core.SenderException;
import nl.nn.adapterframework.core.TimeoutException;
import nl.nn.adapterframework.core.TransactionAttributes;
import nl.nn.adapterframework.doc.Category;
import nl.nn.adapterframework.doc.Protected;
import nl.nn.adapterframework.functional.ThrowingSupplier;
import nl.nn.adapterframework.jdbc.JdbcFacade;
import nl.nn.adapterframework.jms.JMSFacade;
import nl.nn.adapterframework.jta.SpringTxManagerProxy;
import nl.nn.adapterframework.monitoring.EventPublisher;
import nl.nn.adapterframework.monitoring.EventThrowing;
import nl.nn.adapterframework.statistics.CounterStatistic;
import nl.nn.adapterframework.statistics.HasStatistics;
import nl.nn.adapterframework.statistics.StatisticsKeeper;
import nl.nn.adapterframework.statistics.StatisticsKeeperIterationHandler;
import nl.nn.adapterframework.stream.Message;
import nl.nn.adapterframework.task.TimeoutGuard;
import nl.nn.adapterframework.util.ClassUtils;
import nl.nn.adapterframework.util.CompactSaxHandler;
import nl.nn.adapterframework.util.Counter;
import nl.nn.adapterframework.util.DateUtils;
import nl.nn.adapterframework.util.LogUtil;
import nl.nn.adapterframework.util.MessageKeeper.MessageKeeperLevel;
import nl.nn.adapterframework.util.RunState;
import nl.nn.adapterframework.util.RunStateEnquiring;
import nl.nn.adapterframework.util.RunStateManager;
import nl.nn.adapterframework.util.TransformerPool;
import nl.nn.adapterframework.util.TransformerPool.OutputType;
import nl.nn.adapterframework.util.UUIDUtil;
import nl.nn.adapterframework.util.XmlEncodingUtils;
import nl.nn.adapterframework.util.XmlUtils;

/**
 * Wrapper for a listener that specifies a channel for the incoming messages of a specific {@link Adapter}.
 * By choosing a listener, the Frank developer determines how the messages are received.
 * For example, an {@link nl.nn.adapterframework.http.rest.ApiListener} receives RESTful HTTP requests and a
 * {@link JavaListener} receives messages from direct Java calls.
 * <br/><br/>
 * Apart from wrapping the listener, a {@link Receiver} can be configured
 * to store received messages and to keep track of the processed / failed
 * status of these messages.
 * <br/><br/>
 * There are two kinds of listeners: synchronous listeners and asynchronous listeners.
 * Synchronous listeners are expected to return a response. The system that triggers the
 * receiver typically waits for a response before proceeding its operation. When a
 * {@link nl.nn.adapterframework.http.rest.ApiListener} receives a HTTP request, the listener is expected to return a
 * HTTP response. Asynchronous listeners are not expected to return a response. The system that
 * triggers the listener typically continues without waiting for the adapter to finish. When a
 * receiver contains an asynchronous listener, it can have a sender that sends the transformed
 * message to its destination. Receivers with an asynchronous listener can also have an error sender that is used
 * by the receiver to send error messages. In other words: if the result state is SUCCESS then the
 * message is sent by the ordinary sender, while the error sender is used if the result state
 * is ERROR.
 * <br/><br/>
 * <b>Transaction control</b><br/><br/>
 * If {@link #setTransacted(boolean) transacted} is set to <code>true</code>, messages will be received and processed under transaction control.
 * This means that after a message has been read and processed and the transaction has ended, one of the following apply:
 * <table border="1">
 * <tr><th>situation</th><th>input listener</th><th>Pipeline</th><th>inProcess storage</th><th>errorSender</th><th>summary of effect</th></tr>
 * <tr><td>successful</td><td>message read and committed</td><td>message processed</td><td>unchanged</td><td>unchanged</td><td>message processed</td></tr>
 * <tr><td>procesing failed</td><td>message read and committed</td><td>message processing failed and rolled back</td><td>unchanged</td><td>message sent</td><td>message only transferred from listener to errroSender</td></tr>
 * <tr><td>listening failed</td><td>unchanged: listening rolled back</td><td>no processing performed</td><td>unchanged</td><td>unchanged</td><td>no changes, input message remains on input available for listener</td></tr>
 * <tr><td>transfer to inprocess storage failed</td><td>unchanged: listening rolled back</td><td>no processing performed</td><td>unchanged</td><td>unchanged</td><td>no changes, input message remains on input available for listener</td></tr>
 * <tr><td>transfer to errorSender failed</td><td>message read and committed</td><td>message processing failed and rolled back</td><td>message present</td><td>unchanged</td><td>message only transferred from listener to inProcess storage</td></tr>
 * </table>
 * If the application or the server crashes in the middle of one or more transactions, these transactions
 * will be recovered and rolled back after the server/application is restarted. Then always exactly one of
 * the following applies for any message touched at any time by Ibis by a transacted receiver:
 * <ul>
 * <li>It is processed correctly by the pipeline and removed from the input-queue,
 *     not present in inProcess storage and not send to the errorSender</li>
 * <li>It is not processed at all by the pipeline, or processing by the pipeline has been rolled back;
 *     the message is removed from the input queue and either (one of) still in inProcess storage <i>or</i> sent to the errorSender</li>
 * </ul>
 *
 * <p><b>commit or rollback</b><br/>
 * If {@link #setTransacted(boolean) transacted} is set to <code>true</code>, messages will be either committed or rolled back.
 * All message-processing transactions are committed, unless one or more of the following apply:
 * <ul>
 * <li>The PipeLine is transacted and the exitState of the pipeline is not equal to SUCCESS</li>
 * <li>a PipeRunException or another runtime-exception has been thrown by any Pipe or by the PipeLine</li>
 * <li>the setRollBackOnly() method has been called on the userTransaction (not accessible by Pipes)</li>
 * </ul>
 * </p>
 *
 * @author Gerrit van Brakel
 * @since 4.2
 *
 */
/*
 * The receiver is the trigger and central communicator for the framework.
 * <br/>
 * The main responsibilities are:
 * <ul>
 *    <li>receiving messages</li>
 *    <li>for asynchronous receivers (which have a separate sender):<br/>
 *            <ul><li>initializing ISender objects</li>
 *                <li>stopping ISender objects</li>
 *                <li>sending the message with the ISender object</li>
 *            </ul>
 *    <li>synchronous receivers give the result directly</li>
 *    <li>take care of connection, sessions etc. to startup and shutdown</li>
 * </ul>
 * Listeners call the IAdapter.processMessage(String correlationID,String message)
 * to do the actual work, which returns a <code>{@link PipeLineResult}</code>. The receiver
 * may observe the status in the <code>{@link PipeLineResult}</code> to perform committing
 * requests.
 *
 */
@Category("Basic")
public class Receiver<M> extends TransactionAttributes implements IManagable, IReceiverStatistics, IMessageHandler<M>, IProvidesMessageBrowsers<Object>, EventThrowing, IbisExceptionListener, HasSender, HasStatistics, IThreadCountControllable, BeanFactoryAware {
	private @Getter ClassLoader configurationClassLoader = Thread.currentThread().getContextClassLoader();
	private @Getter @Setter ApplicationContext applicationContext;

	public static final TransactionDefinition TXREQUIRED = new DefaultTransactionDefinition(TransactionDefinition.PROPAGATION_REQUIRED);
	public static final TransactionDefinition TXNEW_CTRL = new DefaultTransactionDefinition(TransactionDefinition.PROPAGATION_REQUIRES_NEW);
	public TransactionDefinition TXNEW_PROC;

	public static final String THREAD_CONTEXT_KEY_NAME = "listener";
	public static final String THREAD_CONTEXT_KEY_TYPE = "listener.type";

	public static final String RCV_CONFIGURED_MONITOR_EVENT = "Receiver Configured";
	public static final String RCV_CONFIGURATIONEXCEPTION_MONITOR_EVENT = "Exception Configuring Receiver";
	public static final String RCV_STARTED_RUNNING_MONITOR_EVENT = "Receiver Started Running";
	public static final String RCV_SHUTDOWN_MONITOR_EVENT = "Receiver Shutdown";
	public static final String RCV_SUSPENDED_MONITOR_EVENT = "Receiver Operation Suspended";
	public static final String RCV_RESUMED_MONITOR_EVENT = "Receiver Operation Resumed";
	public static final String RCV_THREAD_EXIT_MONITOR_EVENT = "Receiver Thread Exited";
	public static final String RCV_MESSAGE_TO_ERRORSTORE_EVENT = "Receiver Moved Message to ErrorStorage";

	public static final String RCV_MESSAGE_LOG_COMMENTS = "log";

	public static final int RCV_SUSPENSION_MESSAGE_THRESHOLD=60;
	// Should be smaller than the transaction timeout as the delay takes place
	// within the transaction. WebSphere default transaction timeout is 120.
	public static final int MAX_RETRY_INTERVAL=100;
	public static final String RETRY_FLAG_SESSION_KEY="retry"; // a session variable with this key will be set "true" if the message is manually retried, is redelivered, or it's messageid has been seen before

	public enum OnError {
		/** Don't stop the receiver when an error occurs.*/
		CONTINUE,

		/**
		 * If an error occurs (eg. connection is lost) the receiver will be stopped and marked as ERROR
		 * Once every <code>recover.adapters.interval</code> it will be attempted to (re-) start the receiver.
		 */
		RECOVER,

		/** Stop the receiver when an error occurs. */
		CLOSE
	}

	/** Currently, this feature is only implemented for {@link IPushingListener}s, like Tibco and SAP. */
	private @Getter OnError onError = OnError.CONTINUE;

	private @Getter String name;

	// the number of threads that may execute a pipeline concurrently (only for pulling listeners)
	private @Getter int numThreads = 1;
	// the number of threads that are actively polling for messages (concurrently, only for pulling listeners)
	private @Getter int numThreadsPolling = 1;
	private @Getter int pollInterval=10;
	private @Getter int startTimeout=60;
	private @Getter int stopTimeout=60;

	private @Getter boolean forceRetryFlag = false;
	private @Getter boolean checkForDuplicates=false;
	public enum CheckForDuplicatesMethod { MESSAGEID, CORRELATIONID };
	private @Getter CheckForDuplicatesMethod checkForDuplicatesMethod=CheckForDuplicatesMethod.MESSAGEID;
	private @Getter int maxDeliveries=5;
	private @Getter int maxRetries=1;
	private @Getter int processResultCacheSize = 100;
	private @Getter boolean supportProgrammaticRetry=false;

	private @Getter String correlationIDXPath;
	private @Getter String correlationIDNamespaceDefs;
	private @Getter String correlationIDStyleSheet;

	private @Getter String labelXPath;
	private @Getter String labelNamespaceDefs;
	private @Getter String labelStyleSheet;

	private @Getter String chompCharSize = null;
	private @Getter String elementToMove = null;
	private @Getter String elementToMoveSessionKey = null;
	private @Getter String elementToMoveChain = null;
	private @Getter boolean removeCompactMsgNamespaces = true;

	private @Getter String hideRegex = null;
	private @Getter HideMethod hideMethod = HideMethod.ALL;
	private @Getter String hiddenInputSessionKeys=null;

	private final Counter numberOfExceptionsCaughtWithoutMessageBeingReceived = new Counter(0);
	private int numberOfExceptionsCaughtWithoutMessageBeingReceivedThreshold = 5;
	private @Getter boolean numberOfExceptionsCaughtWithoutMessageBeingReceivedThresholdReached=false;

	private int retryInterval=1;

	private boolean suspensionMessagePending=false;
	private boolean configurationSucceeded = false;
	private BeanFactory beanFactory;

	protected final RunStateManager runState = new RunStateManager();
	private PullingListenerContainer<M> listenerContainer;

	private final Counter threadsProcessing = new Counter(0);

	private long lastMessageDate = 0;

	// number of messages received
	private CounterStatistic numReceived = new CounterStatistic(0);
	private CounterStatistic numRetried = new CounterStatistic(0);
	private CounterStatistic numRejected = new CounterStatistic(0);

	private List<StatisticsKeeper> processStatistics = new ArrayList<>();
	private List<StatisticsKeeper> idleStatistics = new ArrayList<>();
	private List<StatisticsKeeper> queueingStatistics;

	private StatisticsKeeper messageExtractionStatistics = new StatisticsKeeper("request extraction");

//	private StatisticsKeeper requestSizeStatistics = new StatisticsKeeper("request size");
//	private StatisticsKeeper responseSizeStatistics = new StatisticsKeeper("response size");

	// the adapter that handles the messages and initiates this listener
	private @Getter @Setter Adapter adapter;

	private @Getter IListener<M> listener;
	private @Getter ISender errorSender=null;
	// See configure() for explanation on this field
	private ITransactionalStorage<Serializable> tmpInProcessStorage=null;
	private @Getter ITransactionalStorage<Serializable> messageLog=null;
	private @Getter ITransactionalStorage<Serializable> errorStorage=null;
	private @Getter ISender sender=null; // reply-sender
	private Map<ProcessState,IMessageBrowser<?>> messageBrowsers = new HashMap<>();

	private TransformerPool correlationIDTp=null;
	private TransformerPool labelTp=null;


	private @Getter @Setter PlatformTransactionManager txManager;

	private @Setter EventPublisher eventPublisher;

	private Set<ProcessState> knownProcessStates = new LinkedHashSet<ProcessState>();
	private Map<ProcessState,Set<ProcessState>> targetProcessStates = new HashMap<>();


	/**
	 * The processResultCache acts as a sort of poor-mans error
	 * storage and is always available, even if an error-storage is not.
	 * Thus messages might be lost if they cannot be put in the error
	 * storage, but unless the server crashes, a message that has been
	 * put in the processResultCache will not be reprocessed even if it's
	 * offered again.
	 */
	private Map<String,ProcessResultCacheItem> processResultCache = new LinkedHashMap<String,ProcessResultCacheItem>() {

		@Override
		protected boolean removeEldestEntry(Entry<String,ProcessResultCacheItem> eldest) {
			return size() > getProcessResultCacheSize();
		}

	};

	private class ProcessResultCacheItem {
		private int receiveCount;
		private Date receiveDate;
		private String comments;
	}

	public boolean configurationSucceeded() {
		return configurationSucceeded;
	}

	private void showProcessingContext(String messageId, String correlationId, PipeLineSession session) {
		if (log.isDebugEnabled()) {
			List<String> hiddenSessionKeys = new ArrayList<>();
			if (getHiddenInputSessionKeys()!=null) {
				StringTokenizer st = new StringTokenizer(getHiddenInputSessionKeys(), " ,;");
				while (st.hasMoreTokens()) {
					String key = st.nextToken();
					hiddenSessionKeys.add(key);
				}
			}

			String contextDump = "PipeLineSession variables for messageId [" + messageId + "] correlationId [" + correlationId + "]:";
			for (Iterator<String> it = session.keySet().iterator(); it.hasNext();) {
				String key = it.next();
				Object value = session.get(key);
				if (key.equals("messageText")) {
					value = "(... see elsewhere ...)";
				}
				String strValue = String.valueOf(value);
				contextDump += " " + key + "=[" + (hiddenSessionKeys.contains(key)?hide(strValue):strValue) + "]";
			}
			log.debug(getLogPrefix()+contextDump);
		}
	}

	private String hide(String string) {
		String hiddenString = "";
		for (int i = 0; i < string.length(); i++) {
			hiddenString = hiddenString + "*";
		}
		return hiddenString;
	}


	protected String getLogPrefix() {
		return "Receiver ["+getName()+"] ";
	}

	/**
	 * sends an informational message to the log and to the messagekeeper of the adapter
	 */
	protected void info(String msg) {
		log.info(getLogPrefix()+msg);
		if (adapter != null)
			adapter.getMessageKeeper().add(getLogPrefix() + msg);
	}

	/**
	 * sends a warning to the log and to the messagekeeper of the adapter
	 */
	protected void warn(String msg) {
		log.warn(getLogPrefix()+msg);
		if (adapter != null)
			adapter.getMessageKeeper().add("WARNING: " + getLogPrefix() + msg, MessageKeeperLevel.WARN);
	}

	/**
	 * sends a error message to the log and to the messagekeeper of the adapter
	 */
	protected void error(String msg, Throwable t) {
		log.error(getLogPrefix()+msg, t);
		if (adapter != null)
			adapter.getMessageKeeper().add("ERROR: " + getLogPrefix() + msg+(t!=null?": "+t.getMessage():""), MessageKeeperLevel.ERROR);
	}


	protected void openAllResources() throws ListenerException, TimeoutException {
		// on exit resouces must be in a state that runstate is or can be set to 'STARTED'
		TimeoutGuard timeoutGuard = new TimeoutGuard(getStartTimeout(), "starting receiver ["+getName()+"]");
		try {
			try {
				if (getSender()!=null) {
					getSender().open();
				}
				if (getErrorSender()!=null) {
					getErrorSender().open();
				}
				if (getErrorStorage()!=null) {
					getErrorStorage().open();
				}
				if (getMessageLog()!=null) {
					getMessageLog().open();
				}
			} catch (Exception e) {
				throw new ListenerException(e);
			}
			getListener().open();
		} finally {
			if (timeoutGuard.cancel()) {
				throw new TimeoutException("timeout exceeded while starting receiver");
			}
		}
		if (getListener() instanceof IPullingListener){
			// start all threads. Also sets runstate=STARTED
			listenerContainer.start();
		}
		throwEvent(RCV_STARTED_RUNNING_MONITOR_EVENT);
	}

	/**
	 * must lead to a 'closeAllResources()' and runstate must be 'STOPPING'
	 * if IPushingListener -> call closeAllResources()
	 * if IPullingListener -> PullingListenerContainer has to call closeAllResources();
	 */
	protected void tellResourcesToStop() {
		if (getListener() instanceof IPushingListener) {
			closeAllResources();
		}
		// IPullingListeners stop as their threads finish, as the runstate is set to stopping
		// See PullingListenerContainer that calls receiver.isInRunState(RunStateEnum.STARTED)
		// and receiver.closeAllResources()
	}

	/**
	 * Should only close resources when in state stopping (or error)! this should be the only trigger to change the state to stopped
	 * On exit resources must be 'closed' so the receiver RunState can be set to 'STOPPED'
	 */
	protected void closeAllResources() {
		TimeoutGuard timeoutGuard = new TimeoutGuard(getStopTimeout(), "stopping receiver ["+getName()+"]");
		log.debug(getLogPrefix()+"closing");
		try {
			try {
				getListener().close();
			} catch (Exception e) {
				error("error closing listener", e);
			}
			if (getSender()!=null) {
				try {
					getSender().close();
				} catch (Exception e) {
					error("error closing sender", e);
				}
			}
			if (getErrorSender()!=null) {
				try {
					getErrorSender().close();
				} catch (Exception e) {
					error("error closing error sender", e);
				}
			}
			if (getErrorStorage()!=null) {
				try {
					getErrorStorage().close();
				} catch (Exception e) {
					error("error closing error storage", e);
				}
			}
			if (getMessageLog()!=null) {
				try {
					getMessageLog().close();
				} catch (Exception e) {
					error("error closing message log", e);
				}
			}
		} finally {
			if (timeoutGuard.cancel()) {
				if(!isInRunState(RunState.EXCEPTION_STARTING)) { //Don't change the RunState when failed to start
					runState.setRunState(RunState.EXCEPTION_STOPPING);
				}
				// I want extra logging for the call-stack from where the timed-out request to stop came from.
				// Force an exception and catch it, so we have a stacktrace.
				Throwable t = new Throwable("Timeout Stopping Receiver [" + getName() + "] in thread [" + Thread.currentThread().getName() + "]");
				t.fillInStackTrace();
				log.warn(getLogPrefix() + "timeout stopping", t);
			} else {
				log.debug(getLogPrefix()+"closed");
				if (isInRunState(RunState.STOPPING) || isInRunState(RunState.EXCEPTION_STOPPING)) {
					runState.setRunState(RunState.STOPPED);
				}
				if(!isInRunState(RunState.EXCEPTION_STARTING)) { //Don't change the RunState when failed to start
					throwEvent(RCV_SHUTDOWN_MONITOR_EVENT);
					resetRetryInterval();

					info("stopped");
				}
			}
		}
	}

	protected void propagateName() {
		IListener<M> listener=getListener();
		if (listener!=null && StringUtils.isEmpty(listener.getName())) {
			listener.setName("listener of ["+getName()+"]");
		}
		ISender errorSender = getErrorSender();
		if (errorSender != null) {
			errorSender.setName("errorSender of ["+getName()+"]");
		}
		ITransactionalStorage<Serializable> errorStorage = getErrorStorage();
		if (errorStorage != null) {
			errorStorage.setName("errorStorage of ["+getName()+"]");
		}
		ISender answerSender = getSender();
		if (answerSender != null) {
			answerSender.setName("answerSender of ["+getName()+"]");
		}
	}

	/**
	 * This method is called by the <code>IAdapter</code> to let the
	 * receiver do things to initialize itself before the <code>startListening</code>
	 * method is called.
	 * @see #startRunning
	 * @throws ConfigurationException when initialization did not succeed.
	 */
	@Override
	public void configure() throws ConfigurationException {
		configurationSucceeded = false;
		try {
			super.configure();
			if (StringUtils.isEmpty(getName())) {
				if (getListener()!=null) {
					setName(ClassUtils.nameOf(getListener()));
				} else {
					setName(ClassUtils.nameOf(this));
				}
			}
			if(getName().contains("/")) {
				throw new ConfigurationException("It is not allowed to have '/' in receiver name ["+getName()+"]");
			}

			registerEvent(RCV_CONFIGURED_MONITOR_EVENT);
			registerEvent(RCV_CONFIGURATIONEXCEPTION_MONITOR_EVENT);
			registerEvent(RCV_STARTED_RUNNING_MONITOR_EVENT);
			registerEvent(RCV_SHUTDOWN_MONITOR_EVENT);
			registerEvent(RCV_SUSPENDED_MONITOR_EVENT);
			registerEvent(RCV_RESUMED_MONITOR_EVENT);
			registerEvent(RCV_THREAD_EXIT_MONITOR_EVENT);
			TXNEW_PROC = SpringTxManagerProxy.getTransactionDefinition(TransactionDefinition.PROPAGATION_REQUIRES_NEW,getTransactionTimeout());
			// Check if we need to use the in-process storage as
			// error-storage.
			// In-process storage is no longer used, but is often
			// still configured to be used as error-storage.
			// The rule is:
			// 1. if error-storage is configured, use it.
			// 2. If error-storage is not configure but an error-sender is,
			//    then use the error-sender.
			// 3. If neither error-storage nor error-sender are configured,
			//    but the in-process storage is, then use the in-process storage
			//    for error-storage.
			// Member variables are accessed directly, to avoid any possible
			// aliasing-effects applied by getter methods. (These have been
			// removed for now, but since the getter-methods were not
			// straightforward in the earlier versions, I felt it was safer
			// to use direct member variables).
			if (this.tmpInProcessStorage != null) {
				if (this.errorSender == null && messageBrowsers.get(ProcessState.ERROR) == null) {
					messageBrowsers.put(ProcessState.ERROR, this.tmpInProcessStorage);
					info("has errorStorage in inProcessStorage, setting inProcessStorage's type to 'errorStorage'. Please update the configuration to change the inProcessStorage element to an errorStorage element, since the inProcessStorage is no longer used.");
					getErrorStorage().setType(IMessageBrowser.StorageType.ERRORSTORAGE.getCode());
				} else {
					info("has inProcessStorage defined but also has an errorStorage or errorSender. InProcessStorage is not used and can be removed from the configuration.");
				}
				// Set temporary in-process storage pointer to null
				this.tmpInProcessStorage = null;
			}

			// Do propagate-name AFTER changing the errorStorage!
			propagateName();
			if (getListener()==null) {
				throw new ConfigurationException(getLogPrefix()+"has no listener");
			}
			if (!StringUtils.isEmpty(getElementToMove()) && !StringUtils.isEmpty(getElementToMoveChain())) {
				throw new ConfigurationException("cannot have both an elementToMove and an elementToMoveChain specified");
			}
			if (getListener() instanceof ReceiverAware) {
				((ReceiverAware)getListener()).setReceiver(this);
			}
			if (getListener() instanceof IPushingListener) {
				IPushingListener<M> pl = (IPushingListener<M>)getListener();
				pl.setHandler(this);
				pl.setExceptionListener(this);
			}
			if (getListener() instanceof IPortConnectedListener) {
				IPortConnectedListener<M> pcl = (IPortConnectedListener<M>) getListener();
				pcl.setReceiver(this);
			}
			if (getListener() instanceof IPullingListener) {
				setListenerContainer(createListenerContainer());
			}
			if (getListener() instanceof JdbcFacade) {
				((JdbcFacade)getListener()).setTransacted(isTransacted());
			}
			if (getListener() instanceof JMSFacade) {
				((JMSFacade)getListener()).setTransacted(isTransacted());
			}
			getListener().configure();
			if (getListener() instanceof HasPhysicalDestination) {
				info("has listener on "+((HasPhysicalDestination)getListener()).getPhysicalDestinationName());
			}
			if (getListener() instanceof HasSender) {
				// only informational
				ISender sender = ((HasSender)getListener()).getSender();
				if (sender instanceof HasPhysicalDestination) {
					info("Listener has answer-sender on "+((HasPhysicalDestination)sender).getPhysicalDestinationName());
				}
			}
			if (getListener() instanceof ITransactionRequirements) {
				ITransactionRequirements tr=(ITransactionRequirements)getListener();
				if (tr.transactionalRequired() && !isTransacted()) {
					ConfigurationWarnings.add(this, log, "listener type ["+ClassUtils.nameOf(getListener())+"] requires transactional processing", SuppressKeys.TRANSACTION_SUPPRESS_KEY, getAdapter());
					//throw new ConfigurationException(msg);
				}
			}
			ISender sender = getSender();
			if (sender!=null) {
				sender.configure();
				if (sender instanceof HasPhysicalDestination) {
					info("has answer-sender on "+((HasPhysicalDestination)sender).getPhysicalDestinationName());
				}
			}

			ISender errorSender = getErrorSender();
			if (errorSender!=null) {
				if (errorSender instanceof HasPhysicalDestination) {
					info("has errorSender to "+((HasPhysicalDestination)errorSender).getPhysicalDestinationName());
				}
				errorSender.configure();
			}

			if (getListener() instanceof IHasProcessState) {
				knownProcessStates.addAll(((IHasProcessState)getListener()).knownProcessStates());
				targetProcessStates = ((IHasProcessState)getListener()).targetProcessStates();
				supportProgrammaticRetry = knownProcessStates.contains(ProcessState.INPROCESS);
			}


			ITransactionalStorage<Serializable> messageLog = getMessageLog();
			if (messageLog!=null) {
				if (getListener() instanceof IProvidesMessageBrowsers && ((IProvidesMessageBrowsers)getListener()).getMessageBrowser(ProcessState.DONE)!=null) {
					throw new ConfigurationException("listener with built-in messageLog cannot have external messageLog too");
				}
				messageLog.setName("messageLog of ["+getName()+"]");
				if (StringUtils.isEmpty(messageLog.getSlotId())) {
					messageLog.setSlotId(getName());
				}
				messageLog.setType(IMessageBrowser.StorageType.MESSAGELOG_RECEIVER.getCode());
				messageLog.configure();
				if (messageLog instanceof HasPhysicalDestination) {
					info("has messageLog in "+((HasPhysicalDestination)messageLog).getPhysicalDestinationName());
				}
				knownProcessStates.add(ProcessState.DONE);
				messageBrowsers.put(ProcessState.DONE, messageLog);
				if (StringUtils.isNotEmpty(getLabelXPath()) || StringUtils.isNotEmpty(getLabelStyleSheet())) {
					labelTp=TransformerPool.configureTransformer0(this, getLabelNamespaceDefs(), getLabelXPath(), getLabelStyleSheet(), OutputType.TEXT,false,null,0);
				}
			}
			ITransactionalStorage<Serializable> errorStorage = getErrorStorage();
			if (errorStorage!=null) {
				if (getListener() instanceof IProvidesMessageBrowsers && ((IProvidesMessageBrowsers)getListener()).getMessageBrowser(ProcessState.ERROR)!=null) {
					throw new ConfigurationException("listener with built-in errorStorage cannot have external errorStorage too");
				}
				errorStorage.setName("errorStorage of ["+getName()+"]");
				if (StringUtils.isEmpty(errorStorage.getSlotId())) {
					errorStorage.setSlotId(getName());
				}
				errorStorage.setType(IMessageBrowser.StorageType.ERRORSTORAGE.getCode());
				errorStorage.configure();
				if (errorStorage instanceof HasPhysicalDestination) {
					info("has errorStorage to "+((HasPhysicalDestination)errorStorage).getPhysicalDestinationName());
				}
				knownProcessStates.add(ProcessState.ERROR);
				messageBrowsers.put(ProcessState.ERROR, errorStorage);
				registerEvent(RCV_MESSAGE_TO_ERRORSTORE_EVENT);
			}
			if (getListener() instanceof IProvidesMessageBrowsers) {
				for (ProcessState state: knownProcessStates) {
					IMessageBrowser messageBrowser = ((IProvidesMessageBrowsers)getListener()).getMessageBrowser(state);
					if (messageBrowser!=null && messageBrowser instanceof IConfigurable) {
						((IConfigurable)messageBrowser).configure();
					}
					messageBrowsers.put(state, messageBrowser);
				}
			}
			if (targetProcessStates==null) {
				targetProcessStates = ProcessState.getTargetProcessStates(knownProcessStates);
			}

			if (isTransacted() && errorSender==null && errorStorage==null && !knownProcessStates().contains(ProcessState.ERROR)) {
				ConfigurationWarnings.add(this, log, "sets transactionAttribute=" + getTransactionAttribute() + ", but has no errorSender or errorStorage. Messages processed with errors will be lost", SuppressKeys.TRANSACTION_SUPPRESS_KEY, getAdapter());
			}

			if (StringUtils.isNotEmpty(getCorrelationIDXPath()) || StringUtils.isNotEmpty(getCorrelationIDStyleSheet())) {
				correlationIDTp=TransformerPool.configureTransformer0(this, getCorrelationIDNamespaceDefs(), getCorrelationIDXPath(), getCorrelationIDStyleSheet(), OutputType.TEXT,false,null,0);
			}

			if (StringUtils.isNotEmpty(getHideRegex()) && getErrorStorage()!=null && StringUtils.isEmpty(getErrorStorage().getHideRegex())) {
				getErrorStorage().setHideRegex(getHideRegex());
				getErrorStorage().setHideMethod(getHideMethod());
			}
			if (StringUtils.isNotEmpty(getHideRegex()) && getMessageLog()!=null && StringUtils.isEmpty(getMessageLog().getHideRegex())) {
				getMessageLog().setHideRegex(getHideRegex());
				getMessageLog().setHideMethod(getHideMethod());
			}
		} catch (Throwable t) {
			ConfigurationException e = null;
			if (t instanceof ConfigurationException) {
				e = (ConfigurationException)t;
			} else {
				e = new ConfigurationException("Exception configuring receiver ["+getName()+"]",t);
			}
			throwEvent(RCV_CONFIGURATIONEXCEPTION_MONITOR_EVENT);
			log.debug(getLogPrefix()+"Errors occured during configuration, setting runstate to ERROR");
			runState.setRunState(RunState.ERROR);
			throw e;
		}

		if (adapter != null) {
			adapter.getMessageKeeper().add(getLogPrefix()+"initialization complete");
		}
		throwEvent(RCV_CONFIGURED_MONITOR_EVENT);
		configurationSucceeded = true;

		if(isInRunState(RunState.ERROR)) { // if the adapter was previously in state ERROR, after a successful configure, reset it's state
			runState.setRunState(RunState.STOPPED);
		}
	}


	@Override
	public void startRunning() {
		try {
			// if this receiver is on an adapter, the StartListening method
			// may only be executed when the adapter is started.
			if (adapter != null) {
				RunState adapterRunState = adapter.getRunState();
				if (adapterRunState!=RunState.STARTED) {
					log.warn(getLogPrefix()+"on adapter [" + adapter.getName() + "] was tried to start, but the adapter is in state ["+adapterRunState+"]. Ignoring command.");
					adapter.getMessageKeeper().add("ignored start command on [" + getName()  + "]; adapter is in state ["+adapterRunState+"]");
					return;
				}
			}
			// See also Adapter.startRunning()
			if (!configurationSucceeded) {
				log.error("configuration of receiver [" + getName() + "] did not succeed, therefore starting the receiver is not possible");
				warn("configuration did not succeed. Starting the receiver ["+getName()+"] is not possible");
				runState.setRunState(RunState.ERROR);
				return;
			}
			if (adapter.getConfiguration().isUnloadInProgressOrDone()) {
				log.error( "configuration of receiver [" + getName() + "] unload in progress or done, therefore starting the receiver is not possible");
				warn("configuration unload in progress or done. Starting the receiver ["+getName()+"] is not possible");
				return;
			}
			log.trace("{} Receiver StartRunning - synchronize (lock) on Receiver runState[{}]", this::getLogPrefix, runState::toString);
			synchronized (runState) {
				RunState currentRunState = getRunState();
				if (currentRunState!=RunState.STOPPED
						&& currentRunState!=RunState.EXCEPTION_STOPPING
						&& currentRunState!=RunState.EXCEPTION_STARTING
						&& currentRunState!=RunState.ERROR
						&& configurationSucceeded()) { // Only start the receiver if it is properly configured, and is not already starting or still stopping
					if (currentRunState==RunState.STARTING || currentRunState==RunState.STARTED) {
						log.info("already in state [{}]", currentRunState);
					} else {
						log.warn("currently in state [{}], ignoring start() command", currentRunState);
					}
					return;
				}
				runState.setRunState(RunState.STARTING);
			}
			log.trace("{} Receiver StartRunning - lock on Receiver runState[{}] released", this::getLogPrefix, runState::toString);

			openAllResources();

			info("starts listening"); // Don't log that it's ready before it's ready!?
			runState.setRunState(RunState.STARTED);
			resetNumberOfExceptionsCaughtWithoutMessageBeingReceived();
		} catch (Throwable t) {
			error("error occured while starting", t);

			runState.setRunState(RunState.EXCEPTION_STARTING);
			closeAllResources(); //Close potential dangling resources, don't change state here..
		}
	}

	//after successfully closing all resources the state should be set to stopped
	@Override
	public void stopRunning() {
		// See also Adapter.stopRunning() and PullingListenerContainer.ControllerTask
		log.trace("{} Receiver StopRunning - synchronize (lock) on Receiver runState[{}]", this::getLogPrefix, runState::toString);
		synchronized (runState) {
			RunState currentRunState = getRunState();
			if (currentRunState==RunState.STARTING) {
				log.warn("receiver currently in state [{}], ignoring stop() command", currentRunState);
				return;
			} else if (currentRunState==RunState.STOPPING || currentRunState==RunState.STOPPED) {
				log.info("receiver already in state [{}]", currentRunState);
				return;
			}

			if(currentRunState == RunState.EXCEPTION_STARTING && getListener() instanceof IPullingListener) {
				runState.setRunState(RunState.STOPPING); //Nothing ever started, directly go to stopped
				closeAllResources();
				ThreadContext.clearAll(); //Clean up receiver ThreadContext
				return; //Prevent tellResourcesToStop from being called
			}

			if (currentRunState!=RunState.ERROR) {
				runState.setRunState(RunState.STOPPING); //Don't change the runstate when in ERROR
			}
		}
		log.trace("{} Receiver StopRunning - lock on Receiver runState[{}] released", this::getLogPrefix, runState::toString);

		tellResourcesToStop();
		ThreadContext.clearAll(); //Clean up receiver ThreadContext
	}

	@Override
	public Set<ProcessState> knownProcessStates() {
		return knownProcessStates;
	}

	@Override
	public Map<ProcessState,Set<ProcessState>> targetProcessStates() {
		return targetProcessStates;
	}

	@Override
	public M changeProcessState(Object message, ProcessState toState, String reason) throws ListenerException {
		if (toState==ProcessState.AVAILABLE) {
			String id = getListener().getIdFromRawMessage((M)message, null);
			resetProblematicHistory(id);
		}
		return ((IHasProcessState<M>)getListener()).changeProcessState((M)message, toState, reason); // Cast is safe because changeProcessState will only be executed in internal MessageBrowser
	}

	@Override
	public IMessageBrowser<Object> getMessageBrowser(ProcessState state) {
		return (IMessageBrowser<Object>)messageBrowsers.get(state);
	}


	protected void startProcessingMessage(long waitingDuration) {
		log.trace("{} startProcessingMessage -- synchronize (lock) on Receiver threadsProcessing[{}]", this::getLogPrefix, threadsProcessing::toString);
		synchronized (threadsProcessing) {
			int threadCount = (int) threadsProcessing.getValue();

			if (waitingDuration>=0) {
				getIdleStatistics(threadCount).addValue(waitingDuration);
			}
			threadsProcessing.increase();
		}
		log.trace("{} startProcessingMessage -- lock on Receiver threadsProcessing[{}] released", this::getLogPrefix, threadsProcessing::toString);
		log.debug("{} starts processing message", this::getLogPrefix);
	}

	protected void finishProcessingMessage(long processingDuration) {
		log.trace("{} finishProcessingMessage -- synchronize (lock) on Receiver threadsProcessing[{}]", this::getLogPrefix, threadsProcessing::toString);
		synchronized (threadsProcessing) {
			int threadCount = (int) threadsProcessing.decrease();
			getProcessStatistics(threadCount).addValue(processingDuration);
		}
		log.trace("{} finishProcessingMessage -- lock on Receiver threadsProcessing[{}] released", this::getLogPrefix, threadsProcessing::toString);
		log.debug("{} finishes processing message", this::getLogPrefix);
	}

	private void moveInProcessToErrorAndDoPostProcessing(IListener<M> origin, String messageId, String correlationId, M rawMessage, ThrowingSupplier<Message,ListenerException> messageSupplier, Map<String,Object> threadContext, ProcessResultCacheItem prci, String comments) throws ListenerException {
		Date rcvDate;
		if (prci!=null) {
			comments+="; "+prci.comments;
			rcvDate=prci.receiveDate;
		} else {
			rcvDate=new Date();
		}
		if (isTransacted() || getListener() instanceof IHasProcessState ||
				(getErrorStorage() != null &&
					(!isCheckForDuplicates() || !getErrorStorage().containsMessageId(messageId) || !isDuplicateAndSkip(getMessageBrowser(ProcessState.ERROR), messageId, correlationId))
				)
			) {
			moveInProcessToError(messageId, correlationId, messageSupplier, rcvDate, comments, rawMessage, TXREQUIRED);
		}
		PipeLineResult plr = new PipeLineResult();
		Message result=new Message("<error>"+ XmlEncodingUtils.encodeChars(comments)+"</error>");
		plr.setResult(result);
		plr.setState(ExitState.REJECTED);
		if (getSender()!=null) {
			String sendMsg = sendResultToSender(result);
			if (sendMsg != null) {
				log.warn("problem sending result: {}", sendMsg);
			}
		}
		origin.afterMessageProcessed(plr, rawMessage, threadContext);
	}

	public void moveInProcessToError(String originalMessageId, String correlationId, ThrowingSupplier<Message,ListenerException> messageSupplier, Date receivedDate, String comments, Object rawMessage, TransactionDefinition txDef) {
		if (getListener() instanceof IHasProcessState) {
			ProcessState targetState = knownProcessStates.contains(ProcessState.ERROR) ? ProcessState.ERROR : ProcessState.DONE;
			try {
				changeProcessState(rawMessage, targetState, comments);
			} catch (ListenerException e) {
				log.error(getLogPrefix()+"Could not set process state to ERROR", e);
			}
		}
		ISender errorSender = getErrorSender();
		ITransactionalStorage<Serializable> errorStorage = getErrorStorage();
		if (errorSender==null && errorStorage==null && knownProcessStates().isEmpty()) {
			log.debug(getLogPrefix()+"has no errorSender, errorStorage or knownProcessStates, will not move message with id ["+originalMessageId+"] correlationId ["+correlationId+"] to errorSender/errorStorage");
			return;
		}
		throwEvent(RCV_MESSAGE_TO_ERRORSTORE_EVENT);
		log.debug(getLogPrefix()+"moves message with id ["+originalMessageId+"] correlationId ["+correlationId+"] to errorSender/errorStorage");
		TransactionStatus txStatus = null;
		try {
			txStatus = txManager.getTransaction(txDef);
		} catch (Exception e) {
			log.error(getLogPrefix()+"Exception preparing to move input message with id [" + originalMessageId + "] to error sender", e);
			// no use trying again to send message on errorSender, will cause same exception!
			return;
		}

		Message message=null;
		try {
			if (errorSender!=null) {
				message = messageSupplier.get();
				errorSender.sendMessageOrThrow(message, null);
			}
			if (errorStorage!=null) {
				Serializable sobj;
				if (rawMessage == null) {
					if (message==null) {
						message = messageSupplier.get();
					}
					if (message.isBinary()) {
						sobj = message.asByteArray();
					} else {
						sobj = message.asString();
					}
				} else {
					if (rawMessage instanceof Serializable) {
						sobj=(Serializable)rawMessage;
					} else {
						try {
							sobj = new MessageWrapper(rawMessage, getListener());
						} catch (ListenerException e) {
							log.error(getLogPrefix()+"could not wrap non serializable message for messageId ["+originalMessageId+"]",e);
							if (message==null) {
								message = messageSupplier.get();
							}
							sobj=new MessageWrapper(message, originalMessageId);
						}
					}
				}
				errorStorage.storeMessage(originalMessageId, correlationId, receivedDate, comments, null, sobj);
			}
			txManager.commit(txStatus);
		} catch (Exception e) {
			log.error(getLogPrefix()+"Exception moving message with id ["+originalMessageId+"] correlationId ["+correlationId+"] to error sender or error storage, original message: [" + message + "]", e);
			try {
				if (!txStatus.isCompleted()) {
					txManager.rollback(txStatus);
				}
			} catch (Exception rbe) {
				log.error(getLogPrefix()+"Exception while rolling back transaction for message  with id ["+originalMessageId+"] correlationId ["+correlationId+"], original message: [" + message + "]", rbe);
			}
		}
	}

	/**
	 * Process the received message with {@link #processRequest(IListener, Object, Message, PipeLineSession)}.
	 * A messageId is generated that is unique and consists of the name of this listener and a GUID
	 * N.B. callers of this method should clear the remaining ThreadContext if its not to be returned to their callers.
	 */
	@Override
	public Message processRequest(IListener<M> origin, M rawMessage, Message message, PipeLineSession session) throws ListenerException {
		try (final CloseableThreadContext.Instance ctc = getLoggingContext(getListener(), session)) {
			if (origin!=getListener()) {
				throw new ListenerException("Listener requested ["+origin.getName()+"] is not my Listener");
			}
			if (getRunState() != RunState.STARTED) {
				throw new ListenerException(getLogPrefix()+"is not started");
			}

			boolean sessionCreated=false;
			try {
				if (session==null) {
					session = new PipeLineSession();
					sessionCreated=true;
				}

				Date tsReceived = PipeLineSession.getTsReceived(session);
				Date tsSent = PipeLineSession.getTsSent(session);
				PipeLineSession.setListenerParameters(session, null, null, tsReceived, tsSent);
				String messageId = session.getMessageId();
				String correlationId = session.getCorrelationId();
				Message result = processMessageInAdapter(rawMessage, message, messageId, correlationId, session, -1, false, false);
				result.unscheduleFromCloseOnExitOf(session);
				return result;
			} finally {
				if (sessionCreated) {
					session.close();
				}
			}
		}
	}



	@Override
	public void processRawMessage(IListener<M> origin, M rawMessage) throws ListenerException {
		processRawMessage(origin, rawMessage, null, -1, false);
	}
	@Override
	public void processRawMessage(IListener<M> origin, M rawMessage, PipeLineSession session, boolean duplicatesAlreadyChecked) throws ListenerException {
		processRawMessage(origin, rawMessage, session, -1, duplicatesAlreadyChecked);
	}

	@Override
	public void processRawMessage(IListener<M> origin, M rawMessage, PipeLineSession session, long waitingDuration, boolean duplicatesAlreadyChecked) throws ListenerException {
		if (origin!=getListener()) {
			throw new ListenerException("Listener requested ["+origin.getName()+"] is not my Listener");
		}
		processRawMessage(rawMessage, session, waitingDuration, false, duplicatesAlreadyChecked);
	}

	/**
	 * All messages that for this receiver are pumped down to this method, so it actually calls the {@link Adapter} to process the message.<br/>
	 * Assumes that a transaction has been started where necessary.
	 */
	private void processRawMessage(Object rawMessageOrWrapper, PipeLineSession session, long waitingDuration, boolean manualRetry, boolean duplicatesAlreadyChecked) throws ListenerException {
		try (final CloseableThreadContext.Instance ctc = getLoggingContext(getListener(), session)) {
			if (rawMessageOrWrapper==null) {
				log.debug(getLogPrefix()+"received null message, returning directly");
				return;
			}
			long startExtractingMessage = System.currentTimeMillis();
			boolean sessionCreated=false;
			if (session==null) {
				session = new PipeLineSession();
				sessionCreated = true;
			}
			try {
				if(isForceRetryFlag()) {
					session.put(Receiver.RETRY_FLAG_SESSION_KEY, "true");
				}

				Message message = null;
				String messageId = null;
				try {
					message = getListener().extractMessage((M)rawMessageOrWrapper, session);
				} catch (Exception e) {
					if(rawMessageOrWrapper instanceof MessageWrapper) {
						//somehow messages wrapped in MessageWrapper are in the ITransactionalStorage
						// There are, however, also Listeners that might use MessageWrapper as their raw message type,
						// like JdbcListener
						message = ((MessageWrapper)rawMessageOrWrapper).getMessage();
					} else {
						throw new ListenerException(e);
					}
				}
				try {
					messageId = getListener().getIdFromRawMessage((M)rawMessageOrWrapper, session);
				} catch (Exception e) {
					if(rawMessageOrWrapper instanceof MessageWrapper) { //somehow messages wrapped in MessageWrapper are in the ITransactionalStorage
						MessageWrapper<M> wrapper = (MessageWrapper)rawMessageOrWrapper;
						messageId = wrapper.getId();
						session.putAll(wrapper.getContext());
					} else {
						throw new ListenerException(e);
					}
				}
				String correlationId = session.getCorrelationId();
				LogUtil.setIdsToThreadContext(ctc, messageId, correlationId);
				long endExtractingMessage = System.currentTimeMillis();
				messageExtractionStatistics.addValue(endExtractingMessage-startExtractingMessage);
				Message output = processMessageInAdapter(rawMessageOrWrapper, message, messageId, correlationId, session, waitingDuration, manualRetry, duplicatesAlreadyChecked);
				try {
					output.close();
				} catch (Exception e) {
					log.warn("Could not close result message ["+output+"]", e);
				}
				resetNumberOfExceptionsCaughtWithoutMessageBeingReceived();
			} finally {
				if (sessionCreated) {
					session.close();
				}
			}
		}
		ThreadContext.clearAll();
	}

	private CloseableThreadContext.Instance getLoggingContext(IListener listener, PipeLineSession session) {
		CloseableThreadContext.Instance result = LogUtil.getThreadContext(adapter, session.getMessageId(), session);
		result.put(THREAD_CONTEXT_KEY_NAME, listener.getName()).put(THREAD_CONTEXT_KEY_TYPE, ClassUtils.classNameOf(listener));
		return result;
	}


	public void retryMessage(String storageKey) throws ListenerException {
		if (!messageBrowsers.containsKey(ProcessState.ERROR)) {
			throw new ListenerException(getLogPrefix()+"has no errorStorage, cannot retry storageKey ["+storageKey+"]");
		}
		try (PipeLineSession session = new PipeLineSession()) {
			if (getErrorStorage()==null) {
				// if there is only a errorStorageBrowser, and no separate and transactional errorStorage,
				// then the management of the errorStorage is left to the listener.
				IMessageBrowser<?> errorStorageBrowser = messageBrowsers.get(ProcessState.ERROR);
				Object msg = errorStorageBrowser.browseMessage(storageKey);
				processRawMessage(msg, session, -1, true, false);
				return;
			}
			PlatformTransactionManager txManager = getTxManager();
			//TransactionStatus txStatus = txManager.getTransaction(TXNEW);
			IbisTransaction itx = new IbisTransaction(txManager, TXNEW_PROC, "receiver [" + getName() + "]");
			Serializable msg=null;
			ITransactionalStorage<Serializable> errorStorage = getErrorStorage();
			try {
				try {
					msg = errorStorage.getMessage(storageKey);
					processRawMessage(msg, session, -1, true, false);
				} catch (Throwable t) {
					itx.setRollbackOnly();
					throw new ListenerException(t);
				} finally {
					itx.commit();
				}
			} catch (ListenerException e) {
				IbisTransaction itxErrorStorage = new IbisTransaction(txManager, TXNEW_CTRL, "errorStorage of receiver [" + getName() + "]");
				try {
					String messageId = session.getMessageId();
					String correlationId = session.getCorrelationId();
					String receivedDateStr = (String)session.get(PipeLineSession.TS_RECEIVED_KEY);
					if (receivedDateStr==null) {
						log.warn(getLogPrefix()+PipeLineSession.TS_RECEIVED_KEY+" is unknown, cannot update comments");
					} else {
						Date receivedDate = DateUtils.parseToDate(receivedDateStr,DateUtils.FORMAT_FULL_GENERIC);
						errorStorage.deleteMessage(storageKey);
						errorStorage.storeMessage(messageId, correlationId,receivedDate,"after retry: "+e.getMessage(),null, msg);
					}
				} catch (SenderException e1) {
					itxErrorStorage.setRollbackOnly();
					log.warn(getLogPrefix()+"could not update comments in errorStorage",e1);
				} finally {
					itxErrorStorage.commit();
				}
				throw e;
			}
		}
	}

	/*
	 * Assumes message is read, and when transacted, transaction is still open.
	 */
	private Message processMessageInAdapter(Object rawMessageOrWrapper, Message message, String messageId, String correlationId, PipeLineSession session, long waitingDuration, boolean manualRetry, boolean duplicatesAlreadyChecked) throws ListenerException {
		final long startProcessingTimestamp = System.currentTimeMillis();
		final String logPrefix = getLogPrefix();
		try (final CloseableThreadContext.Instance ctc = LogUtil.getThreadContext(getAdapter(), messageId, session)) {
			lastMessageDate = startProcessingTimestamp;
			log.debug(logPrefix +"{} received message with messageId [{}] correlationId [{}]", logPrefix, messageId, correlationId);

			if (StringUtils.isEmpty(messageId)) {
<<<<<<< HEAD
				messageId="synthetic-message-id-" + Misc.createSimpleUUID();
=======
				messageId= UUIDUtil.createSimpleUUID();
>>>>>>> 4c4d75d2
				if (log.isDebugEnabled())
					log.debug("{} Message without message id; generated messageId [{}]", logPrefix, messageId);
			}

			if (getChompCharSize() != null || getElementToMove() != null || getElementToMoveChain() != null) {
				log.debug("{} compact received message", logPrefix);
				try {
					message = compactMessage(message, session);
				} catch (Exception e) {
					String msg="error during compacting received message to more compact format";
					error(msg, e);
					throw new ListenerException(msg, e);
				}
			}

			final String businessCorrelationId = getBusinessCorrelationId(message, messageId, correlationId, session);
			session.put(PipeLineSession.correlationIdKey, businessCorrelationId);

			final String label = extractLabel(message);
			boolean exitWithoutProcessing;
			exitWithoutProcessing = checkMessageHistory(rawMessageOrWrapper, message, messageId, businessCorrelationId, session, manualRetry, duplicatesAlreadyChecked);
			if (exitWithoutProcessing) {
				return Message.nullMessage();
			}

			IbisTransaction itx = new IbisTransaction(txManager, getTxDef(), "receiver [" + getName() + "]");

			// update processing statistics
			// count in processing statistics includes messages that are rolled back to input
			startProcessingMessage(waitingDuration);

			String errorMessage="";
			boolean messageInError = false;
			Message result = null;
			PipeLineResult pipeLineResult=null;
			try {
				Message pipelineMessage;
				if (getListener() instanceof IBulkDataListener) {
					try {
						IBulkDataListener<M> bdl = (IBulkDataListener<M>)getListener();
						pipelineMessage=new Message(bdl.retrieveBulkData(rawMessageOrWrapper,message,session));
					} catch (Throwable t) {
						errorMessage = t.getMessage();
						messageInError = true;
						error("exception retrieving bulk data", t);
						ListenerException l = wrapExceptionAsListenerException(t);
						throw l;
					}
				} else {
					pipelineMessage=message;
				}

				numReceived.increase();
				showProcessingContext(messageId, businessCorrelationId, session);
	//			threadContext=pipelineSession; // this is to enable Listeners to use session variables, for instance in afterProcessMessage()
				try {
					if (getMessageLog()!=null) {
						getMessageLog().storeMessage(messageId, businessCorrelationId, new Date(), RCV_MESSAGE_LOG_COMMENTS, label, new MessageWrapper(pipelineMessage, messageId));
					}
					log.debug(logPrefix +"preparing TimeoutGuard");
					TimeoutGuard tg = new TimeoutGuard("Receiver "+getName());
					try {
						if (log.isDebugEnabled()) log.debug(logPrefix +"activating TimeoutGuard with transactionTimeout ["+getTransactionTimeout()+"]s");
						tg.activateGuard(getTransactionTimeout());
						pipeLineResult = adapter.processMessageWithExceptions(messageId, pipelineMessage, session);
						setExitState(session, pipeLineResult.getState(), pipeLineResult.getExitCode());
						session.put(PipeLineSession.EXIT_CODE_CONTEXT_KEY, ""+ pipeLineResult.getExitCode());
						result=pipeLineResult.getResult();

						errorMessage = "exitState ["+pipeLineResult.getState()+"], result [";
						if(!Message.isEmpty(result) && result.size() > ITransactionalStorage.MAXCOMMENTLEN) { //Since we can determine the size, assume the message is preserved
							errorMessage += result.asString().substring(0, ITransactionalStorage.MAXCOMMENTLEN);
						} else {
							errorMessage += result;
						}
						errorMessage += "]";

						int status = pipeLineResult.getExitCode();
						if(status > 0) {
							errorMessage += ", exitcode ["+status+"]";
						}

						if (log.isDebugEnabled()) { log.debug(logPrefix +"received result: "+errorMessage); }
						messageInError=itx.isRollbackOnly();
					} finally {
						log.debug(logPrefix +"canceling TimeoutGuard, isInterrupted ["+Thread.currentThread().isInterrupted()+"]");
						if (tg.cancel()) {
							errorMessage = "timeout exceeded";
							if (Message.isEmpty(result)) {
								result = new Message("<timeout/>");
							}
							messageInError=true;
						}
					}
					if (!messageInError && !isTransacted()) {
						messageInError = !pipeLineResult.isSuccessful();
					}
				} catch (Throwable t) {
					if (TransactionSynchronizationManager.isActualTransactionActive()) {
						log.debug("<*>"+ logPrefix + "TX Update: Received failure, transaction " + (itx.isRollbackOnly() ? "already" : "not yet") + " marked for rollback-only");
					}
					error("Exception in message processing", t);
					errorMessage = t.getMessage();
					messageInError = true;
					if (pipeLineResult==null) {
						pipeLineResult=new PipeLineResult();
					}
					if (Message.isEmpty(pipeLineResult.getResult())) {
						pipeLineResult.setResult(adapter.formatErrorMessage("exception caught",t,message,messageId,this,startProcessingTimestamp));
					}
					throw wrapExceptionAsListenerException(t);
				}
				if (getSender()!=null) {
					String sendMsg = sendResultToSender(result);
					if (sendMsg != null) {
						errorMessage = sendMsg;
					}
				}
			} finally {
				try {
					log.trace("{} Receiver process message in adapter - CacheProcessResult - synchronize (lock) on Receiver", this::getLogPrefix);
					cacheProcessResult(messageId, errorMessage, new Date(startProcessingTimestamp));
					log.trace("{} Receiver process message in adapter - CacheProcessResult - lock on Receiver released", this::getLogPrefix);
					if (!isTransacted() && messageInError && !manualRetry
							&& !(getListener() instanceof IRedeliveringListener<?> && ((IRedeliveringListener)getListener()).messageWillBeRedeliveredOnExitStateError(session))) {
						final Message messageFinal = message;
						moveInProcessToError(messageId, businessCorrelationId, () -> messageFinal, new Date(startProcessingTimestamp), errorMessage, rawMessageOrWrapper, TXNEW_CTRL);
					}
					Map<String,Object> afterMessageProcessedMap=session;
					try {
						Object messageForAfterMessageProcessed = rawMessageOrWrapper;
						if (getListener() instanceof IHasProcessState && !itx.isRollbackOnly()) {
							ProcessState targetState = messageInError && knownProcessStates.contains(ProcessState.ERROR) ? ProcessState.ERROR : ProcessState.DONE;
							Object movedMessage = changeProcessState(rawMessageOrWrapper, targetState, messageInError ? errorMessage : null);
							if (movedMessage!=null) {
								messageForAfterMessageProcessed = movedMessage;
							}
						}
						getListener().afterMessageProcessed(pipeLineResult, messageForAfterMessageProcessed, afterMessageProcessedMap);
					} catch (Exception e) {
						if (manualRetry) {
							// Somehow messages wrapped in MessageWrapper are in the ITransactionalStorage. This might cause class cast exceptions.
							// There are, however, also Listeners that might use MessageWrapper as their raw message type, like JdbcListener
							error("Exception post processing after retry of message messageId ["+messageId+"] cid ["+correlationId+"]", e);
						} else {
							error("Exception post processing message messageId ["+messageId+"] cid ["+correlationId+"]", e);
						}
						throw wrapExceptionAsListenerException(e);
					}
				} finally {
					try {
						long finishProcessingTimestamp = System.currentTimeMillis();
						finishProcessingMessage(finishProcessingTimestamp-startProcessingTimestamp);
						if (!itx.isCompleted()) {
							// NB: Spring will take care of executing a commit or a rollback;
							// Spring will also ONLY commit the transaction if it was newly created
							// by the above call to txManager.getTransaction().
							itx.commit();
						} else {
							String msg="Transaction already completed; we didn't expect this";
							warn(msg);
							throw new ListenerException(logPrefix +msg);
						}
					} finally {
						getAdapter().logToMessageLogWithMessageContentsOrSize(Level.INFO, "Adapter "+(!messageInError ? "Success" : "Error"), "result", result);
					}
				}
			}
			if (log.isDebugEnabled()) log.debug(logPrefix +"messageId ["+messageId+"] correlationId ["+businessCorrelationId+"] returning result ["+result+"]");
			return result;
		}
	}

	/**
	 * Check the message processing history and update status and exit-state accordingly.
	 * If message processing should be aborted, return {@code true}. If message should still be processed, return {@code false}.
	 *
	 * @param rawMessageOrWrapper      Raw message object or wrapper
	 * @param message                  {@link Message} to be processed
	 * @param messageId                ID of the message
	 * @param businessCorrelationId    Business correlation ID of the message
	 * @param session                  {@link PipeLineSession} in which message is processed
	 * @param manualRetry              Indicator if this is a manually retried message.
	 * @param duplicatesAlreadyChecked Indicator if duplicates have already been previously checked
	 * @return {@code true} if message has history and should not be processed; {@code false} if the message should be processed.
	 * @throws ListenerException If an exception happens during processing.
	 */
	private boolean checkMessageHistory(Object rawMessageOrWrapper, Message message, String messageId, String businessCorrelationId, PipeLineSession session, boolean manualRetry, boolean duplicatesAlreadyChecked) throws ListenerException {
		String logPrefix = getLogPrefix();
		try {
			if (!duplicatesAlreadyChecked && hasProblematicHistory(messageId, manualRetry, rawMessageOrWrapper, () -> message, session, businessCorrelationId)) {
				if (!isTransacted()) {
					log.warn("{} received message with messageId [{}] which has a problematic history; aborting processing", logPrefix, messageId);
				}
				log.trace("{} Receiver process message in adapter - increase numRejected - synchronize (lock) on numRejected", logPrefix);
				numRejected.increase();
				log.trace("{} Receiver process message in adapter - increased numRejected - lock on numRejected released", logPrefix);
				setExitState(session, ExitState.REJECTED, 500);
				return true;
			}
			if (isDuplicateAndSkip(getMessageBrowser(ProcessState.DONE), messageId, businessCorrelationId)) {
				setExitState(session, ExitState.SUCCESS, 304);
				return true;
			}
			log.trace("{} Receiver process message in adapter - getCachedProcessResult - synchronize (lock) on Receiver", logPrefix);
			ProcessResultCacheItem cachedProcessResult = getCachedProcessResult(messageId);
			log.trace("{} Receiver process message in adapter - getCachedProcessResult - lock on Receiver released", logPrefix);
			if (cachedProcessResult !=null) {
				log.trace("{} Receiver process message in adapter - increase numRetried - synchronize (lock) on numRetried", logPrefix);
				numRetried.increase();
				log.trace("{} Receiver process message in adapter - increased numRetried - lock on numRetried released", logPrefix);
			}
		} catch (Exception e) {
			String msg="exception while checking history";
			error(msg, e);
			throw wrapExceptionAsListenerException(e);
		}
		return false;
	}

	private String extractLabel(Message message) {
		if (labelTp != null) {
			try {
				message.preserve();
				return labelTp.transform(message,null);
			} catch (Exception e) {
				log.warn("{} could not extract label: ({}) {}", this::getLogPrefix, ()-> ClassUtils.nameOf(e), e::getMessage);
			}
		}
		return null;
	}

	private String getBusinessCorrelationId(Message message, String messageId, String correlationId, PipeLineSession session) {
		String logPrefix = getLogPrefix();
		String businessCorrelationId = session.get(PipeLineSession.correlationIdKey, correlationId);
		if (correlationIDTp != null) {
			try {
				message.preserve();
				businessCorrelationId = correlationIDTp.transform(message,null);
			} catch (Exception e) {
				log.warn("{} could not extract businessCorrelationId", logPrefix);
			}
			if (StringUtils.isEmpty(businessCorrelationId)) {
				String cidText;
				if (StringUtils.isNotEmpty(getCorrelationIDXPath())) {
					cidText = "xpathExpression ["+getCorrelationIDXPath()+"]";
				} else {
					cidText = "styleSheet ["+getCorrelationIDStyleSheet()+"]";
				}
				if (StringUtils.isNotEmpty(correlationId)) {
					log.info("{} did not find correlationId using [{}], reverting to correlationId of transfer [{}]", logPrefix, cidText, correlationId);
					businessCorrelationId = correlationId;
				}
			}
		}
		if (StringUtils.isEmpty(businessCorrelationId) && StringUtils.isNotEmpty(messageId)) {
			log.info("{} did not find (technical) correlationId, reverting to messageId [{}]", logPrefix, messageId);
			businessCorrelationId= messageId;
		}
		log.info("{} messageId [{}] correlationId [{}] businessCorrelationId [{}]", logPrefix, messageId, correlationId, businessCorrelationId);
		return businessCorrelationId;
	}

	private Message compactMessage(Message message, PipeLineSession session) {
		CompactSaxHandler handler = new CompactSaxHandler();
		handler.setChompCharSize(getChompCharSize());
		handler.setElementToMove(getElementToMove());
		handler.setElementToMoveChain(getElementToMoveChain());
		handler.setElementToMoveSessionKey(getElementToMoveSessionKey());
		handler.setRemoveCompactMsgNamespaces(isRemoveCompactMsgNamespaces());
		handler.setContext(session);

		try {
			XmlUtils.parseXml(message.asInputSource(), handler);
			return new Message(handler.getXmlString());
		} catch (Exception e) {
			warn("received message could not be compacted: " + e.getMessage());
			return message;
		}
	}

	private void setExitState(Map<String,Object> threadContext, ExitState state, int code) {
		if (threadContext!=null) {
			threadContext.put(PipeLineSession.EXIT_STATE_CONTEXT_KEY, state);
			threadContext.put(PipeLineSession.EXIT_CODE_CONTEXT_KEY, Integer.toString(code));
		}
	}

	@SuppressWarnings("synthetic-access")
	public synchronized void cacheProcessResult(String messageId, String errorMessage, Date receivedDate) {
		ProcessResultCacheItem cacheItem=getCachedProcessResult(messageId);
		if (cacheItem==null) {
			if (log.isDebugEnabled()) log.debug(getLogPrefix()+"caching first result for messageId ["+messageId+"]");
			cacheItem= new ProcessResultCacheItem();
			cacheItem.receiveCount=1;
			cacheItem.receiveDate=receivedDate;
		} else {
			cacheItem.receiveCount++;
			if (log.isDebugEnabled()) log.debug(getLogPrefix()+"increased try count for messageId ["+messageId+"] to ["+cacheItem.receiveCount+"]");
		}
		cacheItem.comments=errorMessage;
		processResultCache.put(messageId, cacheItem);
	}
	private synchronized ProcessResultCacheItem getCachedProcessResult(String messageId) {
		return processResultCache.get(messageId);
	}

	public String getCachedErrorMessage(String messageId) {
		log.trace("{} Receiver cached error message - getCachedProcessResult - synchronize (lock) on Receiver", this::getLogPrefix);
		ProcessResultCacheItem prci = getCachedProcessResult(messageId);
		log.trace("{} Receiver cached error message - getCachedProcessResult - lock on Receiver released", this::getLogPrefix);
		return prci!=null ? prci.comments : null;
	}

	public int getDeliveryCount(String messageId, M rawMessage) {
		IListener<M> origin = getListener(); // N.B. listener is not used when manualRetry==true
		if (log.isDebugEnabled()) log.debug(getLogPrefix()+"checking delivery count for messageId ["+messageId+"]");
		if (origin instanceof IKnowsDeliveryCount) {
			return ((IKnowsDeliveryCount<M>)origin).getDeliveryCount(rawMessage)-1;
		}
		log.trace("{} Receiver delivery count - getCachedProcessResult - synchronize (lock) on Receiver", this::getLogPrefix);
		ProcessResultCacheItem prci = getCachedProcessResult(messageId);
		log.trace("{} Receiver delivery count - getCachedProcessResult - lock on Receiver released", this::getLogPrefix);
		if (prci==null) {
			return 1;
		}
		return prci.receiveCount+1;
	}
	/*
	 * returns true if message should not be processed
	 */
	@SuppressWarnings("unchecked")
	public boolean hasProblematicHistory(String messageId, boolean manualRetry, Object rawMessageOrWrapper, ThrowingSupplier<Message,ListenerException> messageSupplier, Map<String,Object>threadContext, String correlationId) throws ListenerException {
		if (manualRetry) {
			threadContext.put(RETRY_FLAG_SESSION_KEY, "true");
		} else {
			IListener<M> origin = getListener(); // N.B. listener is not used when manualRetry==true
			if (log.isDebugEnabled()) log.debug(getLogPrefix()+"checking try count for messageId ["+messageId+"]");
			log.trace("{} Receiver check has problematic history - getCachedProcessResult - synchronize (lock) on Receiver", this::getLogPrefix);
			ProcessResultCacheItem prci = getCachedProcessResult(messageId);
			log.trace("{} Receiver check has problematic history - getCachedProcessResult - lock on Receiver released", this::getLogPrefix);
			if (prci==null) {
				if (getMaxDeliveries()!=-1) {
					int deliveryCount=-1;
					if (origin instanceof IKnowsDeliveryCount) {
						deliveryCount = ((IKnowsDeliveryCount<M>)origin).getDeliveryCount((M)rawMessageOrWrapper); // cast to M is done only if !manualRetry
					}
					if (deliveryCount>1) {
						log.warn(getLogPrefix()+"message with messageId ["+messageId+"] has delivery count ["+(deliveryCount)+"]");
						threadContext.put(RETRY_FLAG_SESSION_KEY, "true");
					}
					if (deliveryCount>getMaxDeliveries()) {
						warn("message with messageId ["+messageId+"] has already been delivered ["+deliveryCount+"] times, will not process; maxDeliveries=["+getMaxDeliveries()+"]");
						String comments="too many deliveries";
						increaseRetryIntervalAndWait(null,getLogPrefix()+"received message with messageId ["+messageId+"] too many times ["+deliveryCount+"]; maxDeliveries=["+getMaxDeliveries()+"]");
						moveInProcessToErrorAndDoPostProcessing(origin, messageId, correlationId, (M)rawMessageOrWrapper, messageSupplier, threadContext, prci, comments); // cast to M is done only if !manualRetry
						return true;
					}
				}
				resetRetryInterval();
				return false;
			}
			threadContext.put(RETRY_FLAG_SESSION_KEY, "true");
			if (getMaxRetries()<0) {
				increaseRetryIntervalAndWait(null,getLogPrefix()+"message with messageId ["+messageId+"] has already been received ["+prci.receiveCount+"] times; maxRetries=["+getMaxRetries()+"]");
				return false;
			}
			if (prci.receiveCount<=getMaxRetries()) {
				log.warn(getLogPrefix()+"message with messageId ["+messageId+"] has already been received ["+prci.receiveCount+"] times, will try again; maxRetries=["+getMaxRetries()+"]");
				resetRetryInterval();
				return false;
			}
			if (isSupportProgrammaticRetry()) {
				warn("message with messageId ["+messageId+"] has been received ["+prci.receiveCount+"] times, but programmatic retries supported; maxRetries=["+getMaxRetries()+"]");
				return true; // message will be retried because supportProgrammaticRetry=true, but when it fails, it will be moved to error state.
			}
			warn("message with messageId ["+messageId+"] has been received ["+prci.receiveCount+"] times, will not try again; maxRetries=["+getMaxRetries()+"]");
			String comments="too many retries";
			if (prci.receiveCount>getMaxRetries()+1) {
				increaseRetryIntervalAndWait(null,getLogPrefix()+"received message with messageId ["+messageId+"] too many times ["+prci.receiveCount+"]; maxRetries=["+getMaxRetries()+"]");
			}
			moveInProcessToErrorAndDoPostProcessing(origin, messageId, correlationId, (M)rawMessageOrWrapper, messageSupplier, threadContext, prci, comments); // cast to M is done only if !manualRetry
			prci.receiveCount++; // make sure that the next time this message is seen, the retry interval will be increased
			return true;
		}
		return isCheckForDuplicates() && getMessageLog()!= null && getMessageLog().containsMessageId(messageId);
	}

	private void resetProblematicHistory(String messageId) {
		log.trace("{} Receiver reset problematic history - getCachedProcessResult - synchronize (lock) on Receiver", this::getLogPrefix);
		ProcessResultCacheItem prci = getCachedProcessResult(messageId);
		log.trace("{} Receiver reset problematic history - getCachedProcessResult - synchronize (lock) on Receiver", this::getLogPrefix);
		if (prci!=null) {
			prci.receiveCount=0;
		}
	}

	/*
	 * returns true if message should not be processed
	 */
	private boolean isDuplicateAndSkip(IMessageBrowser<Object> transactionStorage, String messageId, String correlationId) throws ListenerException {
		if (isCheckForDuplicates() && transactionStorage != null) {
			if (getCheckForDuplicatesMethod()== CheckForDuplicatesMethod.CORRELATIONID) {
				if (transactionStorage.containsCorrelationId(correlationId)) {
					warn("message with correlationId [" + correlationId + "] already exists in messageLog, will not process");
					return true;
				}
			} else {
				if (transactionStorage.containsMessageId(messageId)) {
					warn("message with messageId [" + messageId + "] already exists in messageLog, will not process");
					return true;
				}
			}
		}
		return false;
	}

	@Override
	public void exceptionThrown(INamedObject object, Throwable t) {
		String msg = getLogPrefix()+"received exception ["+t.getClass().getName()+"] from ["+object.getName()+"]";
		exceptionThrown(msg, t);
	}

	public void exceptionThrown(String errorMessage, Throwable t) {
		switch (getOnError()) {
			case CONTINUE:
				if(numberOfExceptionsCaughtWithoutMessageBeingReceived.increase() > numberOfExceptionsCaughtWithoutMessageBeingReceivedThreshold) {
					numberOfExceptionsCaughtWithoutMessageBeingReceivedThresholdReached=true;
					log.warn("numberOfExceptionsCaughtWithoutMessageBeingReceivedThreshold is reached, changing the adapter status to 'warning'");
				}
				error(errorMessage+", will continue processing messages when they arrive", t);
				break;
			case RECOVER:
				// Make JobDef.recoverAdapters() try to recover
				error(errorMessage+", will try to recover",t);
				setRunState(RunState.ERROR); //Setting the state to ERROR automatically stops the receiver
				break;
			case CLOSE:
				error(errorMessage+", stopping receiver", t);
				stopRunning();
				break;
		}
	}

	@Override
	public String getEventSourceName() {
		return getLogPrefix().trim();
	}
	protected void registerEvent(String eventCode) {
		if (eventPublisher != null) {
			eventPublisher.registerEvent(this, eventCode);
		}
	}
	protected void throwEvent(String eventCode) {
		if (eventPublisher != null) {
			eventPublisher.fireEvent(this, eventCode);
		}
	}

	public void resetRetryInterval() {
		log.trace("Reset retry interval - synchronize (lock) on Receiver {}", this::toString);
		synchronized (this) {
			if (suspensionMessagePending) {
				suspensionMessagePending=false;
				throwEvent(RCV_RESUMED_MONITOR_EVENT);
			}
			retryInterval = 1;
		}
		log.trace("Reset retry interval - lock on Receiver {} released", this::toString);
	}

	public void increaseRetryIntervalAndWait(Throwable t, String description) {
		long currentInterval;
		log.trace("Increase retry-interval, synchronize (lock) on Receiver {}", this::toString);
		synchronized (this) {
			currentInterval = retryInterval;
			retryInterval = retryInterval * 2;
			if (retryInterval > MAX_RETRY_INTERVAL) {
				retryInterval = MAX_RETRY_INTERVAL;
			}
		}
		log.trace("Increase retry-interval, lock on Receiver {} released", this::toString);
		if (currentInterval>1) {
			error(description+", will continue retrieving messages in [" + currentInterval + "] seconds", t);
		} else {
			log.warn("{}, will continue retrieving messages in [{}] seconds", description, currentInterval, t);
		}
		if (currentInterval*2 > RCV_SUSPENSION_MESSAGE_THRESHOLD && !suspensionMessagePending) {
			suspensionMessagePending=true;
			throwEvent(RCV_SUSPENDED_MONITOR_EVENT);
		}
		while (isInRunState(RunState.STARTED) && currentInterval-- > 0) {
			try {
				Thread.sleep(1000);
			} catch (Exception e2) {
				error("sleep interrupted", e2);
				stopRunning();
			}
		}
	}


	@Override
	public void iterateOverStatistics(StatisticsKeeperIterationHandler hski, Object data, Action action) throws SenderException {
		Object recData=hski.openGroup(data,getName(),"receiver");
		try {
			hski.handleScalar(recData,"messagesReceived", numReceived);
			hski.handleScalar(recData,"messagesRetried", numRetried);
			hski.handleScalar(recData,"messagesRejected", numRejected);
			hski.handleScalar(recData,"messagesReceivedThisInterval", numReceived.getIntervalValue());
			hski.handleScalar(recData,"messagesRetriedThisInterval", numRetried.getIntervalValue());
			hski.handleScalar(recData,"messagesRejectedThisInterval", numRejected.getIntervalValue());
			messageExtractionStatistics.performAction(action);
			Object pstatData=hski.openGroup(recData,null,"procStats");
			for(StatisticsKeeper pstat:getProcessStatistics()) {
				hski.handleStatisticsKeeper(pstatData,pstat);
				pstat.performAction(action);
			}
			hski.closeGroup(pstatData);

			Object istatData=hski.openGroup(recData,null,"idleStats");
			for(StatisticsKeeper istat:getIdleStatistics()) {
				hski.handleStatisticsKeeper(istatData,istat);
				istat.performAction(action);
			}
			hski.closeGroup(istatData);

			Iterable<StatisticsKeeper> statsIter = getQueueingStatistics();
			if (statsIter!=null) {
				Object qstatData=hski.openGroup(recData,null,"queueingStats");
				for(StatisticsKeeper qstat:statsIter) {
					hski.handleStatisticsKeeper(qstatData,qstat);
					qstat.performAction(action);
				}
				hski.closeGroup(qstatData);
			}

		} finally {
			hski.closeGroup(recData);
		}
	}



	@Override
	public boolean isThreadCountReadable() {
		if (getListener() instanceof IThreadCountControllable) {
			IThreadCountControllable tcc = (IThreadCountControllable)getListener();

			return tcc.isThreadCountReadable();
		}
		return getListener() instanceof IPullingListener;
	}
	@Override
	public boolean isThreadCountControllable() {
		if (getListener() instanceof IThreadCountControllable) {
			IThreadCountControllable tcc = (IThreadCountControllable)getListener();

			return tcc.isThreadCountControllable();
		}
		return getListener() instanceof IPullingListener;
	}

	@Override
	public int getCurrentThreadCount() {
		if (getListener() instanceof IThreadCountControllable) {
			IThreadCountControllable tcc = (IThreadCountControllable)getListener();

			return tcc.getCurrentThreadCount();
		}
		if (getListener() instanceof IPullingListener) {
			return listenerContainer.getCurrentThreadCount();
		}
		return -1;
	}

	@Override
	public int getMaxThreadCount() {
		if (getListener() instanceof IThreadCountControllable) {
			IThreadCountControllable tcc = (IThreadCountControllable)getListener();

			return tcc.getMaxThreadCount();
		}
		if (getListener() instanceof IPullingListener) {
			return listenerContainer.getMaxThreadCount();
		}
		return -1;
	}

	@Override
	public void increaseThreadCount() {
		if (getListener() instanceof IThreadCountControllable) {
			IThreadCountControllable tcc = (IThreadCountControllable)getListener();

			tcc.increaseThreadCount();
		}
		if (getListener() instanceof IPullingListener) {
			listenerContainer.increaseThreadCount();
		}
	}

	@Override
	public void decreaseThreadCount() {
		if (getListener() instanceof IThreadCountControllable) {
			IThreadCountControllable tcc = (IThreadCountControllable)getListener();

			tcc.decreaseThreadCount();
		}
		if (getListener() instanceof IPullingListener) {
			listenerContainer.decreaseThreadCount();
		}
	}

	/**
	 * Changes runstate.
	 * Always stops the receiver when state is `**ERROR**`
	 */
	@Protected
	public void setRunState(RunState state) {
		if(RunState.ERROR.equals(state)) {
			log.debug("{} Set RunState to ERROR -> Stop Running", this::getLogPrefix);
			stopRunning();
		}

		log.trace("{} Setting run-state to {}, synchronize (lock) on run state {}", this::getLogPrefix, state::name, runState::toString);
		synchronized (runState) {
			runState.setRunState(state);
		}
		log.trace("{} Setting run-state, lock on run state {} released", this::getLogPrefix, runState::toString);
	}

	/**
	 * Get the {@link RunState runstate} of this receiver.
	 */
	@Override
	public RunState getRunState() {
		try {
			log.trace("Receiver get runState - synchronize (lock) on Receiver runState[{}]", runState);
			return runState.getRunState();
		} finally {
			log.trace("Receiver get runState - lock on Receiver runState[{}] released", runState);
		}
	}

	public boolean isInRunState(RunState someRunState) {
		try {
			log.trace("Receiver check runState={} - synchronize (lock) on Receiver runState {}", someRunState, runState);
			return runState.getRunState()==someRunState;
		} finally {
			log.trace("Receiver check runState={} - lock on Receiver runState {} released", someRunState, runState);
		}
	}
	private String sendResultToSender(Message result) {
		String errorMessage = null;
		try {
			if (getSender() != null) {
				if (log.isDebugEnabled()) { log.debug("Receiver ["+getName()+"] sending result to configured sender"); }
				getSender().sendMessageOrThrow(result, null); // sending correlated responses via a receiver embedded sender is not supported
			}
		} catch (Exception e) {
			String msg = "caught exception in message post processing";
			error(msg, e);
			errorMessage = msg + ": " + e.getMessage();
			if (OnError.CLOSE == getOnError()) {
				log.info("closing after exception in post processing");
				stopRunning();
			}
		}
		return errorMessage;
	}

	@Override
	public Message formatException(String extrainfo, String messageId, Message message, Throwable t) {
		return getAdapter().formatErrorMessage(extrainfo,t,message,messageId,null,0);
	}



	private ListenerException wrapExceptionAsListenerException(Throwable t) {
		ListenerException l;
		if (t instanceof ListenerException) {
			l = (ListenerException) t;
		} else {
			l = new ListenerException(t);
		}
		return l;
	}

	public BeanFactory getBeanFactory() {
		return beanFactory;
	}

	@Override
	public void setBeanFactory(BeanFactory beanFactory) {
		this.beanFactory = beanFactory;
	}

	public PullingListenerContainer<M> getListenerContainer() {
		return listenerContainer;
	}

	public void setListenerContainer(PullingListenerContainer<M> listenerContainer) {
		this.listenerContainer = listenerContainer;
	}

	public PullingListenerContainer<M> createListenerContainer() {
		@SuppressWarnings("unchecked")
		PullingListenerContainer<M> plc = (PullingListenerContainer<M>) beanFactory.getBean("listenerContainer");
		plc.setReceiver(this);
		plc.configure();
		return plc;
	}

	protected synchronized StatisticsKeeper getProcessStatistics(int threadsProcessing) {
		StatisticsKeeper result;
		try {
			result = processStatistics.get(threadsProcessing);
		} catch (IndexOutOfBoundsException e) {
			result = null;
		}

		if (result==null) {
			while (processStatistics.size()<threadsProcessing+1){
				result = new StatisticsKeeper((processStatistics.size()+1)+" threads processing");
				processStatistics.add(processStatistics.size(), result);
			}
		}

		return processStatistics.get(threadsProcessing);
	}

	protected synchronized StatisticsKeeper getIdleStatistics(int threadsProcessing) {
		StatisticsKeeper result;
		try {
			result = idleStatistics.get(threadsProcessing);
		} catch (IndexOutOfBoundsException e) {
			result = null;
		}

		if (result==null) {
			while (idleStatistics.size()<threadsProcessing+1){
			result = new StatisticsKeeper((idleStatistics.size())+" threads processing");
				idleStatistics.add(idleStatistics.size(), result);
			}
		}
		return idleStatistics.get(threadsProcessing);
	}

	/**
	 * Returns an iterator over the process-statistics
	 * @return iterator
	 */
	@Override
	public Iterable<StatisticsKeeper> getProcessStatistics() {
		return processStatistics;
	}

	/**
	 * Returns an iterator over the idle-statistics
	 * @return iterator
	 */
	@Override
	public Iterable<StatisticsKeeper> getIdleStatistics() {
		return idleStatistics;
	}
	public Iterable<StatisticsKeeper> getQueueingStatistics() {
		return queueingStatistics;
	}


	public boolean isOnErrorContinue() {
		return OnError.CONTINUE == getOnError();
	}

	/**
	 * get the number of messages received by this receiver.
	 */
	public long getMessagesReceived() {
		return numReceived.getValue();
	}

	/**
	 * get the number of duplicate messages received this receiver.
	 */
	public long getMessagesRetried() {
		return numRetried.getValue();
	}

	/**
	 * Get the number of messages rejected (discarded or put in errorStorage).
	 */
	public long getMessagesRejected() {
		return numRejected.getValue();
	}

	public long getLastMessageDate() {
		return lastMessageDate;
	}

//	public StatisticsKeeper getRequestSizeStatistics() {
//		return requestSizeStatistics;
//	}
//	public StatisticsKeeper getResponseSizeStatistics() {
//		return responseSizeStatistics;
//	}



	public void resetNumberOfExceptionsCaughtWithoutMessageBeingReceived() {
		if(log.isDebugEnabled()) log.debug("resetting [numberOfExceptionsCaughtWithoutMessageBeingReceived] to 0");
		numberOfExceptionsCaughtWithoutMessageBeingReceived.setValue(0);
		numberOfExceptionsCaughtWithoutMessageBeingReceivedThresholdReached=false;
	}

	/**
	 *  Returns a toString of this class by introspection and the toString() value of its listener.
	 *
	 * @return Description of the Return Value
	 */
	@Override
	public String toString() {
		String result = super.toString();
		ToStringBuilder ts=new ToStringBuilder(this, ToStringStyle.MULTI_LINE_STYLE);
		ts.append("name", getName() );
		result += ts.toString();
		result+=" listener ["+(listener==null ? "-none-" : listener.toString())+"]";
		return result;
	}



	/**
	 * Sets the listener used to receive messages from.
	 *
	 * @ff.mandatory
	 */
	public void setListener(IListener<M> newListener) {
		listener = newListener;
		if (listener instanceof RunStateEnquiring)  {
			((RunStateEnquiring) listener).SetRunStateEnquirer(runState);
		}
	}

	/**
	 * Sender to which the response (output of {@link PipeLine}) should be sent. Applies if the receiver
	 * has an asynchronous listener.
	 * N.B. Sending correlated responses via this sender is not supported.
	 */
	public void setSender(ISender sender) {
		this.sender = sender;
	}

	/**
	 * Sets the inProcessStorage.
	 * @param inProcessStorage The inProcessStorage to set
	 * @deprecated
	 */
	@Deprecated
	@ConfigurationWarning("In-Process Storage no longer exists")
	public void setInProcessStorage(ITransactionalStorage<Serializable> inProcessStorage) {
		// We do not use an in-process storage anymore, but we temporarily
		// store it if it's set by the configuration.
		// During configure, we check if we need to use the in-process storage
		// as error-storage.
		this.tmpInProcessStorage = inProcessStorage;
	}



	/**
	 * Sender that will send the result in case the PipeLineExit state was not <code>SUCCESS</code>.
	 * Applies if the receiver has an asynchronous listener.
	 */
	public void setErrorSender(ISender errorSender) {
		this.errorSender = errorSender;
		errorSender.setName("errorSender of ["+getName()+"]");
	}

	/** Storage to keep track of messages that failed processing */
	public void setErrorStorage(ITransactionalStorage<Serializable> errorStorage) {
		this.errorStorage = errorStorage;
	}


	/** Storage to keep track of all messages processed correctly */
	public void setMessageLog(ITransactionalStorage<Serializable> messageLog) {
		this.messageLog = messageLog;
	}


	/**
	 * Sets the name of the Receiver.
	 * If the listener implements the {@link INamedObject name} interface and <code>getName()</code>
	 * of the listener is empty, the name of this object is given to the listener.
	 */
	/** Name of the Receiver as known to the Adapter */
	@Override
	public void setName(String newName) {
		name = newName;
		propagateName();
	}

	/**
	 * One of 'continue' or 'close'. Controls the behaviour of the Receiver when it encounters an error sending a reply or receives an exception asynchronously
	 * @ff.default CONTINUE
	 */
	public void setOnError(OnError value) {
		this.onError = value;
	}

	/**
	 * The number of threads that this receiver is configured to work with.
	 */
	/**
	 * The number of threads that may execute a Pipeline concurrently (only for pulling listeners)
	 * @ff.default 1
	 */
	public void setNumThreads(int newNumThreads) {
		numThreads = newNumThreads;
	}

	/**
	 * The number of threads that are actively polling for messages concurrently. '0' means 'limited only by <code>numthreads</code>' (only for pulling listeners)
	 * @ff.default 1
	 */
	public void setNumThreadsPolling(int i) {
		numThreadsPolling = i;
	}

	/**
	 * The number of seconds waited after an unsuccesful poll attempt before another poll attempt is made. Only for polling listeners, not for e.g. ifsa, jms, webservice or javaListeners
	 * @ff.default 10
	 */
	public void setPollInterval(int i) {
		pollInterval = i;
	}

	/** timeout to start receiver. If this timeout is reached, the Receiver may be stopped again */
	public void setStartTimeout(int i) {
		startTimeout = i;
	}
	/** timeout to stopped receiver. If this timeout is reached, a new stop command may be issued */
	public void setStopTimeout(int i) {
		stopTimeout = i;
	}

	/**
	 * If set to <code>true</code>, each message is checked for presence in the messageLog. If already present, it is not processed again. Only required for non XA compatible messaging. Requires messageLog!
	 * @ff.default false
	 */
	public void setCheckForDuplicates(boolean b) {
		checkForDuplicates = b;
	}

	/**
	 * (Only used when <code>checkForDuplicates=true</code>) Indicates whether the messageid or the correlationid is used for checking presence in the message log
	 * @ff.default MESSAGEID
	 */
	public void setCheckForDuplicatesMethod(CheckForDuplicatesMethod method) {
		checkForDuplicatesMethod=method;
	}

	/**
	 * The maximum delivery count after which to stop processing the message (only for listeners that know the delivery count of received messages). If -1 the delivery count is ignored
	 * @ff.default 5
	 */
	public void setMaxDeliveries(int i) {
		maxDeliveries = i;
	}

	/**
	 * The number of times a processing attempt is automatically retried after an exception is caught or rollback is experienced. If <code>maxRetries &lt; 0</code> the number of attempts is infinite
	 * @ff.default 1
	 */
	public void setMaxRetries(int i) {
		maxRetries = i;
	}

	/**
	 * Size of the cache to keep process results, used by maxRetries
	 * @ff.default 100
	 */
	public void setProcessResultCacheSize(int processResultCacheSize) {
		this.processResultCacheSize = processResultCacheSize;
	}

	@Deprecated
	@ConfigurationWarning("attribute is no longer used. Please use attribute returnedSessionKeys of the JavaListener if the set of sessionsKeys that can be returned to callers session must be limited.")
	public void setReturnedSessionKeys(String string) {
		// no longer used
	}

	/** XPath expression to extract correlationid from message */
	public void setCorrelationIDXPath(String string) {
		correlationIDXPath = string;
	}

	/** Namespace defintions for correlationIDXPath. Must be in the form of a comma or space separated list of <code>prefix=namespaceuri</code>-definitions */
	public void setCorrelationIDNamespaceDefs(String correlationIDNamespaceDefs) {
		this.correlationIDNamespaceDefs = correlationIDNamespaceDefs;
	}

	/** Stylesheet to extract correlationID from message */
	public void setCorrelationIDStyleSheet(String string) {
		correlationIDStyleSheet = string;
	}

	/** XPath expression to extract label from message */
	public void setLabelXPath(String string) {
		labelXPath = string;
	}

	/** Namespace defintions for labelXPath. Must be in the form of a comma or space separated list of <code>prefix=namespaceuri</code>-definitions */
	public void setLabelNamespaceDefs(String labelNamespaceDefs) {
		this.labelNamespaceDefs = labelNamespaceDefs;
	}

	/** Stylesheet to extract label from message */
	public void setLabelStyleSheet(String string) {
		labelStyleSheet = string;
	}

	/** If set (>=0) and the character data length inside a xml element exceeds this size, the character data is chomped (with a clear comment) */
	public void setChompCharSize(String string) {
		chompCharSize = string;
	}

	/** If set, the character data in this element is stored under a session key and in the message replaced by a reference to this session key: {sessionkey: + <code>elementToMoveSessionKey</code> + } */
	public void setElementToMove(String string) {
		elementToMove = string;
	}

	/**
	 * (Only used when <code>elementToMove</code> is set) Name of the session key under which the character data is stored
	 * @ff.default ref_ + the name of the element
	 */
	public void setElementToMoveSessionKey(String string) {
		elementToMoveSessionKey = string;
	}

	/** Like <code>elementToMove</code> but element is preceded with all ancestor elements and separated by semicolons (e.g. adapter;pipeline;pipe) */
	public void setElementToMoveChain(String string) {
		elementToMoveChain = string;
	}

	public void setRemoveCompactMsgNamespaces(boolean b) {
		removeCompactMsgNamespaces = b;
	}

	/** Regular expression to mask strings in the errorStore/logStore. Every character between to the strings in this expression will be replaced by a '*'. For example, the regular expression (?&lt;=&lt;party&gt;).*?(?=&lt;/party&gt;) will replace every character between keys &lt;party&gt; and &lt;/party&gt; */
	public void setHideRegex(String hideRegex) {
		this.hideRegex = hideRegex;
	}

	/**
	 * Only used when hideRegex is not empty
	 * @ff.default all
	 */
	public void setHideMethod(HideMethod hideMethod) {
		this.hideMethod = hideMethod;
	}

	/** Comma separated list of keys of session variables which are available when the <code>PipelineSession</code> is created and of which the value will not be shown in the log (replaced by asterisks) */
	public void setHiddenInputSessionKeys(String string) {
		hiddenInputSessionKeys = string;
	}

	/**
	 * If set to <code>true</code>, every message read will be processed as if it is being retried, by setting a session variable to {@value #RETRY_FLAG_SESSION_KEY}.
	 * @ff.default false
	 */
	public void setForceRetryFlag(boolean b) {
		forceRetryFlag = b;
	}

	/**
	 * Number of connection attemps to put the adapter in warning status
	 * @ff.default 5
	 */
	public void setNumberOfExceptionsCaughtWithoutMessageBeingReceivedThreshold(int number) {
		this.numberOfExceptionsCaughtWithoutMessageBeingReceivedThreshold = number;
	}
}<|MERGE_RESOLUTION|>--- conflicted
+++ resolved
@@ -1205,11 +1205,7 @@
 			log.debug(logPrefix +"{} received message with messageId [{}] correlationId [{}]", logPrefix, messageId, correlationId);
 
 			if (StringUtils.isEmpty(messageId)) {
-<<<<<<< HEAD
-				messageId="synthetic-message-id-" + Misc.createSimpleUUID();
-=======
-				messageId= UUIDUtil.createSimpleUUID();
->>>>>>> 4c4d75d2
+				messageId="synthetic-message-id-" + UUIDUtil.createSimpleUUID();
 				if (log.isDebugEnabled())
 					log.debug("{} Message without message id; generated messageId [{}]", logPrefix, messageId);
 			}
