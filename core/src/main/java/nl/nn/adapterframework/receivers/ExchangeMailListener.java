--- conflicted
+++ resolved
@@ -47,15 +47,9 @@
 import nl.nn.adapterframework.util.XmlBuilder;
 
 /**
-<<<<<<< HEAD
- * Implementation of a {@link IPullingListener
- * IPullingListener} that enables a
- * {@link GenericReceiver} to look in a folder
-=======
  * Implementation of a {@link nl.nn.adapterframework.filesystem.FileSystemListener
  * FileSystemListener} that enables a
  * {@link nl.nn.adapterframework.receivers.GenericReceiver} to look in a folder
->>>>>>> 39e72a67
  * for received mails. When a mail is found, it is moved to an output folder (or
  * it's deleted), so that it isn't found more then once. A xml string with
  * information about the mail is passed to the pipeline.
