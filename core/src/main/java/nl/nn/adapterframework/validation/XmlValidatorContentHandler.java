--- conflicted
+++ resolved
@@ -79,11 +79,7 @@
 		
 		/*
 		 * When there are root validations that are one element longer than the number of elements on the stack,
-<<<<<<< HEAD
-		 * and of those root validations the path to last element matches the elements on the stack,
-=======
 		 * and of those root validations the path to the last element matches the elements on the stack,
->>>>>>> f9d8fc0b
 		 * then they must match their last element too.
 		 */
 		if (rootValidations != null) {
@@ -151,17 +147,10 @@
 		// assert that all rootValidations are covered
 		if (rootValidations != null) {
 			for (List<String> path: rootValidations) {
-<<<<<<< HEAD
-				String validElements = path.get(path.size() - 1);
-				List<String> validElementsAsList = listOf(validElements);
-				if (!validElementsAsList.contains("") && !rootElementsFound.contains(path)) {
-					String message = "Element(s) '" + validElements + "' not found";
-=======
 				String validLastElements = path.get(path.size() - 1);
 				List<String> validLastElementsAsList = listOf(validLastElements);
 				if (!validLastElementsAsList.contains("") && !rootElementsFound.contains(path)) {
 					String message = "Element(s) '" + validLastElements + "' not found";
->>>>>>> f9d8fc0b
 					if (xmlValidatorErrorHandler != null) {
 						xmlValidatorErrorHandler.addReason(message, getXpath(path.subList(0, path.size() - 1)), null);
 					} else {
