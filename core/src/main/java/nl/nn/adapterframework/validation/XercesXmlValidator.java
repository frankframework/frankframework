--- conflicted
+++ resolved
@@ -5,7 +5,7 @@
    you may not use this file except in compliance with the License.
    You may obtain a copy of the License at
 
-	   http://www.apache.org/licenses/LICENSE-2.0
+       http://www.apache.org/licenses/LICENSE-2.0
 
    Unless required by applicable law or agreed to in writing, software
    distributed under the License is distributed on an "AS IS" BASIS,
@@ -16,7 +16,6 @@
 package nl.nn.adapterframework.validation;
 
 
-<<<<<<< HEAD
 import static org.apache.xerces.parsers.XMLGrammarCachingConfiguration.BIG_PRIME;
 
 import java.io.IOException;
@@ -34,23 +33,8 @@
 import org.apache.xerces.impl.xs.SchemaGrammar;
 import org.apache.xerces.jaxp.validation.XMLSchemaFactory;
 import org.apache.xerces.parsers.SAXParser;
-=======
-import nl.nn.adapterframework.cache.EhCache;
-import nl.nn.adapterframework.configuration.ConfigurationException;
-import nl.nn.adapterframework.configuration.ConfigurationWarnings;
-import nl.nn.adapterframework.core.IPipeLineSession;
-import nl.nn.adapterframework.core.PipeRunException;
-import nl.nn.adapterframework.util.AppConstants;
-import nl.nn.adapterframework.util.LogUtil;
-import nl.nn.adapterframework.xml.ClassLoaderXmlEntityResolver;
-import org.apache.log4j.Logger;
-import org.apache.xerces.impl.Constants;
-import org.apache.xerces.impl.xs.SchemaGrammar;
-import org.apache.xerces.jaxp.validation.XMLSchema11Factory;
-import org.apache.xerces.jaxp.validation.XMLSchemaFactory;
->>>>>>> 9cc43dbc
 import org.apache.xerces.parsers.XMLGrammarPreparser;
-import org.apache.xerces.util.SecurityManager;
+import org.apache.xerces.util.ShadowedSymbolTable;
 import org.apache.xerces.util.SymbolTable;
 import org.apache.xerces.util.XMLGrammarPoolImpl;
 import org.apache.xerces.xni.XNIException;
@@ -65,13 +49,7 @@
 import org.xml.sax.SAXException;
 import org.xml.sax.SAXNotRecognizedException;
 import org.xml.sax.SAXNotSupportedException;
-
-import javax.xml.validation.ValidatorHandler;
-import java.io.IOException;
-import java.util.*;
-import java.util.concurrent.atomic.AtomicLong;
-
-import static org.apache.xerces.parsers.XMLGrammarCachingConfiguration.BIG_PRIME;
+import org.xml.sax.XMLReader;
 
 import nl.nn.adapterframework.cache.EhCache;
 import nl.nn.adapterframework.configuration.ConfigurationException;
@@ -96,46 +74,36 @@
  * </table>
  * <br>
  * N.B. noNamespaceSchemaLocation may contain spaces, but not if the schema is stored in a .jar or .zip file on the class path.
- *
  * @author Johan Verrips IOS
  * @author Jaco de Groot
  */
 public class XercesXmlValidator extends AbstractXmlValidator {
 
-	/**
-	 * Property identifier: grammar pool.
-	 */
+	/** Property identifier: grammar pool. */
 	public static final String GRAMMAR_POOL = Constants.XERCES_PROPERTY_PREFIX + Constants.XMLGRAMMAR_POOL_PROPERTY;
 
-	/**
-	 * Namespaces feature id (http://xml.org/sax/features/namespaces).
-	 */
+	/** Namespaces feature id (http://xml.org/sax/features/namespaces). */
 	protected static final String NAMESPACES_FEATURE_ID = Constants.SAX_FEATURE_PREFIX + Constants.NAMESPACES_FEATURE;
 
-	/**
-	 * Validation feature id (http://xml.org/sax/features/validation).
-	 */
+	/** Validation feature id (http://xml.org/sax/features/validation). */
 	protected static final String VALIDATION_FEATURE_ID = Constants.SAX_FEATURE_PREFIX + Constants.VALIDATION_FEATURE;
 
-	/**
-	 * Schema validation feature id (http://apache.org/xml/features/validation/schema).
-	 */
+	/** Schema validation feature id (http://apache.org/xml/features/validation/schema). */
 	protected static final String SCHEMA_VALIDATION_FEATURE_ID = Constants.XERCES_FEATURE_PREFIX + Constants.SCHEMA_VALIDATION_FEATURE;
 
-	/**
-	 * Schema full checking feature id (http://apache.org/xml/features/validation/schema-full-checking).
-	 */
+	/** External general entities feature id (http://xml.org/sax/features/external-general-entities). */
+	protected static final String EXTERNAL_GENERAL_ENTITIES_FEATURE_ID = Constants.SAX_FEATURE_PREFIX + Constants.EXTERNAL_GENERAL_ENTITIES_FEATURE;
+
+	/** External paramter entities feature id (http://xml.org/sax/features/external-general-entities). */
+	protected static final String EXTERNAL_PARAMETER_ENTITIES_FEATURE_ID = Constants.SAX_FEATURE_PREFIX + Constants.EXTERNAL_PARAMETER_ENTITIES_FEATURE;
+
+	/** Disallow doctype declarations feature id (http://apache.org/xml/features/disallow-doctype-decl). */
+	protected static final String DISSALLOW_DOCTYPE_DECL_FEATURE_ID = Constants.XERCES_FEATURE_PREFIX + Constants.DISALLOW_DOCTYPE_DECL_FEATURE;
+
+	/** Schema full checking feature id (http://apache.org/xml/features/validation/schema-full-checking). */
 	protected static final String SCHEMA_FULL_CHECKING_FEATURE_ID = Constants.XERCES_FEATURE_PREFIX + Constants.SCHEMA_FULL_CHECKING;
 
 	protected static final String SECURITY_MANAGER_PROPERTY_ID = Constants.XERCES_PROPERTY_PREFIX + Constants.SECURITY_MANAGER_PROPERTY;
-
-	protected static final String XML_SCHEMA_VERSION_PROPERTY = Constants.XERCES_PROPERTY_PREFIX + Constants.XML_SCHEMA_VERSION_PROPERTY;
-
-	/**
-	 * Property identifier: entity resolver.
-	 */
-	private static final String ENTITY_RESOLVER =
-			Constants.XERCES_PROPERTY_PREFIX + Constants.ENTITY_RESOLVER_PROPERTY;
 
 	private static final int maxInitialised = AppConstants.getInstance().getInt("xmlValidator.maxInitialised", -1);
 	private static final boolean sharedSymbolTable = AppConstants.getInstance().getBoolean("xmlValidator.sharedSymbolTable", false);
@@ -151,7 +119,6 @@
 	private double xsdVersion = 1.1;
 
 	private static EhCache cache;
-
 	static {
 		if (maxInitialised != -1) {
 			cache = new EhCache();
@@ -191,25 +158,25 @@
 		}
 	}
 
-	private static class SymbolTableSingletonHelper {
-		private static final SymbolTable INSTANCE = new SymbolTable(sharedSymbolTableSize);
-	}
-
-	public static SymbolTable getSymbolTableInstance() {
-		return SymbolTableSingletonHelper.INSTANCE;
+    private static class SymbolTableSingletonHelper{
+        private static final SymbolTable INSTANCE = new SymbolTable(sharedSymbolTableSize);
+    }
+
+    public static SymbolTable getSymbolTableInstance() {
+    	return SymbolTableSingletonHelper.INSTANCE;
 	}
 
 	private SymbolTable getSymbolTable() {
 		if (sharedSymbolTable) {
 			return getSymbolTableInstance();
-		}
+		} 
 		return new SymbolTable(BIG_PRIME);
 	}
-
+	
 	private synchronized PreparseResult preparse(String schemasId, List<Schema> schemas) throws ConfigurationException {
 		SymbolTable symbolTable = getSymbolTable();
 		XMLGrammarPool grammarPool = new XMLGrammarPoolImpl();
-		Set<String> namespaceSet = new HashSet<>();
+		Set<String> namespaceSet = new HashSet<String>();
 		XMLGrammarPreparser preparser = new XMLGrammarPreparser(symbolTable);
 		preparser.setEntityResolver(new ClassLoaderXmlEntityResolver(getConfigurationClassLoader()));
 		preparser.registerPreparser(XMLGrammarDescription.XML_SCHEMA, null);
@@ -237,11 +204,10 @@
 	}
 
 	private static Grammar preparse(XMLGrammarPreparser preparser,
-									String schemasId, Schema schema) throws ConfigurationException {
+			String schemasId, Schema schema) throws ConfigurationException {
 		try {
-			XMLInputSource inputSource = stringToXMLInputSource(schema);
 			return preparser.preparseGrammar(XMLGrammarDescription.XML_SCHEMA,
-					inputSource);
+					stringToXMLInputSource(schema));
 		} catch (IOException e) {
 			throw new ConfigurationException("cannot compile schema's ["
 					+ schemasId + "]", e);
@@ -251,10 +217,10 @@
 	private static void registerNamespaces(Grammar grammar, Set<String> namespaces) {
 		namespaces.add(grammar.getGrammarDescription().getNamespace());
 		if (grammar instanceof SchemaGrammar) {
-			List<?> imported = ((SchemaGrammar) grammar).getImportedGrammars();
+			List<?> imported = ((SchemaGrammar)grammar).getImportedGrammars();
 			if (imported != null) {
 				for (Object g : imported) {
-					Grammar gr = (Grammar) g;
+					Grammar gr = (Grammar)g;
 					registerNamespaces(gr, namespaces);
 				}
 			}
@@ -275,7 +241,7 @@
 					preparseResult = this.preparseResult;
 				}
 			} else {
-				preparseResult = (PreparseResult) cache.getObject(preparseResultId);
+				preparseResult = (PreparseResult)cache.getObject(preparseResultId);
 				if (preparseResult == null) {
 					preparseResult = preparse(schemasId, schemasProvider.getSchemas());
 					cache.putObject(preparseResultId, preparseResult);
@@ -296,27 +262,27 @@
 		result.init(schemasProvider, preparseResult.getSchemasId(), preparseResult.getNamespaceSet(), rootValidations, invalidRootNamespaces, ignoreUnknownNamespaces);
 		return result;
 	}
-
+	
 	@Override
 	public ValidatorHandler getValidatorHandler(IPipeLineSession session, ValidationContext context) throws ConfigurationException {
-		// User Impl version from xerces, because it has extra validate() function.
 		ValidatorHandler validatorHandler;
 
 		try {
 			javax.xml.validation.Schema schemaObject;
 			if (xsdVersion == 1.0) {
-				XMLSchemaFactory schemaFactory = new XMLSchemaFactory();
+			XMLSchemaFactory schemaFactory = new XMLSchemaFactory();
 				schemaObject = schemaFactory.newSchema(((XercesValidationContext) context).getGrammarPool());
 			} else {
 				XMLSchema11Factory schemaFactory = new XMLSchema11Factory();
 				schemaObject = schemaFactory.newSchema(((XercesValidationContext) context).getGrammarPool());
 			}
 
-			validatorHandler = schemaObject.newValidatorHandler();
+			validatorHandler=schemaObject.newValidatorHandler();
 		} catch (SAXException e) {
 			throw new ConfigurationException(logPrefix + "Cannot create schema", e);
 		}
 		try {
+			//validatorHandler.setFeature(NAMESPACES_FEATURE_ID, true);
 			validatorHandler.setFeature(VALIDATION_FEATURE_ID, true);
 			validatorHandler.setFeature(SCHEMA_VALIDATION_FEATURE_ID, true);
 			validatorHandler.setFeature(SCHEMA_FULL_CHECKING_FEATURE_ID, isFullSchemaChecking());
@@ -337,6 +303,32 @@
 		}
 		return validatorHandler;
 	}
+	public XMLReader createValidatingParser(IPipeLineSession session, ValidationContext context) throws XmlValidatorException, ConfigurationException, PipeRunException {
+		SymbolTable symbolTable = ((XercesValidationContext)context).getSymbolTable();
+		XMLGrammarPool grammarPool = ((XercesValidationContext)context).getGrammarPool();
+
+		XMLReader parser = new SAXParser(new ShadowedSymbolTable(symbolTable), grammarPool);
+		try {
+			parser.setFeature(NAMESPACES_FEATURE_ID, true);
+			parser.setFeature(VALIDATION_FEATURE_ID, true);
+			// parser.setFeature(XMLConstants.FEATURE_SECURE_PROCESSING, true); // this feature is not recognized
+//			parser.setFeature(EXTERNAL_GENERAL_ENTITIES_FEATURE_ID, false); // this one appears to be not working
+//			parser.setFeature(EXTERNAL_PARAMETER_ENTITIES_FEATURE_ID, false);
+//			parser.setFeature(DISSALLOW_DOCTYPE_DECL_FEATURE_ID, true);
+			parser.setFeature(SCHEMA_VALIDATION_FEATURE_ID, true);
+			parser.setFeature(SCHEMA_FULL_CHECKING_FEATURE_ID, isFullSchemaChecking());
+			parser.setErrorHandler(context.getErrorHandler());
+			org.apache.xerces.util.SecurityManager mgr = new org.apache.xerces.util.SecurityManager();
+			mgr.setEntityExpansionLimit(entityExpansionLimit);
+			parser.setProperty(SECURITY_MANAGER_PROPERTY_ID, mgr);
+		} catch (SAXNotRecognizedException e) {
+			throw new XmlValidatorException(logPrefix + "parser does not recognize necessary feature", e);
+		} catch (SAXNotSupportedException e) {
+			throw new XmlValidatorException(logPrefix + "parser does not support necessary feature", e);
+		}
+		return parser;
+	}
+
 
 	private static XMLInputSource stringToXMLInputSource(Schema schema) throws IOException, ConfigurationException {
 		// SystemId is needed in case the schema has an import. Maybe we should
@@ -358,10 +350,10 @@
 class XercesValidationContext extends ValidationContext {
 
 	private PreparseResult preparseResult;
-
+	
 	XercesValidationContext(PreparseResult preparseResult) {
 		super();
-		this.preparseResult = preparseResult;
+		this.preparseResult=preparseResult;
 	}
 
 	@Override
@@ -386,7 +378,7 @@
 	public List<XSModel> getXsModels() {
 		return preparseResult.getXsModels();
 	}
-
+	
 }
 
 class PreparseResult {
@@ -394,12 +386,11 @@
 	private SymbolTable symbolTable;
 	private XMLGrammarPool grammarPool;
 	private Set<String> namespaceSet;
-	private List<XSModel> xsModels = null;
+	private List<XSModel> xsModels=null;
 
 	public String getSchemasId() {
 		return schemasId;
 	}
-
 	public void setSchemasId(String schemasId) {
 		this.schemasId = schemasId;
 	}
@@ -429,22 +420,21 @@
 	}
 
 	public List<XSModel> getXsModels() {
-		if (xsModels == null) {
-			xsModels = new LinkedList<>();
-			Grammar[] grammars = grammarPool.retrieveInitialGrammarSet(XMLGrammarDescription.XML_SCHEMA);
-			for (int i = 0; i < grammars.length; i++) {
-				xsModels.add(((XSGrammar) grammars[i]).toXSModel());
+		if (xsModels==null) {
+			xsModels=new LinkedList<XSModel>();
+			Grammar[] grammars=grammarPool.retrieveInitialGrammarSet(XMLGrammarDescription.XML_SCHEMA);
+			for(int i=0;i<grammars.length;i++) {
+				xsModels.add(((XSGrammar)grammars[i]).toXSModel());
 			}
 		}
 		return xsModels;
 	}
-
+	
 	public void setXsModels(List<XSModel> xsModels) {
 		this.xsModels = xsModels;
 	}
 
 }
-
 class MyErrorHandler implements XMLErrorHandler {
 	protected Logger log = LogUtil.getLogger(this);
 	protected boolean warn = true;
