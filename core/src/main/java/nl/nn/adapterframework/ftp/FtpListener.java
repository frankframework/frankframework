--- conflicted
+++ resolved
@@ -80,13 +80,8 @@
 	}
 
 	/**
-<<<<<<< HEAD
 	 * Returns the name of the file in process archiveFile(File) concatenated with the
 	 * record number. As te archiveFile(File) method always renames to a
-=======
-	 * Returns the name of the file in process (the 'archiveFile(File)' archived} file) concatenated with the
-	 * record number. As the 'archiveFile(File)' archivedFile method always renames to a
->>>>>>> b85724d5
 	 * unique file, the combination of this filename and the recordnumber is unique, enabling tracing in case of errors
 	 * in the processing of the file.
 	 * Override this method for your specific needs!
