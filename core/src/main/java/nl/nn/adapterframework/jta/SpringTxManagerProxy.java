/*
   Copyright 2013 Nationale-Nederlanden, 2021-2022 WeAreFrank!

   Licensed under the Apache License, Version 2.0 (the "License");
   you may not use this file except in compliance with the License.
   You may obtain a copy of the License at

       http://www.apache.org/licenses/LICENSE-2.0

   Unless required by applicable law or agreed to in writing, software
   distributed under the License is distributed on an "AS IS" BASIS,
   WITHOUT WARRANTIES OR CONDITIONS OF ANY KIND, either express or implied.
   See the License for the specific language governing permissions and
   limitations under the License.
*/
package nl.nn.adapterframework.jta;

import org.apache.logging.log4j.Logger;
import org.springframework.beans.factory.InitializingBean;
import org.springframework.transaction.PlatformTransactionManager;
import org.springframework.transaction.TransactionDefinition;
import org.springframework.transaction.TransactionException;
import org.springframework.transaction.TransactionStatus;
import org.springframework.transaction.jta.JtaTransactionManager;
import org.springframework.transaction.support.DefaultTransactionDefinition;

import lombok.Setter;
import nl.nn.adapterframework.util.LogUtil;

/**
 * proxy class for transaction manager.
 * 
 * @author  Tim van der Leeuw
 * @since   4.8
 */
public class SpringTxManagerProxy implements IThreadConnectableTransactionManager<Object,Object>, InitializingBean {
	private static final Logger log = LogUtil.getLogger(SpringTxManagerProxy.class);

	private IThreadConnectableTransactionManager<Object,Object> threadConnectableProxy;
<<<<<<< HEAD
	private @Setter PlatformTransactionManager realTxManager;
=======
	private @Getter @Setter PlatformTransactionManager realTxManager;
>>>>>>> bdcdf29a

	private boolean trace=false;

	/**
	 * @param txOption e.q. TransactionDefinition.PROPAGATION_REQUIRES_NEW
	 * @param timeout Set the timeout to apply in seconds. Default timeout is {@link org.springframework.transaction.TransactionDefinition#TIMEOUT_DEFAULT TIMEOUT_DEFAULT} (-1).
	 * @return IbisTransaction
	 */
	public static TransactionDefinition getTransactionDefinition(int txOption, int timeout) {
		DefaultTransactionDefinition result=new DefaultTransactionDefinition(txOption);
		if (timeout > 0) {
			result.setTimeout(timeout);
		}
		return result;
	}

	@Override
	public TransactionStatus getTransaction(TransactionDefinition txDef) throws TransactionException {
		if (trace && log.isDebugEnabled()) log.debug("getting transaction definition ["+txDef+"]");
		return getRealTxManager().getTransaction(txDef);
	}

	@Override
	public void commit(TransactionStatus txStatus) throws TransactionException {
		if (txStatus.isRollbackOnly()) {
			rollback(txStatus);
		} else {
			if (trace && log.isDebugEnabled()) log.debug("commiting transaction ["+txStatus+"]");
			getRealTxManager().commit(txStatus);
		}
	}

	@Override
	public void rollback(TransactionStatus txStatus) throws TransactionException {
		if (trace && log.isDebugEnabled()) log.debug("rolling back transaction ["+txStatus+"]");
		getRealTxManager().rollback(txStatus);
	}

<<<<<<< HEAD
	public PlatformTransactionManager getRealTxManager() {
		return realTxManager;
	}

=======
>>>>>>> bdcdf29a
	public IThreadConnectableTransactionManager<Object,Object> getThreadConnectableProxy() {
		if (threadConnectableProxy==null) {
			PlatformTransactionManager realTxManager = getRealTxManager();
			if (realTxManager instanceof IThreadConnectableTransactionManager) {
				threadConnectableProxy = (IThreadConnectableTransactionManager)realTxManager;
			} else if (realTxManager instanceof JtaTransactionManager) {
				threadConnectableProxy = new ThreadConnectableJtaTransactionManager((JtaTransactionManager)realTxManager);
			} else {
				throw new IllegalStateException("Don't know how to make ["+realTxManager.getClass().getTypeName()+"] thread connectable");
			}
		}
		return threadConnectableProxy;
	}

	@Override
	public Object getCurrentTransaction() throws TransactionException {
		return getThreadConnectableProxy().getCurrentTransaction();
	}

	@Override
	public Object suspendTransaction(Object transaction) {
		return getThreadConnectableProxy().suspendTransaction(transaction);
	}

	@Override
	public void resumeTransaction(Object transaction, Object resources) {
		getThreadConnectableProxy().resumeTransaction(transaction, resources);
	}

	@Override
	public void afterPropertiesSet() throws Exception {
		if(realTxManager == null) {
<<<<<<< HEAD
			throw new IllegalStateException("TxManager not set");
=======
			throw new IllegalStateException("RealTxManager not set");
>>>>>>> bdcdf29a
		}
	}
}<|MERGE_RESOLUTION|>--- conflicted
+++ resolved
@@ -24,6 +24,7 @@
 import org.springframework.transaction.jta.JtaTransactionManager;
 import org.springframework.transaction.support.DefaultTransactionDefinition;
 
+import lombok.Getter;
 import lombok.Setter;
 import nl.nn.adapterframework.util.LogUtil;
 
@@ -37,11 +38,7 @@
 	private static final Logger log = LogUtil.getLogger(SpringTxManagerProxy.class);
 
 	private IThreadConnectableTransactionManager<Object,Object> threadConnectableProxy;
-<<<<<<< HEAD
-	private @Setter PlatformTransactionManager realTxManager;
-=======
 	private @Getter @Setter PlatformTransactionManager realTxManager;
->>>>>>> bdcdf29a
 
 	private boolean trace=false;
 
@@ -80,13 +77,6 @@
 		getRealTxManager().rollback(txStatus);
 	}
 
-<<<<<<< HEAD
-	public PlatformTransactionManager getRealTxManager() {
-		return realTxManager;
-	}
-
-=======
->>>>>>> bdcdf29a
 	public IThreadConnectableTransactionManager<Object,Object> getThreadConnectableProxy() {
 		if (threadConnectableProxy==null) {
 			PlatformTransactionManager realTxManager = getRealTxManager();
@@ -119,11 +109,7 @@
 	@Override
 	public void afterPropertiesSet() throws Exception {
 		if(realTxManager == null) {
-<<<<<<< HEAD
-			throw new IllegalStateException("TxManager not set");
-=======
 			throw new IllegalStateException("RealTxManager not set");
->>>>>>> bdcdf29a
 		}
 	}
 }