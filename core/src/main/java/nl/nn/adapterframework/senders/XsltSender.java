--- conflicted
+++ resolved
@@ -16,11 +16,8 @@
 package nl.nn.adapterframework.senders;
 
 import java.io.IOException;
-<<<<<<< HEAD
 import java.io.StringReader;
-=======
 import java.util.Collections;
->>>>>>> b0c174d8
 import java.util.Map;
 
 import javax.xml.transform.Result;
@@ -240,7 +237,19 @@
 				result=skipEmptyTagsFeedingResult;
 			}
 
-			TransformerHandler mainHandler = transformerPool.getTransformerHandler();
+			TransformerPool poolToUse = transformerPool;
+			if(StringUtils.isNotEmpty(styleSheetNameSessionKey) && prc.getSession().get(styleSheetNameSessionKey) != null) {
+				String styleSheetNameToUse = prc.getSession().get(styleSheetNameSessionKey).toString();
+			
+				if(!dynamicTransformerPoolMap.containsKey(styleSheetNameToUse)) {
+					dynamicTransformerPoolMap.put(styleSheetNameToUse, poolToUse = TransformerPool.configureTransformer(getLogPrefix(), getClassLoader(), null, null, styleSheetNameToUse, null, !isOmitXmlDeclaration(), getParameterList()));
+					poolToUse.open();
+				} else {
+					poolToUse = dynamicTransformerPoolMap.get(styleSheetNameToUse);
+				}
+			}
+
+			TransformerHandler mainHandler = poolToUse.getTransformerHandler();
 			XmlUtils.setTransformerParameters(mainHandler.getTransformer(),parametervalues);
 			mainHandler.setResult(result);
 			handler=mainHandler;
@@ -302,7 +311,19 @@
 //				log.debug(getLogPrefix()+" transformerPool ["+transformerPool+"] transforming using prc ["+prc+"] and parameterValues ["+parametervalues+"]");
 //				log.debug(getLogPrefix()+" prc.inputsource ["+prc.getInputSource()+"]");
 //			}
-<<<<<<< HEAD
+						
+			TransformerPool poolToUse = transformerPool;
+			
+			if(StringUtils.isNotEmpty(styleSheetNameSessionKey) && prc.getSession().get(styleSheetNameSessionKey) != null) {
+				String styleSheetNameToUse = prc.getSession().get(styleSheetNameSessionKey).toString();
+			
+				if(!dynamicTransformerPoolMap.containsKey(styleSheetNameToUse)) {
+					dynamicTransformerPoolMap.put(styleSheetNameToUse, poolToUse = TransformerPool.configureTransformer(getLogPrefix(), getClassLoader(), null, null, styleSheetNameToUse, null, !isOmitXmlDeclaration(), getParameterList()));
+					poolToUse.open();
+				} else {
+					poolToUse = dynamicTransformerPoolMap.get(styleSheetNameToUse);
+				}
+			}
 			
 			if (target!=null) {
 				SAXResult mainResult = new SAXResult();
@@ -315,10 +336,10 @@
 				} else {
 					mainResult.setHandler(targetContentHandler);
 				}
-				transformerPool.transform(inputMsg, mainResult, parametervalues); 
+				poolToUse.transform(inputMsg, mainResult, parametervalues); 
 				stringResult=message;
 			} else {
-				stringResult = transformerPool.transform(inputMsg, parametervalues); 
+				stringResult = poolToUse.transform(inputMsg, parametervalues); 
 	
 				if (isSkipEmptyTags()) {
 					log.debug(getLogPrefix()+ " skipping empty tags from result [" + stringResult + "]");
@@ -327,31 +348,6 @@
 					//stringResult = XmlUtils.transformXml(transformer, stringResult);
 					stringResult = transformerPoolSkipEmptyTags.transform(XmlUtils.stringToSourceForSingleUse(stringResult, isNamespaceAware()), null); 
 				}
-=======
-
-			TransformerPool poolToUse = transformerPool;
-			
-			
-			if(StringUtils.isNotEmpty(styleSheetNameSessionKey) && prc.getSession().get(styleSheetNameSessionKey) != null) {
-				String styleSheetNameToUse = prc.getSession().get(styleSheetNameSessionKey).toString();
-
-				if(!dynamicTransformerPoolMap.containsKey(styleSheetNameToUse)) {
-					dynamicTransformerPoolMap.put(styleSheetNameToUse, poolToUse = TransformerPool.configureTransformer(getLogPrefix(), getClassLoader(), null, null, styleSheetNameToUse, null, !isOmitXmlDeclaration(), getParameterList()));
-					poolToUse.open();
-				} else {
-					poolToUse = dynamicTransformerPoolMap.get(styleSheetNameToUse);
-				}
-			}
-			
-			stringResult = poolToUse.transform(inputMsg, parametervalues);
-
-			if (isSkipEmptyTags()) {
-				log.debug(getLogPrefix()+ " skipping empty tags from result [" + stringResult + "]");
-				//URL xsltSource = ClassUtils.getResourceURL( this, skipEmptyTags_xslt);
-				//Transformer transformer = XmlUtils.createTransformer(xsltSource);
-				//stringResult = XmlUtils.transformXml(transformer, stringResult);
-				stringResult = transformerPoolSkipEmptyTags.transform(XmlUtils.stringToSourceForSingleUse(stringResult, isNamespaceAware()), null); 
->>>>>>> b0c174d8
 			}
 //			if (log.isDebugEnabled()) {
 //				log.debug(getLogPrefix()+" transformed input ["+message+"] to ["+stringResult+"]");
