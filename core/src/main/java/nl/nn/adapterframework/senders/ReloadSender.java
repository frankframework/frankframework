--- conflicted
+++ resolved
@@ -29,16 +29,6 @@
 /**
  * Performs a reload on database config .
  *
-<<<<<<< HEAD
- * <p><b>Configuration:</b>
- * <table border="1">
- * <tr><th>attributes</th><th>description</th><th>default</th></tr>
- * <tr><td>{@link #setName(String) name}</td><td>name of the Sender</td><td>&nbsp;</td></tr>
- * <tr><td>{@link #setForceReload(boolean) forceReload}</td><td>reload the configuration regardless of the version</td><td>false</td></tr>
- * </table>
- * </p>
-=======
->>>>>>> b85724d5
  * <p><b>Exits:</b>
  * <table border="1">
  * <tr><th>state</th><th>condition</th></tr>
