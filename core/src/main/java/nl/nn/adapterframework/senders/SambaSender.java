--- conflicted
+++ resolved
@@ -22,13 +22,6 @@
 import java.util.Date;
 import java.util.List;
 
-<<<<<<< HEAD
-=======
-import nl.nn.adapterframework.doc.IbisDoc;
-import org.apache.commons.codec.binary.Base64InputStream;
-import org.apache.commons.lang.StringUtils;
-
->>>>>>> a1af2c19
 import jcifs.smb.NtlmPasswordAuthentication;
 import jcifs.smb.SmbException;
 import jcifs.smb.SmbFile;
@@ -39,6 +32,7 @@
 import nl.nn.adapterframework.core.SenderException;
 import nl.nn.adapterframework.core.SenderWithParametersBase;
 import nl.nn.adapterframework.core.TimeOutException;
+import nl.nn.adapterframework.doc.IbisDoc;
 import nl.nn.adapterframework.filesystem.ISambaSender;
 import nl.nn.adapterframework.parameters.ParameterList;
 import nl.nn.adapterframework.parameters.ParameterResolutionContext;
@@ -255,7 +249,7 @@
 		return fileXml;
 	}
 
-	@IbisDoc({"the destination, aka smb://xxx/yyy share", ""})
+	@IbisDoc({ "the destination, aka smb://xxx/yyy share", "" })
 	public void setShare(String share) {
 		if (!share.endsWith("/"))
 			share += "/";
@@ -266,7 +260,7 @@
 		return share;
 	}
 
-	@IbisDoc({"possible values: delete, download, list, mkdir, rename, rmdir, upload", ""})
+	@IbisDoc({ "possible values: delete, download, list, mkdir, rename, rmdir, upload", "" })
 	public void setAction(String action) {
 		this.action = action.toLowerCase();
 	}
@@ -275,7 +269,9 @@
 		return action;
 	}
 
-	@IbisDoc({"used when creating folders or overwriting existing files (when renaming or moving)", "false"})
+	@IbisDoc({
+			"used when creating folders or overwriting existing files (when renaming or moving)",
+			"false" })
 	public void setForce(boolean force) {
 		this.force = force;
 	}
@@ -284,7 +280,7 @@
 		return force;
 	}
 
-	@IbisDoc({"in case the user account is bound to a domain", ""})
+	@IbisDoc({ "in case the user account is bound to a domain", "" })
 	public void setAuthDomain(String domain) {
 		this.domain = domain;
 	}
@@ -293,7 +289,7 @@
 		return domain;
 	}
 
-	@IbisDoc({"the smb share username", ""})
+	@IbisDoc({ "the smb share username", "" })
 	public void setUsername(String username) {
 		this.username = username;
 	}
@@ -302,7 +298,7 @@
 		return username;
 	}
 
-	@IbisDoc({"the smb share password", ""})
+	@IbisDoc({ "the smb share password", "" })
 	public void setPassword(String password) {
 		this.password = password;
 	}
@@ -311,7 +307,7 @@
 		return password;
 	}
 
-	@IbisDoc({"alias used to obtain credentials for the smb share", ""})
+	@IbisDoc({ "alias used to obtain credentials for the smb share", "" })
 	public void setAuthAlias(String authAlias) {
 		this.authAlias = authAlias;
 	}
