--- conflicted
+++ resolved
@@ -41,11 +41,7 @@
 import nl.nn.adapterframework.util.StreamUtil;
 
 /**
-<<<<<<< HEAD
- * Sender used to run javascript code using J2V8
-=======
- * Sender used to run JavaScript code using J2V8, Rhino or Nashorn
->>>>>>> cbabbdf1
+ * Sender used to run JavaScript code using J2V8
  *
  * This sender can execute a function of a given javascript file, the result of the function will be the output of the sender.
  * The parameters of the javascript function to run are given as parameters by the adapter configuration
@@ -72,20 +68,9 @@
 
 
 	public enum JavaScriptEngines {
-<<<<<<< HEAD
 		J2V8(J2V8.class);
 
 		private final Class<? extends JavascriptEngine<?>> engine; //Enum cannot have parameters :(
-=======
-		J2V8(J2V8.class),
-
-		@Deprecated NASHORN(Nashorn.class),
-
-		@Deprecated RHINO(Rhino.class);
-
-		private Class<? extends JavascriptEngine<?>> engine; //Enum cannot have parameters :(
-
->>>>>>> cbabbdf1
 		private JavaScriptEngines(Class<? extends JavascriptEngine<?>> engine) {
 			this.engine = engine;
 		}
