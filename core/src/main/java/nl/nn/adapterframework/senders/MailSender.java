--- conflicted
+++ resolved
@@ -49,33 +49,7 @@
 
 /**
  * {@link nl.nn.adapterframework.core.ISender sender} that sends a mail specified by an XML message.
-<<<<<<< HEAD
  *
-=======
- * <p>
- * Sample email.xml:
- * <code><pre>
- *    &lt;email&gt;
- *       &lt;recipients&gt;
- *          &lt;recipient type="to"&gt;***@hotmail.com&lt;/recipient&gt;
- *          &lt;recipient type="cc"&gt;***@gmail.com&lt;/recipient&gt;
- *       &lt;/recipients&gt;
- *       &lt;from name="*** ***"&gt;***@yahoo.com&lt;/from&gt;
- *       &lt;subject&gt;This is the subject&lt;/subject&gt;
- *       &lt;threadTopic&gt;subject&lt;/threadTopic&gt;
- *       &lt;message&gt;This is the message&lt;/message&gt;
- *       &lt;messageType&gt;text/plain&lt;/messageType&gt;&lt;!-- Optional --&gt;
- *       &lt;messageBase64&gt;false&lt;/messageBase64&gt;&lt;!-- Optional --&gt;
- *       &lt;charset&gt;UTF-8&lt;/charset&gt;&lt;!-- Optional --&gt;
- *       &lt;attachments&gt;
- *          &lt;attachment name="filename1.txt"&gt;This is the first attachment&lt;/attachment&gt;
- *          &lt;attachment name="filename2.pdf" base64="true"&gt;JVBERi0xLjQKCjIgMCBvYmoKPDwvVHlwZS9YT2JqZWN0L1N1YnR5cGUvSW1...vSW5mbyA5IDAgUgo+PgpzdGFydHhyZWYKMzQxNDY2CiUlRU9GCg==&lt;/attachment&gt;
- *          &lt;attachment name="filename3.pdf" url="file:/c:/filename3.pdf"/&gt;
- *          &lt;attachment name="filename4.pdf" sessionKey="fileContent"/&gt;
- *       &lt;/attachments&gt;&lt;!-- Optional --&gt;
- *   &lt;/email&gt;
- * </pre></code>
->>>>>>> 1738e6b2
  * <p>
  * Notice: the XML message must be valid XML. Therefore, especially the message element
  * must be plain text or be wrapped as CDATA. Example:
