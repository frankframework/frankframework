/*
   Copyright 2019-2021 WeAreFrank!

   Licensed under the Apache License, Version 2.0 (the "License");
   you may not use this file except in compliance with the License.
   You may obtain a copy of the License at

       http://www.apache.org/licenses/LICENSE-2.0

   Unless required by applicable law or agreed to in writing, software
   distributed under the License is distributed on an "AS IS" BASIS,
   WITHOUT WARRANTIES OR CONDITIONS OF ANY KIND, either express or implied.
   See the License for the specific language governing permissions and
   limitations under the License.
*/
package nl.nn.adapterframework.filesystem;

import java.io.IOException;
import java.util.HashMap;
import java.util.Iterator;
import java.util.Map;
import java.util.Set;
import java.util.stream.Stream;

import org.apache.commons.lang3.StringUtils;
import org.apache.logging.log4j.Logger;
import org.xml.sax.SAXException;

import lombok.Getter;
import nl.nn.adapterframework.configuration.ConfigurationException;
import nl.nn.adapterframework.configuration.ConfigurationWarning;
import nl.nn.adapterframework.configuration.ConfigurationWarnings;
import nl.nn.adapterframework.core.HasPhysicalDestination;
import nl.nn.adapterframework.core.IMessageBrowser;
import nl.nn.adapterframework.core.IProvidesMessageBrowsers;
import nl.nn.adapterframework.core.IPullingListener;
import nl.nn.adapterframework.core.ListenerException;
import nl.nn.adapterframework.core.PipeLineResult;
import nl.nn.adapterframework.core.PipeLineSession;
import nl.nn.adapterframework.core.ProcessState;
import nl.nn.adapterframework.doc.IbisDoc;
import nl.nn.adapterframework.receivers.MessageWrapper;
import nl.nn.adapterframework.stream.Message;
import nl.nn.adapterframework.stream.document.DocumentBuilderFactory;
import nl.nn.adapterframework.stream.document.DocumentFormat;
import nl.nn.adapterframework.stream.document.ObjectBuilder;
import nl.nn.adapterframework.util.ClassUtils;
import nl.nn.adapterframework.util.DateUtils;
import nl.nn.adapterframework.util.LogUtil;

/**
 * {@link IPullingListener listener} that looks in a {@link IBasicFileSystem FileSystem} for files.
 * When a file is found, it is moved to an process-folder, so that it isn't found more then once.  
 * The name of the moved file is passed to the pipeline.  
 *
 *
 * @author Gerrit van Brakel
 */
public abstract class FileSystemListener<F, FS extends IBasicFileSystem<F>> implements IPullingListener<F>, HasPhysicalDestination, IProvidesMessageBrowsers<F> {
	protected Logger log = LogUtil.getLogger(this);
	private @Getter ClassLoader configurationClassLoader = Thread.currentThread().getContextClassLoader();
	
	public final String ORIGINAL_FILENAME_KEY = "originalFilename";
<<<<<<< HEAD
	public final String FILENAME_KEY = "filename";
	public final String FILEPATH_KEY = "filepath";
=======
>>>>>>> 65247a47

	private @Getter String name;
	private @Getter String inputFolder;
	private @Getter String inProcessFolder;
	private @Getter String processedFolder;
	private @Getter String errorFolder;
	private @Getter String holdFolder;
	private @Getter String logFolder;

	private @Getter boolean createFolders=false;
	private @Getter boolean delete = false;
	private @Getter boolean overwrite = false;
	private @Getter int numberOfBackups=0;
	private @Getter boolean fileTimeSensitive=false;
	private @Getter String messageType="path";
	private @Getter String messageIdPropertyKey = null;
<<<<<<< HEAD
	private @Getter String storeMetadataInSessionKey;
	
	private @Getter boolean disableMessageBrowsers = false;
=======
	
	private @Getter boolean disableMessageBrowsers = false;
	private @Getter String wildcard;
	private @Getter String excludeWildcard;
>>>>>>> 65247a47
	

	private @Getter long minStableTime = 1000;
//	private Long fileListFirstFileFound;

	private @Getter String wildCard;
	private @Getter String excludeWildCard;

	private FS fileSystem;
	
	private Set<ProcessState> knownProcessStates;
	private Map<ProcessState,Set<ProcessState>> targetProcessStates = new HashMap<>();

	protected abstract FS createFileSystem();

	public FileSystemListener() {
		fileSystem=createFileSystem();
	}

	@Override
	public void configure() throws ConfigurationException {
		FS fileSystem = getFileSystem();
		fileSystem.configure();
		if (getNumberOfBackups()>0 && !(fileSystem instanceof IWritableFileSystem)) {
			throw new ConfigurationException("FileSystem ["+ClassUtils.nameOf(fileSystem)+"] does not support setting attribute 'numberOfBackups'");
		}
		knownProcessStates = ProcessState.getMandatoryKnownStates();
		for (ProcessState state: ProcessState.values()) {
			if (StringUtils.isNotEmpty(getStateFolder(state))) {
				knownProcessStates.add(state);
			}
		}
		targetProcessStates = ProcessState.getTargetProcessStates(knownProcessStates);
	}

	@Override
	public Set<ProcessState> knownProcessStates() {
		return knownProcessStates;
	}

	@Override
	public Map<ProcessState,Set<ProcessState>> targetProcessStates() {
		return targetProcessStates;
	}


	@Override
	public void open() throws ListenerException {
		try {
			getFileSystem().open();
			// folders can only be checked at 'open()', because the checks need an opened file system.
			checkForExistenceOfFolder("inputFolder", getInputFolder());
			if (!checkForExistenceOfFolder("inProcessFolder", getInProcessFolder())) {
				ConfigurationWarnings.add(this, log, "attribute 'inProcessFolder' has not been set. This listener can only run in a single thread");			
			}
			checkForExistenceOfFolder("processedFolder", getProcessedFolder());
			checkForExistenceOfFolder("errorFolder",getErrorFolder());
			checkForExistenceOfFolder("logFolder",getLogFolder());
		} catch (FileSystemException e) {
			throw new ListenerException("Cannot open fileSystem",e);
		}
	}

	protected boolean checkForExistenceOfFolder(String attributeName, String folderName) throws ListenerException {
		FS fileSystem = getFileSystem();
		if (StringUtils.isNotEmpty(folderName)) {
			try {
				if (fileSystem.folderExists(folderName)) {
					return true;
				}
			} catch (FileSystemException e) {
				throw new ListenerException("Cannot determine presence of  " +attributeName + " [" + folderName + "]",e);
			}
			if (isCreateFolders()) {
				try {
					fileSystem.createFolder(folderName);
				} catch (FileSystemException e) {
					throw new ListenerException("Cannot create " +attributeName + " [" + folderName + "]",e);
				}
				return true;
			} 
			String canonicalNameClause;
			try {
				canonicalNameClause=", canonical name ["+fileSystem.getCanonicalName(fileSystem.toFile(folderName))+"],";
			} catch (FileSystemException e) {
				canonicalNameClause=", (no canonical name: "+e.getMessage()+"),";
			}
			throw new ListenerException("The value for " +attributeName + " [" + folderName + "]"+canonicalNameClause+" is invalid. It is not a folder.");
		}
		return false;
	}

	@Override
	public void close() throws ListenerException {
		try {
			getFileSystem().close();
		} catch (FileSystemException e) {
			throw new ListenerException("Cannot close fileSystem",e);
		}
	}

	@Override
	public Map<String,Object> openThread() throws ListenerException {
		return null;
	}

	@Override
	public void closeThread(Map<String,Object> threadContext) throws ListenerException {
		// nothing special here
	}

	@Override
	public String getPhysicalDestinationName() {
		String result=getFileSystem().getPhysicalDestinationName()+
				" inputFolder [" + (getInputFolder() == null ? "" : getInputFolder()) + "] inProcessFolder [" + (getInProcessFolder() == null ? "" : getInProcessFolder()) +
				"] processedFolder [" + (getProcessedFolder() == null ? "" : getProcessedFolder()) + "] errorFolder [" + (getErrorFolder() == null ? "" : getErrorFolder()) + "] logFolder [" + (getLogFolder() == null ? "" : getLogFolder()) + "]";
		return result;
	}

	public FS getFileSystem() {
		return fileSystem;
	}

	@Override
	public synchronized F getRawMessage(Map<String,Object> threadContext) throws ListenerException {
		FS fileSystem=getFileSystem();
		try(Stream<F> ds = FileSystemUtils.getFilteredStream(fileSystem, getInputFolder(), getWildcard(), getExcludeWildcard())) {
			if (ds==null) {
				return null;
			}
			Iterator<F> it = ds.iterator();
			if (it==null || !it.hasNext()) {
				return null;
			}

			long stabilityLimit = getMinStableTime();
			if (stabilityLimit>0) {
				stabilityLimit=System.currentTimeMillis()-stabilityLimit;
			}
			while (it.hasNext()) {
				F file = it.next();
				if (stabilityLimit>0) {
					long filemodtime=fileSystem.getModificationTime(file).getTime();
					if (filemodtime>stabilityLimit) {
						continue;
					}
				}
				if (threadContext!=null && StringUtils.isNotEmpty(getInProcessFolder())) {
					threadContext.put(ORIGINAL_FILENAME_KEY, fileSystem.getName(file));
				}
				return file;
			}
		} catch (IOException | FileSystemException e) {
			throw new ListenerException(e);
		}

		return null;
	}

	@Override
	public void afterMessageProcessed(PipeLineResult processResult, Object rawMessageOrWrapper, Map<String,Object> context) throws ListenerException {
		FS fileSystem=getFileSystem();
		if ((rawMessageOrWrapper instanceof MessageWrapper)) { 
			// if it is a MessageWrapper, it comes from an errorStorage, and then the state cannot be managed using folders by the listener itself.
			MessageWrapper<?> wrapper = (MessageWrapper<?>)rawMessageOrWrapper;
			if (StringUtils.isNotEmpty(getLogFolder()) || StringUtils.isNotEmpty(getErrorFolder()) || StringUtils.isNotEmpty(getProcessedFolder())) {
				log.warn("cannot write ["+wrapper.getId()+"] to logFolder, errorFolder or processedFolder after manual retry from errorStorage");
			}
		} else {
			@SuppressWarnings("unchecked") 
			F rawMessage = (F)rawMessageOrWrapper; // if it is not a wrapper, than it must be an F 
			try {
				if (StringUtils.isNotEmpty(getLogFolder())) {
					FileSystemUtils.copyFile(fileSystem, rawMessage, getLogFolder(), isOverwrite(), getNumberOfBackups(), isCreateFolders());
				}
				if (isDelete() && (processResult.isSuccessful() || StringUtils.isEmpty(getErrorFolder()))) {
					fileSystem.deleteFile(rawMessage);
					return;
				}
			} catch (FileSystemException e) {
				throw new ListenerException("Could not move or delete file ["+fileSystem.getName(rawMessage)+"]",e);
			}
		}
	}

	/**
	 * Returns returns the filename, or the contents
	 */
	@Override
	public Message extractMessage(F rawMessage, Map<String,Object> threadContext) throws ListenerException {
		try {
			if (StringUtils.isEmpty(getMessageType()) || getMessageType().equalsIgnoreCase("name")) {
				return new Message(getFileSystem().getName(rawMessage));
			}
			if (StringUtils.isEmpty(getMessageType()) || getMessageType().equalsIgnoreCase("path")) {
				return new Message(getFileSystem().getCanonicalName(rawMessage));
			}
			if (getMessageType().equalsIgnoreCase("contents")) {
				return getFileSystem().readFile(rawMessage);
			}
			Map<String,Object> attributes = getFileSystem().getAdditionalFileProperties(rawMessage);
			if (attributes!=null) {
				Object result=attributes.get(getMessageType());
				if (result!=null) {
					return Message.asMessage(result);
				}
			}
			log.warn("no attribute ["+getMessageType()+"] found for file ["+getFileSystem().getName(rawMessage)+"]");
			return null;
		} catch (Exception e) {
			throw new ListenerException(e);
		}
	}

	@Override
	public String getIdFromRawMessage(F rawMessage, Map<String, Object> threadContext) throws ListenerException {
		String filename=null;
		try {
			FS fileSystem = getFileSystem();
			F file = rawMessage;
			filename=fileSystem.getName(rawMessage);
			Map <String,Object> attributes = fileSystem.getAdditionalFileProperties(rawMessage);
			String messageId = null;
			if (StringUtils.isNotEmpty(getMessageIdPropertyKey())) {
				if (attributes != null) {
					messageId = (String)attributes.get(getMessageIdPropertyKey());
				}
				if (StringUtils.isEmpty(messageId)) {
					log.warn("no attribute ["+getMessageIdPropertyKey()+"] found, will use filename as messageId");
				}
			}
			if (StringUtils.isEmpty(messageId) && threadContext!=null) {
				messageId = (String)threadContext.get(ORIGINAL_FILENAME_KEY);
			}
			if (StringUtils.isEmpty(messageId)) {
				messageId = fileSystem.getName(rawMessage);
			}
			if (isFileTimeSensitive()) {
				messageId+="-"+DateUtils.format(fileSystem.getModificationTime(file));
			}
			if (threadContext!=null) {
				PipeLineSession.setListenerParameters(threadContext, messageId, messageId, null, null);
				if (attributes!=null) {
					threadContext.putAll(attributes);
				}
				if (!"path".equals(getMessageType())) {
					threadContext.put(FILEPATH_KEY, fileSystem.getCanonicalName(rawMessage));
				}
				if (!"name".equals(getMessageType())) {
					threadContext.put(FILENAME_KEY, fileSystem.getName(rawMessage));
				}
			}
			if (StringUtils.isNotEmpty(getStoreMetadataInSessionKey())) {
				ObjectBuilder metadataBuilder = DocumentBuilderFactory.startObjectDocument(DocumentFormat.XML, "metadata");
				
				if (attributes!=null) {
					attributes.forEach((k,v) -> {
						try {
							metadataBuilder.add(k, v==null?null:v.toString());
						} catch (SAXException e) {
							log.warn("cannot add property [{}] value [{}]", k, v, e);
						}
					});
				}

				metadataBuilder.close();
				threadContext.put(getStoreMetadataInSessionKey(), metadataBuilder.toString());
			}
			return messageId;
		} catch (Exception e) {
			throw new ListenerException("Could not get filetime for filename ["+filename+"]",e);
		}
	}

	@Override
	public F changeProcessState(F message, ProcessState toState, String reason) throws ListenerException {
		try {
			if (!fileSystem.exists(message) || !knownProcessStates().contains(toState)) {
				return null; // if message and/or toState does not exist, the message can/will not be moved to it, so return null.
			}
			if (toState==ProcessState.DONE || toState==ProcessState.ERROR) {
				return FileSystemUtils.moveFile(fileSystem, message, getStateFolder(toState), isOverwrite(), getNumberOfBackups(), isCreateFolders());
			}
			return getFileSystem().moveFile(message, getStateFolder(toState), false);
		} catch (FileSystemException e) {
			throw new ListenerException("Cannot change processState to ["+toState+"] for ["+getFileSystem().getName(message)+"]", e);
		}
	}

	public String getStateFolder(ProcessState state) {
		switch (state) {
		case AVAILABLE:
			return getInputFolder();
		case INPROCESS:
			return getInProcessFolder();
		case DONE:
			return getProcessedFolder();
		case ERROR:
			return getErrorFolder();
		case HOLD:
			return getHoldFolder();
		default:
			throw new IllegalStateException("Unknown state ["+state+"]");
		}
	}
	
	@Override
	public IMessageBrowser<F> getMessageBrowser(ProcessState state) {
		if (isDisableMessageBrowsers() || !knownProcessStates().contains(state)) {
			return null;
		}
		return new FileSystemMessageBrowser<F, FS>(fileSystem, getStateFolder(state), getMessageIdPropertyKey());
	}	
	
	@Override
	@IbisDoc({"1", "Name of the listener", ""})
	public void setName(String name) {
		this.name = name;
	}

	@Deprecated
	@ConfigurationWarning("attribute 'inputDirectory' has been replaced by 'inputFolder'")
	public void setInputDirectory(String inputDirectory) {
		setInputFolder(inputDirectory);
	}

	@IbisDoc({"2", "Folder that is scanned for files. If not set, the root is scanned", ""})
	public void setInputFolder(String inputFolder) {
		this.inputFolder = inputFolder;
	}

	@Deprecated
	@ConfigurationWarning("attribute 'outputDirectory' has been replaced by 'inProcessFolder'")
	public void setOutputDirectory(String outputDirectory) {
		setInProcessFolder(outputDirectory);
	}

	@IbisDoc({"3", "Folder where files are stored <i>while</i> being processed", ""})
	public void setInProcessFolder(String inProcessFolder) {
		this.inProcessFolder = inProcessFolder;
	}

	@Deprecated
	@ConfigurationWarning("attribute 'processedDirectory' has been replaced by 'processedFolder'")
	public void setProcessedDirectory(String processedDirectory) {
		setProcessedFolder(processedDirectory);
	}

	@IbisDoc({"4", "Folder where files are stored <i>after</i> being processed", ""})
	public void setProcessedFolder(String processedFolder) {
		this.processedFolder = processedFolder;
	}

	@IbisDoc({"5", "Folder where files are stored <i>after</i> being processed, in case the exit-state was not equal to <code>success</code>", ""})
	public void setErrorFolder(String errorFolder) {
		this.errorFolder = errorFolder;
	}

	@IbisDoc({"6", "Folder where messages from the error folder can be put on Hold, temporarily", ""})
	public void setHoldFolder(String holdFolder) {
		this.holdFolder = holdFolder;
	}

	@IbisDoc({"6", "Folder where a copy of every file that is received is stored", ""})
	public void setLogFolder(String logFolder) {
		this.logFolder = logFolder;
	}

	@IbisDoc({"7", "If set to <code>true</code>, the folders to look for files and to move files to when being processed and after being processed are created if they are specified and do not exist", "false"})
	public void setCreateFolders(boolean createFolders) {
		this.createFolders = createFolders;
	}
	
	@Deprecated
	@ConfigurationWarning("attribute 'createInputDirectory' has been replaced by 'createFolders'")
	public void setCreateInputDirectory(boolean createInputDirectory) {
		setCreateFolders(createInputDirectory);
	}

	@IbisDoc({"8", "If set <code>true</code>, the file processed will be deleted after being processed, and not stored", "false"})
	public void setDelete(boolean b) {
		delete = b;
	}

//	@IbisDoc({"pattern for the name using the messageformat.format method. params: 0=inputfilename, 1=inputfile extension, 2=unique uuid, 3=current date", ""})
//	public void setOutputFilenamePattern(String string) {
//		outputFilenamePattern = string;
//	}
//	public String getOutputFilenamePattern() {
//		return outputFilenamePattern;
//	}

//	@IbisDoc({"pass the filename without the <code>outputdirectory</code> to the pipeline", "false"})
//	public void setPassWithoutDirectory(boolean b) {
//		passWithoutDirectory = b;
//	}
//
//	public boolean isPassWithoutDirectory() {
//		return passWithoutDirectory;
//	}

	
	@IbisDoc({"9", "Number of copies held of a file with the same name. Backup files have a dot and a number suffixed to their name. If set to 0, no backups will be kept.", "0"})
	public void setNumberOfBackups(int i) {
		numberOfBackups = i;
	}

	@IbisDoc({"10", "If set <code>true</code>, the destination file will be deleted if it already exists", "false"})
	public void setOverwrite(boolean overwrite) {
		this.overwrite = overwrite;
	}

	@IbisDoc({"11", "Determines the contents of the message that is sent to the pipeline. Can be 'name', for the filename, 'path', for the full file path, 'contents' for the contents of the file. For any other value, the attributes of the file are searched and used", "path"})
	public void setMessageType(String messageType) {
		this.messageType = messageType;
	}

	@IbisDoc({"12", "If <code>true</code>, the file modification time is used in addition to the filename to determine if a file has been seen before", "false"})
	public void setFileTimeSensitive(boolean b) {
		fileTimeSensitive = b;
	}

	@IbisDoc({"13", "Minimal age of file in milliseconds, to avoid receiving a file while it is still being written", "1000 [ms]"})
	public void setMinStableTime(long minStableTime) {
		this.minStableTime = minStableTime;
	}

	@IbisDoc({"14", "Key of Property to use as messageId. If not set, the filename of the file as it was received in the inputFolder is used as the messageId", "for MailFileSystems: Message-ID"})
	public void setMessageIdPropertyKey(String messageIdPropertyKey) {
		this.messageIdPropertyKey = messageIdPropertyKey;
	}

	@IbisDoc({"15", "If set <code>true</code>, no browsers for process folders are generated", "false"})
	public void setDisableMessageBrowsers(boolean disableMessageBrowsers) {
		this.disableMessageBrowsers = disableMessageBrowsers;
	}

	@Deprecated
	@ConfigurationWarning("attribute 'wildCard' has been renamed to 'wildcard'")
	public void setWildCard(String wildcard) {
		setWildcard(wildcard);
	}
<<<<<<< HEAD
=======
	
	@IbisDoc({"16", "Filter of files to look for in inputFolder e.g. '*.inp'.", ""})
	public void setWildcard(String wildcard) {
		this.wildcard = wildcard;
	}
>>>>>>> 65247a47

	@Deprecated
	@ConfigurationWarning("attribute 'excludeWildCard' has been renamed to 'excludeWildcard'")
	public void setExcludeWildCard(String excludeWildcard) {
		setExcludeWildcard(excludeWildcard);
	}
<<<<<<< HEAD

	@IbisDoc({"18", "If set, an XML with all message properties is provided under this key", ""})
	public void setStoreMetadataInSessionKey(String storeMetadataInSessionKey) {
		this.storeMetadataInSessionKey = storeMetadataInSessionKey;
=======
	@IbisDoc({"17", "Filter of files to be excluded when looking in inputFolder.", ""})
	public void setExcludeWildcard(String excludeWildcard) {
		this.excludeWildcard = excludeWildcard;
>>>>>>> 65247a47
	}

}<|MERGE_RESOLUTION|>--- conflicted
+++ resolved
@@ -61,11 +61,8 @@
 	private @Getter ClassLoader configurationClassLoader = Thread.currentThread().getContextClassLoader();
 	
 	public final String ORIGINAL_FILENAME_KEY = "originalFilename";
-<<<<<<< HEAD
 	public final String FILENAME_KEY = "filename";
 	public final String FILEPATH_KEY = "filepath";
-=======
->>>>>>> 65247a47
 
 	private @Getter String name;
 	private @Getter String inputFolder;
@@ -82,16 +79,11 @@
 	private @Getter boolean fileTimeSensitive=false;
 	private @Getter String messageType="path";
 	private @Getter String messageIdPropertyKey = null;
-<<<<<<< HEAD
 	private @Getter String storeMetadataInSessionKey;
-	
-	private @Getter boolean disableMessageBrowsers = false;
-=======
 	
 	private @Getter boolean disableMessageBrowsers = false;
 	private @Getter String wildcard;
 	private @Getter String excludeWildcard;
->>>>>>> 65247a47
 	
 
 	private @Getter long minStableTime = 1000;
@@ -534,30 +526,24 @@
 	public void setWildCard(String wildcard) {
 		setWildcard(wildcard);
 	}
-<<<<<<< HEAD
-=======
-	
 	@IbisDoc({"16", "Filter of files to look for in inputFolder e.g. '*.inp'.", ""})
 	public void setWildcard(String wildcard) {
 		this.wildcard = wildcard;
 	}
->>>>>>> 65247a47
-
+	
 	@Deprecated
 	@ConfigurationWarning("attribute 'excludeWildCard' has been renamed to 'excludeWildcard'")
 	public void setExcludeWildCard(String excludeWildcard) {
 		setExcludeWildcard(excludeWildcard);
 	}
-<<<<<<< HEAD
+	@IbisDoc({"17", "Filter of files to be excluded when looking in inputFolder.", ""})
+	public void setExcludeWildcard(String excludeWildcard) {
+		this.excludeWildcard = excludeWildcard;
+	}
 
 	@IbisDoc({"18", "If set, an XML with all message properties is provided under this key", ""})
 	public void setStoreMetadataInSessionKey(String storeMetadataInSessionKey) {
 		this.storeMetadataInSessionKey = storeMetadataInSessionKey;
-=======
-	@IbisDoc({"17", "Filter of files to be excluded when looking in inputFolder.", ""})
-	public void setExcludeWildcard(String excludeWildcard) {
-		this.excludeWildcard = excludeWildcard;
->>>>>>> 65247a47
-	}
-
+	}
+	
 }