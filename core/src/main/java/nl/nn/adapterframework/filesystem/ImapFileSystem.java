--- conflicted
+++ resolved
@@ -334,29 +334,17 @@
 				for (int i = 0; i < mimeMultipart.getCount(); i++) {
 					MimeBodyPart bodyPart = (MimeBodyPart) mimeMultipart.getBodyPart(i);
 					if (bodyPart.getContentType().startsWith("text/html")) {
-<<<<<<< HEAD
-						return new PartMessage(bodyPart);
-=======
-						return new nl.nn.adapterframework.stream.Message(bodyPart.getInputStream(), charset);
->>>>>>> 914ffe02
+						return new PartMessage(bodyPart, charset);
 					}
 				}
 				for (int i = 0; i < mimeMultipart.getCount(); i++) {
 					BodyPart bodyPart = mimeMultipart.getBodyPart(i);
 					if (bodyPart.getContentType().startsWith("text")) {
-<<<<<<< HEAD
-						return new PartMessage(bodyPart);
+						return new PartMessage(bodyPart, charset);
 					}
 				}
 			}
-			return new PartMessage(f);
-=======
-						return new nl.nn.adapterframework.stream.Message(bodyPart.getInputStream(), charset);
-					}
-				}
-			}
-			return new nl.nn.adapterframework.stream.Message(f.getInputStream(), charset);
->>>>>>> 914ffe02
+			return new PartMessage(f, charset);
 		} catch (MessagingException e) {
 			throw new FileSystemException(e);
 		}
