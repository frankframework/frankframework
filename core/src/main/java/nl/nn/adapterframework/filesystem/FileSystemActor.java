/*
   Copyright 2019 Integration Partners

   Licensed under the Apache License, Version 2.0 (the "License");
   you may not use this file except in compliance with the License.
   You may obtain a copy of the License at

       http://www.apache.org/licenses/LICENSE-2.0

   Unless required by applicable law or agreed to in writing, software
   distributed under the License is distributed on an "AS IS" BASIS,
   WITHOUT WARRANTIES OR CONDITIONS OF ANY KIND, either express or implied.
   See the License for the specific language governing permissions and
   limitations under the License.
*/
package nl.nn.adapterframework.filesystem;

import java.io.IOException;
import java.io.InputStream;
import java.io.OutputStream;
import java.util.Arrays;
import java.util.Date;
import java.util.Iterator;
import java.util.LinkedHashSet;
import java.util.List;
import java.util.Map;
import java.util.Set;

import org.apache.commons.codec.binary.Base64InputStream;
import org.apache.commons.codec.binary.Base64OutputStream;
import org.apache.commons.lang3.StringUtils;
import org.apache.log4j.Logger;

import nl.nn.adapterframework.configuration.ConfigurationException;
import nl.nn.adapterframework.configuration.ConfigurationWarnings;
import nl.nn.adapterframework.core.INamedObject;
import nl.nn.adapterframework.core.IPipeLineSession;
import nl.nn.adapterframework.core.ParameterException;
import nl.nn.adapterframework.core.SenderException;
import nl.nn.adapterframework.core.TimeOutException;
import nl.nn.adapterframework.doc.IbisDoc;
import nl.nn.adapterframework.parameters.ParameterList;
import nl.nn.adapterframework.parameters.ParameterResolutionContext;
import nl.nn.adapterframework.parameters.ParameterValueList;
import nl.nn.adapterframework.stream.IOutputStreamingSupport;
import nl.nn.adapterframework.stream.MessageOutputStream;
import nl.nn.adapterframework.stream.StreamingException;
import nl.nn.adapterframework.util.DateUtils;
import nl.nn.adapterframework.util.LogUtil;
import nl.nn.adapterframework.util.Misc;
import nl.nn.adapterframework.util.XmlBuilder;

/**
 * Worker class for {@link FileSystemPipe} and {@link FileSystemSender}.
 * 
 * <table align="top">
 * <tr><th>Action</th><th>Description</th><th>Configuration</th></tr>
 * <tr><td>list</td><td>list files in a folder/directory</td><td>folder, taken from first available of:<ol><li>attribute <code>inputFolder</code></li><li>parameter <code>inputFolder</code></li><li>root folder</li></ol></td></tr>
 * <tr><td>read</td><td>read a file, returns an InputStream</td><td>filename: taken from parameter <code>filename</code> or input message</td><td>&nbsp;</td></tr>
 * <tr><td>move</td><td>move a file to another folder</td><td>filename: taken from parameter <code>filename</code> or input message<br/>parameter <code>destination</code></td></tr>
 * <tr><td>delete</td><td>delete a file</td><td>filename: taken from parameter <code>filename</code> or input message</td><td>&nbsp;</td></tr>
 * <tr><td>mkdir</td><td>create a folder/directory</td><td>folder: taken from parameter <code>foldername</code> or input message</td><td>&nbsp;</td></tr>
 * <tr><td>rmdir</td><td>remove a folder/directory</td><td>folder: taken from parameter <code>foldername</code> or input message</td><td>&nbsp;</td></tr>
 * <tr><td>write</td><td>write contents to a file<td>
 *  filename: taken from parameter <code>filename</code> or input message<br/>
 *  parameter <code>contents</code>: contents as either Stream, Bytes or String<br/>
 *  At least one of the parameters must be specified.<br/>
 *  The missing parameter defaults to the input message.<br/>
 *  For streaming operation, the parameter <code>filename</code> must be specified.
 *  </td><td>&nbsp;</td></tr>
 * <tr><td>append</td><td>append contents to a file<br/>(only for filesystems that support 'append')<td>
 *  filename: taken from parameter <code>filename</code> or input message<br/>
 *  parameter <code>contents</code>: contents as either Stream, Bytes or String<br/>
 *  At least one of the parameters must be specified.<br/>
 *  The missing parameter defaults to the input message.<br/>
 *  For streaming operation, the parameter <code>filename</code> must be specified.
 *  </td><td>&nbsp;</td></tr>
 * <tr><td>rename</td><td>change the name of a file</td><td>filename: taken from parameter <code>filename</code> or input message<br/>parameter <code>destination</code></td></tr>
 * <table>
 * 
 * @author Gerrit van Brakel
 */
public class FileSystemActor<F, FS extends IBasicFileSystem<F>> implements IOutputStreamingSupport {
	protected Logger log = LogUtil.getLogger(this);
	
	public final String ACTION_LIST="list";
	public final String ACTION_READ1="read";
	public final String ACTION_READ2="download";
	public final String ACTION_MOVE="move";
	public final String ACTION_DELETE="delete";
	public final String ACTION_MKDIR="mkdir";
	public final String ACTION_RMDIR="rmdir";
	public final String ACTION_WRITE1="write";
	public final String ACTION_WRITE2="upload";
	public final String ACTION_APPEND="append";
	public final String ACTION_RENAME="rename";
	
	public final String PARAMETER_CONTENTS1="contents";
	public final String PARAMETER_CONTENTS2="file";
	public final String PARAMETER_FILENAME="filename";
	public final String PARAMETER_INPUTFOLDER="inputFolder";	// folder for actions list, mkdir and rmdir. This is a sub folder of baseFolder
	public final String PARAMETER_DESTINATION="destination";	// destination for action rename and move
	
	public final String BASE64_ENCODE="encode";
	public final String BASE64_DECODE="decode";
	
	public final String[] ACTIONS_BASIC= {ACTION_LIST, ACTION_READ1, ACTION_READ2, ACTION_MOVE, ACTION_DELETE, ACTION_MKDIR, ACTION_RMDIR};
	public final String[] ACTIONS_WRITABLE_FS= {ACTION_WRITE1, ACTION_WRITE2, ACTION_APPEND, ACTION_RENAME};

	private String action;
	private String inputFolder; // folder for action=list
<<<<<<< HEAD
	private String base64;
=======
	private int rotateDays=0;
	private int rotateSize=0;
	private int numberOfBackups=0;
	
>>>>>>> 0a851c07

	private Set<String> actions = new LinkedHashSet<String>(Arrays.asList(ACTIONS_BASIC));
	
	private FS fileSystem;
	private ParameterList parameterList;

	
	public void configure(FS fileSystem, ParameterList parameterList, INamedObject owner) throws ConfigurationException {
		this.fileSystem=fileSystem;
		this.parameterList=parameterList;
		if (fileSystem instanceof IWritableFileSystem) {
			actions.addAll(Arrays.asList(ACTIONS_WRITABLE_FS));
		}

		if (getAction() == null)
			throw new ConfigurationException("["+owner.getName()+"]: action must be specified");
		if (!actions.contains(getAction()))
			throw new ConfigurationException("["+owner.getName()+"]: unknown or invalid action [" + getAction() + "] supported actions are " + actions.toString() + "");

		if (getAction().equals(ACTION_READ2)) {
			ConfigurationWarnings.add(owner, log, "action ["+ACTION_READ2+"] has been replaced with ["+ACTION_READ1+"]");
			setAction(ACTION_READ1);
		}
		if (getAction().equals(ACTION_WRITE2)) {
			ConfigurationWarnings.add(owner, log, "action ["+ACTION_WRITE2+"] has been replaced with ["+ACTION_WRITE1+"]");
			setAction(ACTION_WRITE1);
		}
		
		if (StringUtils.isNotEmpty(getBase64())) {
			if (!(getBase64().equals(BASE64_ENCODE) || getBase64().equals(BASE64_DECODE))) {
				throw new ConfigurationException("attribute 'base64' can have value '"+BASE64_ENCODE+"' or '"+BASE64_DECODE+"' or can be left empty");
			}
		}
		
		if (parameterList!=null && parameterList.findParameter(PARAMETER_CONTENTS2) != null && parameterList.findParameter(PARAMETER_CONTENTS1) == null) {
			ConfigurationWarnings.add(owner, log, "parameter ["+PARAMETER_CONTENTS2+"] has been replaced with ["+PARAMETER_CONTENTS1+"]");
			parameterList.findParameter(PARAMETER_CONTENTS2).setName(PARAMETER_CONTENTS1);;
		}
		
		//Check if necessarily parameters are available
		actionRequiresAtLeastOneOfTwoParameters(parameterList, ACTION_WRITE1, PARAMETER_CONTENTS1, PARAMETER_FILENAME);
		actionRequiresParameter(parameterList, ACTION_MOVE, PARAMETER_DESTINATION);
		actionRequiresParameter(parameterList, ACTION_RENAME, PARAMETER_DESTINATION);
		
		if (StringUtils.isNotEmpty(getInputFolder()) && parameterList!=null && parameterList.findParameter(PARAMETER_INPUTFOLDER) != null) {
			ConfigurationWarnings.add(owner, log, "inputFolder configured via attribute [inputFolder] as well as via parameter ["+PARAMETER_INPUTFOLDER+"], parameter will be ignored");
		}
		
	}
	
	
	
	protected void actionRequiresParameter(ParameterList parameterList, String action, String parameter) throws ConfigurationException {
//		if (getAction().equals(action) && (parameterList == null || parameterList.findParameter(parameter) == null)) {
//			throw new ConfigurationException("the "+action+" action requires the parameter ["+parameter+"] to be present");
//		}
		actionRequiresAtLeastOneOfTwoParameters(parameterList, action, parameter, null);
	}

	protected void actionRequiresAtLeastOneOfTwoParameters(ParameterList parameterList, String action, String parameter1, String parameter2) throws ConfigurationException {
		if (getAction().equals(action)) {
			boolean parameter1Set = parameterList != null && parameterList.findParameter(parameter1) != null;
			boolean parameter2Set = parameterList != null && parameterList.findParameter(parameter2) != null;
			if (!parameter1Set && !parameter2Set) {
				throw new ConfigurationException("the "+action+" action requires the parameter ["+parameter1+"] "+(parameter2!=null?"or parameter ["+parameter2+"] ":"")+"to be present");
			}
		}
	}

	public void open() throws FileSystemException {
		if (StringUtils.isNotEmpty(getInputFolder())) {
			if (!fileSystem.folderExists(getInputFolder())) {
				throw new FileSystemException("inputFolder ["+getInputFolder()+"] does not exist");
			}
		}
	}
	
//	@Override
//	public void close() throws SenderException {
//		try {
//			getFileSystem().close();
//		} catch (FileSystemException e) {
//			throw new SenderException("Cannot close fileSystem",e);
//		}
//	}
	
	private String determineFilename(Object input, ParameterValueList pvl) {
//		if (StringUtils.isNotEmpty(configuredFileName)) {
//			return configuredFileName;
//		}
		if (pvl!=null && pvl.containsKey(PARAMETER_FILENAME)) {
			return pvl.getParameterValue(PARAMETER_FILENAME).asStringValue("");
		}
		return input.toString();
	}

	private F getFile(Object input, ParameterValueList pvl) throws FileSystemException {
		String filename=determineFilename(input, pvl);
		return fileSystem.toFile(filename);
	}
	
	private String determineInputFoldername(Object input, ParameterValueList pvl) {
		if (StringUtils.isNotEmpty(getInputFolder())) {
			return getInputFolder();
		}
		if (pvl!=null && pvl.containsKey(PARAMETER_INPUTFOLDER)) {
			return pvl.getParameterValue(PARAMETER_INPUTFOLDER).asStringValue("");
		}
		if (input==null || StringUtils.isEmpty(input.toString())) {
			return null;
		}
		return input.toString();
	}
	
	public Object doAction(Object input, ParameterValueList pvl, IPipeLineSession session) throws FileSystemException, TimeOutException {
		try {
			if (action.equalsIgnoreCase(ACTION_DELETE)) {
				F file=getFile(input, pvl);
				fileSystem.deleteFile(file);
			} else if (action.equalsIgnoreCase(ACTION_READ1)) {
				F file=getFile(input, pvl);
				InputStream in = fileSystem.readFile(file);
				if (StringUtils.isNotEmpty(getBase64())) {
					in = new Base64InputStream(in, getBase64().equals(BASE64_ENCODE));
				}
				return in;
			} else if (action.equalsIgnoreCase(ACTION_LIST)) {
				String folder = determineInputFoldername(input, pvl);
				Iterator<F> fileList = fileSystem.listFiles(folder);
				int count = 0;
				XmlBuilder dirXml = new XmlBuilder("directory");
				while (fileList.hasNext()) {
					F fileObject = fileList.next();
					dirXml.addSubElement(getFileAsXmlBuilder(fileObject, "file"));
					count++;
				}
				dirXml.addAttribute("count", count);

				return dirXml.toXML();
			} else if (action.equalsIgnoreCase(ACTION_WRITE1)) {
				F file=getFile(input, pvl);
				if (getNumberOfBackups()>0 && fileSystem.exists(file)) {
					rolloverByNumber(file);
					file=getFile(input, pvl); // reobtain the file, as the object itself may have changed because of the rollover
				}
				try (OutputStream out = ((IWritableFileSystem<F>)fileSystem).createFile(file)) {
					writeContentsToFile(out, input, pvl);
				}
				return getFileAsXmlBuilder(file, "file").toXML();
			} else if (action.equalsIgnoreCase(ACTION_APPEND)) {
				F file=getFile(input, pvl);
				if (getRotateDays()>0 && fileSystem.exists(file)) {
					rolloverByDay(file);
					file=getFile(input, pvl); // reobtain the file, as the object itself may have changed because of the rollover
				}
				if (getRotateSize()>0 && fileSystem.exists(file)) {
					rolloverBySize(file);
					file=getFile(input, pvl); // reobtain the file, as the object itself may have changed because of the rollover
				}
				try (OutputStream out = ((IWritableFileSystem<F>)fileSystem).appendFile(file)) {
					writeContentsToFile(out, input, pvl);
				}
				return getFileAsXmlBuilder(file, "file").toXML();
			} else if (action.equalsIgnoreCase(ACTION_MKDIR)) {
				String folder = determineInputFoldername(input, pvl);
				fileSystem.createFolder(folder);
			} else if (action.equalsIgnoreCase(ACTION_RMDIR)) {
				String folder = determineInputFoldername(input, pvl);
				fileSystem.removeFolder(folder);
			} else if (action.equalsIgnoreCase(ACTION_RENAME)) {
				F file=getFile(input, pvl);
				String destination = (String) pvl.getParameterValue(PARAMETER_DESTINATION).getValue();
				if (destination == null) {
					throw new SenderException("unknown destination [" + destination + "]");
				}
				((IWritableFileSystem<F>)fileSystem).renameFile(file, destination, false);
			} else if (action.equalsIgnoreCase(ACTION_MOVE)) {
				F file=getFile(input, pvl);
				String destinationFolder = (String) pvl.getParameterValue(PARAMETER_DESTINATION).getValue();
				if (destinationFolder == null) {
					throw new SenderException("parameter ["+PARAMETER_DESTINATION+"] for destination folder does not specify destination");
				}
				F moved=fileSystem.moveFile(file, destinationFolder, false);
				return fileSystem.getName(moved);
			}
		} catch (Exception e) {
			throw new FileSystemException("unable to process ["+action+"] action for File [" + determineFilename(input, pvl) + "]", e);
		}

		return input;
	}
	
	private void rolloverByNumber(F file) throws FileSystemException {
		IWritableFileSystem<F> wfs = (IWritableFileSystem<F>)fileSystem;
		
		if (!fileSystem.exists(file)) {
			return;
		}
		
		String srcFilename = fileSystem.getName(file);
		int number = getNumberOfBackups();
		
		log.debug("Rotating files with a name starting with ["+srcFilename+"] and keeping ["+number+"] backups");
		F lastFile=fileSystem.toFile(srcFilename+"."+number);
		if (fileSystem.exists(lastFile)) {
			log.debug("deleting file  ["+srcFilename+"."+number+"]");
			fileSystem.deleteFile(lastFile);
		}
		
		for(int i=number-1;i>0;i--) {
			F source=fileSystem.toFile(srcFilename+"."+i);
			if (fileSystem.exists(source)) {
				log.debug("moving file ["+srcFilename+"."+i+"] to file ["+srcFilename+"."+(i+1)+"]");
				wfs.renameFile(source, srcFilename+"."+(i+1), true);
			} else {
				log.debug("file ["+srcFilename+"."+i+"] does not exist, no need to move");
			}
		}
		log.debug("moving file ["+srcFilename+"] to file ["+srcFilename+".1]");
		wfs.renameFile(file, srcFilename+".1", true);
	}
	
	private void rolloverBySize(F file) throws FileSystemException {
		if (fileSystem.getFileSize(file)>getRotateSize()) {
			rolloverByNumber(file);
		}
	}

	private void rolloverByDay(F file) throws FileSystemException {
		final long millisPerDay = 24 * 60 * 60 * 1000;
		
		Date lastModified = fileSystem.getModificationTime(file);
		Date sysTime = new Date();
		if (DateUtils.isSameDay(lastModified, sysTime) || lastModified.after(sysTime)) {
			return;
		}
		String srcFilename = fileSystem.getName(file);
		
		log.debug("Deleting files in folder ["+getInputFolder()+"] that have a name starting with ["+srcFilename+"] and are older than ["+getRotateDays()+"] days");
		long threshold = sysTime.getTime()- getRotateDays()*millisPerDay;
		Iterator<F> it = fileSystem.listFiles(getInputFolder());
		while(it.hasNext()) {
			F f=it.next();
			String filename=fileSystem.getName(f);
			if (filename!=null && filename.startsWith(srcFilename) && fileSystem.getModificationTime(f).getTime()<threshold) {
				log.debug("deleting file ["+filename+"]");
				fileSystem.deleteFile(f);
			}
		}

		String tgtFilename = srcFilename+"."+DateUtils.format(fileSystem.getModificationTime(file), DateUtils.shortIsoFormat);
		((IWritableFileSystem<F>)fileSystem).renameFile(file, tgtFilename, true);
	}

	private void writeContentsToFile(OutputStream out, Object input, ParameterValueList pvl) throws IOException, FileSystemException {
		Object contents;
		if (pvl!=null && pvl.containsKey(PARAMETER_CONTENTS1)) {
			 contents=pvl.getParameterValue(PARAMETER_CONTENTS1).getValue();
		} else {
			contents=input;
		}
		if (StringUtils.isNotEmpty(getBase64())) {
			out = new Base64OutputStream(out, getBase64().equals(BASE64_ENCODE));
		}
		if (contents instanceof InputStream) {
			Misc.streamToStream((InputStream)contents, out, true);
		} else if (contents instanceof byte[]) {
			out.write((byte[])contents);
		} else if (contents instanceof String) {
			out.write(((String) contents).getBytes(Misc.DEFAULT_INPUT_STREAM_ENCODING));
		} else {
			throw new FileSystemException("expected InputStream, ByteArray or String but got [" + contents.getClass().getName() + "] instead");
		}
		
	}
	
	
	@Override
	public boolean canStreamToTarget() {
		return false;
	}
	@Override
	public boolean canProvideOutputStream() {
		return (ACTION_WRITE1.equals(getAction()) || ACTION_APPEND.equals(getAction())) && parameterList.findParameter(PARAMETER_FILENAME)!=null;
	}

	@Override
	public MessageOutputStream provideOutputStream(String correlationID, IPipeLineSession session, MessageOutputStream target) throws StreamingException {
		ParameterResolutionContext prc = new ParameterResolutionContext("", session);
		ParameterValueList pvl=null;
		
		try {
			if (parameterList != null) {
				pvl = prc.getValues(parameterList);
			}
		} catch (ParameterException e) {
			throw new StreamingException("caught exception evaluating parameters", e);
		}
		try {
			F file=getFile(null, pvl);
			OutputStream out;
			if (ACTION_APPEND.equals(getAction())) {
				out = ((IWritableFileSystem<F>)fileSystem).appendFile(file);
			} else {
				out = ((IWritableFileSystem<F>)fileSystem).createFile(file);
			}
			MessageOutputStream stream = new MessageOutputStream(out,null);
			stream.setResponse(getFileAsXmlBuilder(file, "file").toXML());
			return stream;
		} catch (FileSystemException | IOException e) {
			throw new StreamingException("cannot obtain OutputStream", e);
		}
	}


	public XmlBuilder getFileAsXmlBuilder(F f, String rootElementName) throws FileSystemException {
		XmlBuilder fileXml = new XmlBuilder(rootElementName);

		String name = fileSystem.getName(f);
		fileXml.addAttribute("name", name);
		if (!".".equals(name) && !"..".equals(name)) {
			long fileSize = fileSystem.getFileSize(f);
			fileXml.addAttribute("size", "" + fileSize);
			fileXml.addAttribute("fSize", "" + Misc.toFileSize(fileSize, true));
			try {
				fileXml.addAttribute("canonicalName", fileSystem.getCanonicalName(f));
			} catch (Exception e) {
				log.warn("cannot get canonicalName for file [" + name + "]", e);
				fileXml.addAttribute("canonicalName", name);
			}
			// Get the modification date of the file
			Date modificationDate = fileSystem.getModificationTime(f);
			//add date
			if (modificationDate != null) {
				String date = DateUtils.format(modificationDate, DateUtils.FORMAT_DATE);
				fileXml.addAttribute("modificationDate", date);

				// add the time
				String time = DateUtils.format(modificationDate, DateUtils.FORMAT_TIME_HMS);
				fileXml.addAttribute("modificationTime", time);
			}
		}
		
		Map<String, Object> additionalParameters = fileSystem.getAdditionalFileProperties(f);
		if(additionalParameters != null) {
			for (Map.Entry<String, Object> attribute : additionalParameters.entrySet()) {
				fileXml.addAttribute(attribute.getKey(), String.valueOf(attribute.getValue()));
			}
		}

		return fileXml;
	}



	protected void addActions(List<String> specificActions) {
		actions.addAll(specificActions);
	}

	@IbisDoc({"1", "Possible values: list, read, delete, move, mkdir, rmdir, write, append, rename", "" })
	public void setAction(String action) {
		this.action = action;
	}
	public String getAction() {
		return action;
	}

	@IbisDoc({"2", "Folder that is scanned for files when action=list. When not set, the root is scanned", ""})
	public void setInputFolder(String inputFolder) {
		this.inputFolder = inputFolder;
	}
	public String getInputFolder() {
		return inputFolder;
	}

<<<<<<< HEAD
	@IbisDoc({"3", "Can be set to 'encode' or 'decode' for actions read, write and append. When set the stream is base64 encoded or decoded, respectively", ""})
	public void setBase64(String base64) {
		this.base64 = base64;
	}
	public String getBase64() {
		return base64;
=======


	@IbisDoc({"3", "for action=append: when set to a positive number, the file is rotated each day, and this number of files is kept", "0"})
	public void setRotateDays(int rotateDays) {
		this.rotateDays = rotateDays;
	}
	public int getRotateDays() {
		return rotateDays;
	}

	@IbisDoc({"4", "for action=append: when set to a positive number, the file is rotated when it has reached the specified size, and this number of files is kept", "0"})
	public void setRotateSize(int rotateSize) {
		this.rotateSize = rotateSize;
	}
	public int getRotateSize() {
		return rotateSize;
	}

	@IbisDoc({"5", "for action=write, and for action=append with rotateSize>0: the number of backup files that is kept", "0"})
	public void setNumberOfBackups(int numberOfBackups) {
		this.numberOfBackups = numberOfBackups;
	}
	public int getNumberOfBackups() {
		return numberOfBackups;
>>>>>>> 0a851c07
	}

}<|MERGE_RESOLUTION|>--- conflicted
+++ resolved
@@ -109,14 +109,12 @@
 
 	private String action;
 	private String inputFolder; // folder for action=list
-<<<<<<< HEAD
+
 	private String base64;
-=======
 	private int rotateDays=0;
 	private int rotateSize=0;
 	private int numberOfBackups=0;
 	
->>>>>>> 0a851c07
 
 	private Set<String> actions = new LinkedHashSet<String>(Arrays.asList(ACTIONS_BASIC));
 	
@@ -492,17 +490,15 @@
 		return inputFolder;
 	}
 
-<<<<<<< HEAD
 	@IbisDoc({"3", "Can be set to 'encode' or 'decode' for actions read, write and append. When set the stream is base64 encoded or decoded, respectively", ""})
 	public void setBase64(String base64) {
 		this.base64 = base64;
 	}
 	public String getBase64() {
 		return base64;
-=======
-
-
-	@IbisDoc({"3", "for action=append: when set to a positive number, the file is rotated each day, and this number of files is kept", "0"})
+	}
+
+	@IbisDoc({"4", "for action=append: when set to a positive number, the file is rotated each day, and this number of files is kept", "0"})
 	public void setRotateDays(int rotateDays) {
 		this.rotateDays = rotateDays;
 	}
@@ -510,7 +506,7 @@
 		return rotateDays;
 	}
 
-	@IbisDoc({"4", "for action=append: when set to a positive number, the file is rotated when it has reached the specified size, and this number of files is kept", "0"})
+	@IbisDoc({"5", "for action=append: when set to a positive number, the file is rotated when it has reached the specified size, and the number of files specified in numberOfBackups is kept", "0"})
 	public void setRotateSize(int rotateSize) {
 		this.rotateSize = rotateSize;
 	}
@@ -518,13 +514,12 @@
 		return rotateSize;
 	}
 
-	@IbisDoc({"5", "for action=write, and for action=append with rotateSize>0: the number of backup files that is kept", "0"})
+	@IbisDoc({"6", "for action=write, and for action=append with rotateSize>0: the number of backup files that is kept", "0"})
 	public void setNumberOfBackups(int numberOfBackups) {
 		this.numberOfBackups = numberOfBackups;
 	}
 	public int getNumberOfBackups() {
 		return numberOfBackups;
->>>>>>> 0a851c07
 	}
 
 }