/*
   Copyright 2019, 2020 WeAreFrank!

   Licensed under the Apache License, Version 2.0 (the "License");
   you may not use this file except in compliance with the License.
   You may obtain a copy of the License at

       http://www.apache.org/licenses/LICENSE-2.0

   Unless required by applicable law or agreed to in writing, software
   distributed under the License is distributed on an "AS IS" BASIS,
   WITHOUT WARRANTIES OR CONDITIONS OF ANY KIND, either express or implied.
   See the License for the specific language governing permissions and
   limitations under the License.
*/
package nl.nn.adapterframework.filesystem;

import java.io.IOException;
import java.io.InputStream;
import java.io.OutputStream;
import java.util.Arrays;
import java.util.Date;
import java.util.Iterator;
import java.util.LinkedHashSet;
import java.util.List;
import java.util.Map;
import java.util.Set;

import org.apache.commons.codec.binary.Base64InputStream;
import org.apache.commons.codec.binary.Base64OutputStream;
import org.apache.commons.lang3.StringUtils;
import org.apache.log4j.Logger;

import nl.nn.adapterframework.configuration.ConfigurationException;
import nl.nn.adapterframework.configuration.ConfigurationWarnings;
import nl.nn.adapterframework.core.IForwardTarget;
import nl.nn.adapterframework.core.INamedObject;
import nl.nn.adapterframework.core.IPipeLineSession;
import nl.nn.adapterframework.core.ParameterException;
import nl.nn.adapterframework.core.TimeOutException;
import nl.nn.adapterframework.doc.IbisDoc;
import nl.nn.adapterframework.parameters.ParameterList;
import nl.nn.adapterframework.parameters.ParameterValueList;
import nl.nn.adapterframework.stream.IOutputStreamingSupport;
import nl.nn.adapterframework.stream.Message;
import nl.nn.adapterframework.stream.MessageOutputStream;
import nl.nn.adapterframework.stream.StreamingException;
import nl.nn.adapterframework.util.ClassUtils;
import nl.nn.adapterframework.util.DateUtils;
import nl.nn.adapterframework.util.LogUtil;
import nl.nn.adapterframework.util.Misc;
import nl.nn.adapterframework.util.XmlBuilder;

/**
 * Worker class for {@link FileSystemPipe} and {@link FileSystemSender}.
 * 
 * <table align="top">
 * <tr><th>Action</th><th>Description</th><th>Configuration</th></tr>
 * <tr><td>list</td><td>list files in a folder/directory</td><td>folder, taken from first available of:<ol><li>attribute <code>inputFolder</code></li><li>parameter <code>inputFolder</code></li><li>root folder</li></ol></td></tr>
 * <tr><td>info</td><td>show info about a single file</td><td>filename: taken from attribute <code>filename</code>, parameter <code>filename</code> or input message</li><li>root folder</li></ol></td></tr>
 * <tr><td>read</td><td>read a file, returns an InputStream</td><td>filename: taken from attribute <code>filename</code>, parameter <code>filename</code> or input message</td><td>&nbsp;</td></tr>
 * <tr><td>move</td><td>move a file to another folder</td><td>filename: taken from attribute <code>filename</code>, parameter <code>filename</code> or input message<br/>destination: taken from attribute <code>destination</code> or parameter <code>destination</code></td></tr>
 * <tr><td>copy</td><td>copy a file to another folder</td><td>filename: taken from attribute <code>filename</code>, parameter <code>filename</code> or input message<br/>destination: taken from attribute <code>destination</code> or parameter <code>destination</code></td></tr>
 * <tr><td>delete</td><td>delete a file</td><td>filename: taken from attribute <code>filename</code>, parameter <code>filename</code> or input message</td><td>&nbsp;</td></tr>
 * <tr><td>mkdir</td><td>create a folder/directory</td><td>folder: taken from parameter <code>foldername</code> or input message</td><td>&nbsp;</td></tr>
 * <tr><td>rmdir</td><td>remove a folder/directory</td><td>folder: taken from parameter <code>foldername</code> or input message</td><td>&nbsp;</td></tr>
 * <tr><td>write</td><td>write contents to a file<td>
 *  filename: taken from attribute <code>filename</code>, parameter <code>filename</code> or input message<br/>
 *  parameter <code>contents</code>: contents as either Stream, Bytes or String<br/>
 *  At least one of the parameters must be specified.<br/>
 *  The missing parameter defaults to the input message.<br/>
 *  For streaming operation, the parameter <code>filename</code> must be specified.
 *  </td><td>&nbsp;</td></tr>
 * <tr><td>append</td><td>append contents to a file<br/>(only for filesystems that support 'append')<td>
 *  filename: taken from attribute <code>filename</code>, parameter <code>filename</code> or input message<br/>
 *  parameter <code>contents</code>: contents as either Stream, Bytes or String<br/>
 *  At least one of the parameters must be specified.<br/>
 *  The missing parameter defaults to the input message.<br/>
 *  For streaming operation, the parameter <code>filename</code> must be specified.
 *  </td><td>&nbsp;</td></tr>
 * <tr><td>rename</td><td>change the name of a file</td><td>filename: taken from parameter <code>filename</code> or input message<br/>destination: taken from attribute <code>destination</code> or parameter <code>destination</code></td></tr>
 * <table>
 * 
 * @author Gerrit van Brakel
 */
public class FileSystemActor<F, FS extends IBasicFileSystem<F>> implements IOutputStreamingSupport {
	protected Logger log = LogUtil.getLogger(this);
	
	public final String ACTION_LIST="list";
	public final String ACTION_INFO="info";
	public final String ACTION_READ1="read";
	public final String ACTION_READ2="download";
	public final String ACTION_MOVE="move";
	public final String ACTION_COPY="copy";
	public final String ACTION_DELETE="delete";
	public final String ACTION_MKDIR="mkdir";
	public final String ACTION_RMDIR="rmdir";
	public final String ACTION_WRITE1="write";
	public final String ACTION_WRITE2="upload";
	public final String ACTION_APPEND="append";
	public final String ACTION_RENAME="rename";
	
	public final String PARAMETER_CONTENTS1="contents";
	public final String PARAMETER_CONTENTS2="file";
	public final String PARAMETER_FILENAME="filename";
	public final String PARAMETER_INPUTFOLDER="inputFolder";	// folder for actions list, mkdir and rmdir. This is a sub folder of baseFolder
	public final String PARAMETER_DESTINATION="destination";	// destination for action rename and move
	
	public final String BASE64_ENCODE="encode";
	public final String BASE64_DECODE="decode";
	
	public final String[] ACTIONS_BASIC= {ACTION_LIST, ACTION_INFO, ACTION_READ1, ACTION_READ2, ACTION_MOVE, ACTION_COPY, ACTION_DELETE, ACTION_MKDIR, ACTION_RMDIR};
	public final String[] ACTIONS_WRITABLE_FS= {ACTION_WRITE1, ACTION_WRITE2, ACTION_APPEND, ACTION_RENAME};

	private String action;
	private String filename;
	private String destination;
	private String inputFolder; // folder for action=list
	private boolean createFolder; // for action move, rename and list

	private String base64;
	private int rotateDays=0;
	private int rotateSize=0;
	private int numberOfBackups=0;
	

	private Set<String> actions = new LinkedHashSet<String>(Arrays.asList(ACTIONS_BASIC));
	
	private INamedObject owner;
	private FS fileSystem;
	private ParameterList parameterList;

	
	public void configure(FS fileSystem, ParameterList parameterList, INamedObject owner) throws ConfigurationException {
		this.owner=owner;
		this.fileSystem=fileSystem;
		this.parameterList=parameterList;
		if (fileSystem instanceof IWritableFileSystem) {
			actions.addAll(Arrays.asList(ACTIONS_WRITABLE_FS));
		}

		if (getAction() == null)
			throw new ConfigurationException(owner.getClass().getSimpleName()+" ["+owner.getName()+"]: action must be specified");
		if (!actions.contains(getAction()))
			throw new ConfigurationException(owner.getClass().getSimpleName()+" ["+owner.getName()+"]: unknown or invalid action [" + getAction() + "] supported actions are " + actions.toString() + "");

		if (getAction().equals(ACTION_READ2)) {
			ConfigurationWarnings.add(owner, log, "action ["+ACTION_READ2+"] has been replaced with ["+ACTION_READ1+"]");
			setAction(ACTION_READ1);
		}
		if (getAction().equals(ACTION_WRITE2)) {
			ConfigurationWarnings.add(owner, log, "action ["+ACTION_WRITE2+"] has been replaced with ["+ACTION_WRITE1+"]");
			setAction(ACTION_WRITE1);
		}
		
		if (StringUtils.isNotEmpty(getBase64()) && !(getBase64().equals(BASE64_ENCODE) || getBase64().equals(BASE64_DECODE))) {
			throw new ConfigurationException("attribute 'base64' can have value '"+BASE64_ENCODE+"' or '"+BASE64_DECODE+"' or can be left empty");
		}
		
		if (parameterList!=null && parameterList.findParameter(PARAMETER_CONTENTS2) != null && parameterList.findParameter(PARAMETER_CONTENTS1) == null) {
			ConfigurationWarnings.add(owner, log, "parameter ["+PARAMETER_CONTENTS2+"] has been replaced with ["+PARAMETER_CONTENTS1+"]");
			parameterList.findParameter(PARAMETER_CONTENTS2).setName(PARAMETER_CONTENTS1);;
		}
		
		//Check if necessarily parameters are available
		actionRequiresAtLeastOneOfTwoParametersOrAttribute(owner, parameterList, ACTION_WRITE1, PARAMETER_CONTENTS1, PARAMETER_FILENAME, "filename", getFilename());
		actionRequiresAtLeastOneOfTwoParametersOrAttribute(owner, parameterList, ACTION_MOVE,   PARAMETER_DESTINATION, null, "destination", getDestination());
		actionRequiresAtLeastOneOfTwoParametersOrAttribute(owner, parameterList, ACTION_COPY,   PARAMETER_DESTINATION, null, "destination", getDestination());
		actionRequiresAtLeastOneOfTwoParametersOrAttribute(owner, parameterList, ACTION_RENAME, PARAMETER_DESTINATION, null, "destination", getDestination());
		
		if (StringUtils.isNotEmpty(getInputFolder()) && parameterList!=null && parameterList.findParameter(PARAMETER_INPUTFOLDER) != null) {
			ConfigurationWarnings.add(owner, log, "inputFolder configured via attribute [inputFolder] as well as via parameter ["+PARAMETER_INPUTFOLDER+"], parameter will be ignored");
		}
<<<<<<< HEAD
		
}
=======
		if (!(fileSystem instanceof IWritableFileSystem)) {
			if (getNumberOfBackups()>0) {
				throw new ConfigurationException("FileSystem ["+ClassUtils.nameOf(fileSystem)+"] does not support setting attribute 'numberOfBackups'");
			}
			if (getRotateDays()>0) {
				throw new ConfigurationException("FileSystem ["+ClassUtils.nameOf(fileSystem)+"] does not support setting attribute 'rotateDays'");
			}
		}
	}
>>>>>>> 3b5f38b6
	
	
	
	protected void actionRequiresParameter(INamedObject owner, ParameterList parameterList, String action, String parameter) throws ConfigurationException {
//		if (getAction().equals(action) && (parameterList == null || parameterList.findParameter(parameter) == null)) {
//			throw new ConfigurationException("the "+action+" action requires the parameter ["+parameter+"] to be present");
//		}
		actionRequiresAtLeastOneOfTwoParametersOrAttribute(owner, parameterList, action, parameter, null, null, null);
	}

	protected void actionRequiresAtLeastOneOfTwoParametersOrAttribute(INamedObject owner, ParameterList parameterList, String action, String parameter1, String parameter2, String attributeName, String attributeValue) throws ConfigurationException {
		if (getAction().equals(action)) {
			boolean parameter1Set = parameterList != null && parameterList.findParameter(parameter1) != null;
			boolean parameter2Set = parameterList != null && parameterList.findParameter(parameter2) != null;
			boolean attributeSet  = StringUtils.isNotEmpty(attributeValue);
			if (!parameter1Set && !parameter2Set && !attributeSet) {
				throw new ConfigurationException(owner.getClass().getSimpleName()+" ["+owner.getName()+"]: the "+action+" action requires the parameter ["+parameter1+"] "+(parameter2!=null?"or parameter ["+parameter2+"] ":"")+(attributeName!=null?"or the attribute ["+attributeName+"] ": "")+"to be present");
			}
		}
	}

	public void open() throws FileSystemException {
		if (StringUtils.isNotEmpty(getInputFolder()) && !fileSystem.folderExists(getInputFolder())) {
			if (isCreateFolder()) {
				log.debug("creating inputFolder ["+getInputFolder()+"]");
				fileSystem.createFolder(getInputFolder());
			} else {
				F file = fileSystem.toFile(getInputFolder());
				if (file!=null && fileSystem.exists(file)) {
					throw new FileNotFoundException("inputFolder ["+getInputFolder()+"], canonical name ["+fileSystem.getCanonicalName(fileSystem.toFile(getInputFolder()))+"], does not exist as a folder, but is a file");
				} else {
					throw new FileNotFoundException("inputFolder ["+getInputFolder()+"], canonical name ["+fileSystem.getCanonicalName(fileSystem.toFile(getInputFolder()))+"], does not exist");
				}
			}
		}
	}
	
//	@Override
//	public void close() throws SenderException {
//		try {
//			getFileSystem().close();
//		} catch (FileSystemException e) {
//			throw new SenderException("Cannot close fileSystem",e);
//		}
//	}
	
	private String determineFilename(Message input, ParameterValueList pvl) throws FileSystemException {
		if (StringUtils.isNotEmpty(getFilename())) {
			return getFilename();
		}
		if (pvl!=null && pvl.containsKey(PARAMETER_FILENAME)) {
			return pvl.getParameterValue(PARAMETER_FILENAME).asStringValue(null);
		}
		try {
			return input.asString();
		} catch (IOException e) {
			throw new FileSystemException(e);
		}
	}

	private String determineDestination(ParameterValueList pvl) {
		if (StringUtils.isNotEmpty(getDestination())) {
			return getDestination();
		}
		if (pvl!=null && pvl.containsKey(PARAMETER_DESTINATION)) {
			return pvl.getParameterValue(PARAMETER_DESTINATION).asStringValue(null);
		}
		return null;
	}

	private F getFile(Message input, ParameterValueList pvl) throws FileSystemException {
		String filename=determineFilename(input, pvl);
		return fileSystem.toFile(filename);
	}
	
	private String determineInputFoldername(Message input, ParameterValueList pvl) throws FileSystemException {
		if (StringUtils.isNotEmpty(getInputFolder())) {
			return getInputFolder();
		}
		if (pvl!=null && pvl.containsKey(PARAMETER_INPUTFOLDER)) {
			return pvl.getParameterValue(PARAMETER_INPUTFOLDER).asStringValue(null);
		}
		try {
			if (input==null || StringUtils.isEmpty(input.asString())) {
				return null;
			}
			return input.asString();
		} catch (IOException e) {
			throw new FileSystemException(e);
		}
	}
	
	public Object doAction(Message input, ParameterValueList pvl, IPipeLineSession session) throws FileSystemException, TimeOutException {
		try {
			if (action.equalsIgnoreCase(ACTION_DELETE)) {
				F file=getFile(input, pvl);
				fileSystem.deleteFile(file);
				return fileSystem.getName(file);
			} else if (action.equalsIgnoreCase(ACTION_INFO)) {
				F file=getFile(input, pvl);
				if (!fileSystem.exists(file)) {
					throw new FileNotFoundException("file ["+fileSystem.getName(file)+"], canonical name ["+fileSystem.getCanonicalName(file)+"], does not exist");
				}
				return getFileAsXmlBuilder(file, "file").toXML();
			} else if (action.equalsIgnoreCase(ACTION_READ1)) {
				F file=getFile(input, pvl);
				InputStream in = fileSystem.readFile(file);
				if (StringUtils.isNotEmpty(getBase64())) {
					in = new Base64InputStream(in, getBase64().equals(BASE64_ENCODE));
				}
				return in;
			} else if (action.equalsIgnoreCase(ACTION_LIST)) {
				String folder = determineInputFoldername(input, pvl);
				if (folder!=null && !folder.equals(getInputFolder()) && !fileSystem.folderExists(folder)) {
					if (isCreateFolder()) {
						fileSystem.createFolder(folder);
					} else {
						F file = fileSystem.toFile(folder);
						if (file!=null && fileSystem.exists(file)) {
							throw new FileNotFoundException("folder ["+folder+"], does not exist as a folder, but is a file");
						} else {
							throw new FileNotFoundException("folder ["+folder+"], does not exist");
						}
					}
				}
				Iterator<F> fileList = fileSystem.listFiles(folder);
				int count = 0;
				XmlBuilder dirXml = new XmlBuilder("directory");
				while (fileList.hasNext()) {
					F fileObject = fileList.next();
					dirXml.addSubElement(getFileAsXmlBuilder(fileObject, "file"));
					count++;
				}
				dirXml.addAttribute("count", count);

				return dirXml.toXML();
			} else if (action.equalsIgnoreCase(ACTION_WRITE1)) {
				F file=getFile(input, pvl);
				if (getNumberOfBackups()>0 && fileSystem.exists(file)) {
					FileSystemUtils.rolloverByNumber((IWritableFileSystem<F>)fileSystem, file, getNumberOfBackups());
					file=getFile(input, pvl); // reobtain the file, as the object itself may have changed because of the rollover
				}
				try (OutputStream out = ((IWritableFileSystem<F>)fileSystem).createFile(file)) {
					writeContentsToFile(out, input, pvl);
				}
				return getFileAsXmlBuilder(file, "file").toXML();
			} else if (action.equalsIgnoreCase(ACTION_APPEND)) {
				F file=getFile(input, pvl);
				if (getRotateDays()>0 && fileSystem.exists(file)) {
					FileSystemUtils.rolloverByDay((IWritableFileSystem<F>)fileSystem, file, getInputFolder(), getRotateDays());
					file=getFile(input, pvl); // reobtain the file, as the object itself may have changed because of the rollover
				}
				if (getRotateSize()>0 && fileSystem.exists(file)) {
					FileSystemUtils.rolloverBySize((IWritableFileSystem<F>)fileSystem, file, getRotateSize(), getNumberOfBackups());
					file=getFile(input, pvl); // reobtain the file, as the object itself may have changed because of the rollover
				}
				try (OutputStream out = ((IWritableFileSystem<F>)fileSystem).appendFile(file)) {
					writeContentsToFile(out, input, pvl);
				}
				return getFileAsXmlBuilder(file, "file").toXML();
			} else if (action.equalsIgnoreCase(ACTION_MKDIR)) {
				String folder = determineInputFoldername(input, pvl);
				fileSystem.createFolder(folder);
				return folder;
			} else if (action.equalsIgnoreCase(ACTION_RMDIR)) {
				String folder = determineInputFoldername(input, pvl);
				fileSystem.removeFolder(folder);
				return folder;
			} else if (action.equalsIgnoreCase(ACTION_RENAME)) {
				F file=getFile(input, pvl);
				String destination = determineDestination(pvl);
				if (destination == null) {
					throw new FileSystemException("unknown destination [" + destination + "]");
				}
				((IWritableFileSystem<F>)fileSystem).renameFile(file, destination, false);
				return destination;
			} else if (action.equalsIgnoreCase(ACTION_MOVE)) {
				F file=getFile(input, pvl);
				String destinationFolder = determineDestination(pvl);
				if (destinationFolder == null) {
					throw new FileSystemException("parameter ["+PARAMETER_DESTINATION+"] for destination folder does not specify destination");
				}
				if (!isCreateFolder() && !fileSystem.folderExists(destinationFolder)) {
					throw new FileSystemException("destination folder ["+destinationFolder+"] does not exist");
				}
				F moved=fileSystem.moveFile(file, destinationFolder, isCreateFolder());
				return fileSystem.getName(moved);
			} else if (action.equalsIgnoreCase(ACTION_COPY)) {
				F file=getFile(input, pvl);
				String destinationFolder = determineDestination(pvl);
				if (destinationFolder == null) {
					throw new FileSystemException("parameter ["+PARAMETER_DESTINATION+"] for destination folder does not specify destination");
				}
				if (!isCreateFolder() && !fileSystem.folderExists(destinationFolder)) {
					throw new FileSystemException("destination folder ["+destinationFolder+"] does not exist");
				}
				F copied=fileSystem.copyFile(file, destinationFolder, isCreateFolder());
				return fileSystem.getName(copied);
			}
		} catch (Exception e) {
			throw new FileSystemException("unable to process ["+action+"] action for File [" + determineFilename(input, pvl) + "]", e);
		}

		return input;
	}
	

	private void writeContentsToFile(OutputStream out, Message input, ParameterValueList pvl) throws IOException, FileSystemException {
		Object contents;
		if (pvl!=null && pvl.containsKey(PARAMETER_CONTENTS1)) {
			 contents=pvl.getParameterValue(PARAMETER_CONTENTS1).getValue();
		} else {
			contents=input;
		}
		if (StringUtils.isNotEmpty(getBase64())) {
			out = new Base64OutputStream(out, getBase64().equals(BASE64_ENCODE));
		}
		if (contents instanceof Message) {
			Misc.streamToStream(((Message)contents).asInputStream(), out, true);
		} else if (contents instanceof InputStream) {
			Misc.streamToStream((InputStream)contents, out, true);
		} else if (contents instanceof byte[]) {
			out.write((byte[])contents);
		} else if (contents instanceof String) {
			out.write(((String) contents).getBytes(Misc.DEFAULT_INPUT_STREAM_ENCODING));
		} else {
			throw new FileSystemException("expected Message, InputStream, ByteArray or String but got [" + contents.getClass().getName() + "] instead");
		}
		
	}
	
	
	public boolean canProvideOutputStream() {
		return (ACTION_WRITE1.equals(getAction()) || ACTION_APPEND.equals(getAction())) && parameterList.findParameter(PARAMETER_FILENAME)!=null;
	}

	@Override
	public boolean supportsOutputStreamPassThrough() {
		return false;
	}

	@SuppressWarnings("resource")
	@Override
	public MessageOutputStream provideOutputStream(IPipeLineSession session, IForwardTarget next) throws StreamingException {
		if (!canProvideOutputStream()) {
			return null;
		}
		ParameterValueList pvl=null;
		
		try {
			if (parameterList != null) {
				pvl = parameterList.getValues(null, session);
			}
		} catch (ParameterException e) {
			throw new StreamingException("caught exception evaluating parameters", e);
		}
		try {
			F file=getFile(null, pvl);
			OutputStream out;
			if (ACTION_APPEND.equals(getAction())) {
				out = ((IWritableFileSystem<F>)fileSystem).appendFile(file);
			} else {
				out = ((IWritableFileSystem<F>)fileSystem).createFile(file);
			}
			MessageOutputStream stream = new MessageOutputStream(owner, out, null, next);
			stream.setResponse(getFileAsXmlBuilder(file, "file").toXML());
			return stream;
		} catch (FileSystemException | IOException e) {
			throw new StreamingException("cannot obtain OutputStream", e);
		}
	}


	public XmlBuilder getFileAsXmlBuilder(F f, String rootElementName) throws FileSystemException {
		XmlBuilder fileXml = new XmlBuilder(rootElementName);

		String name = fileSystem.getName(f);
		fileXml.addAttribute("name", name);
		if (!".".equals(name) && !"..".equals(name)) {
			long fileSize = fileSystem.getFileSize(f);
			fileXml.addAttribute("size", "" + fileSize);
			fileXml.addAttribute("fSize", "" + Misc.toFileSize(fileSize, true));
			try {
				fileXml.addAttribute("canonicalName", fileSystem.getCanonicalName(f));
			} catch (Exception e) {
				log.warn("cannot get canonicalName for file [" + name + "]", e);
				fileXml.addAttribute("canonicalName", name);
			}
			// Get the modification date of the file
			Date modificationDate = fileSystem.getModificationTime(f);
			//add date
			if (modificationDate != null) {
				String date = DateUtils.format(modificationDate, DateUtils.FORMAT_DATE);
				fileXml.addAttribute("modificationDate", date);

				// add the time
				String time = DateUtils.format(modificationDate, DateUtils.FORMAT_TIME_HMS);
				fileXml.addAttribute("modificationTime", time);
			}
		}
		
		Map<String, Object> additionalParameters = fileSystem.getAdditionalFileProperties(f);
		if(additionalParameters != null) {
			for (Map.Entry<String, Object> attribute : additionalParameters.entrySet()) {
				fileXml.addAttribute(attribute.getKey(), String.valueOf(attribute.getValue()));
			}
		}

		return fileXml;
	}



	protected void addActions(List<String> specificActions) {
		actions.addAll(specificActions);
	}

	@IbisDoc({"1", "Possible values: list, info, read, delete, move, mkdir, rmdir, write, append, rename", "" })
	public void setAction(String action) {
		this.action = action;
	}
	public String getAction() {
		return action;
	}

	@IbisDoc({"2", "Folder that is scanned for files when action=list. When not set, the root is scanned", ""})
	public void setInputFolder(String inputFolder) {
		this.inputFolder = inputFolder;
	}
	public String getInputFolder() {
		return inputFolder;
	}

	@IbisDoc({"3", "when set to <code>true</code>, the folder to move to is created if it does not exist", "false"})
	public void setCreateFolder(boolean createFolder) {
		this.createFolder = createFolder;
	}
	public boolean isCreateFolder() {
		return createFolder;
	}

//	@IbisDoc({"3", "If <code>true</code> for action=move: the destination folder(part) is created when it does not exist; for action=rename: the file is overwritten if it exists, ", "false"})
//	public void setForce(boolean force) {
//		this.force = force;
//	}
//	public boolean isForce() {
//		return force;
//	}

	@IbisDoc({"4", "Can be set to 'encode' or 'decode' for actions read, write and append. When set the stream is base64 encoded or decoded, respectively", ""})
	public void setBase64(String base64) {
		this.base64 = base64;
	}
	public String getBase64() {
		return base64;
	}

	@IbisDoc({"5", "filename to operate on. When not set, the parameter filename is used. When that is not set either, the input is used", ""})
	public void setFilename(String filename) {
		this.filename = filename;
	}
	public String getFilename() {
		return filename;
	}

	@IbisDoc({"5", "destination for move, copy or rename. If not set, the parameter filename is used. When that is not set either, the input is used", ""})
	public void setDestination(String destination) {
		this.destination = destination;
	}
	public String getDestination() {
		return destination;
	}


	@IbisDoc({"6", "for action=append: when set to a positive number, the file is rotated each day, and this number of files is kept", "0"})
	public void setRotateDays(int rotateDays) {
		this.rotateDays = rotateDays;
	}
	public int getRotateDays() {
		return rotateDays;
	}

	@IbisDoc({"7", "for action=append: when set to a positive number, the file is rotated when it has reached the specified size, and the number of files specified in numberOfBackups is kept", "0"})
	public void setRotateSize(int rotateSize) {
		this.rotateSize = rotateSize;
	}
	public int getRotateSize() {
		return rotateSize;
	}

	@IbisDoc({"8", "for action=write, and for action=append with rotateSize>0: the number of backup files that is kept", "0"})
	public void setNumberOfBackups(int numberOfBackups) {
		this.numberOfBackups = numberOfBackups;
	}
	public int getNumberOfBackups() {
		return numberOfBackups;
	}

}<|MERGE_RESOLUTION|>--- conflicted
+++ resolved
@@ -171,10 +171,6 @@
 		if (StringUtils.isNotEmpty(getInputFolder()) && parameterList!=null && parameterList.findParameter(PARAMETER_INPUTFOLDER) != null) {
 			ConfigurationWarnings.add(owner, log, "inputFolder configured via attribute [inputFolder] as well as via parameter ["+PARAMETER_INPUTFOLDER+"], parameter will be ignored");
 		}
-<<<<<<< HEAD
-		
-}
-=======
 		if (!(fileSystem instanceof IWritableFileSystem)) {
 			if (getNumberOfBackups()>0) {
 				throw new ConfigurationException("FileSystem ["+ClassUtils.nameOf(fileSystem)+"] does not support setting attribute 'numberOfBackups'");
@@ -184,8 +180,6 @@
 			}
 		}
 	}
->>>>>>> 3b5f38b6
-	
 	
 	
 	protected void actionRequiresParameter(INamedObject owner, ParameterList parameterList, String action, String parameter) throws ConfigurationException {
