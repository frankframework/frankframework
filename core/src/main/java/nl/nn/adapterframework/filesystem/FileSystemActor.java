--- conflicted
+++ resolved
@@ -206,17 +206,10 @@
 //		}
 //	}
 	
-<<<<<<< HEAD
 	private String determineFilename(Message input, ParameterValueList pvl) throws FileSystemException {
-//		if (StringUtils.isNotEmpty(configuredFileName)) {
-//			return configuredFileName;
-//		}
-=======
-	private String determineFilename(Object input, ParameterValueList pvl) {
 		if (StringUtils.isNotEmpty(getFilename())) {
 			return getFilename();
 		}
->>>>>>> 7f451143
 		if (pvl!=null && pvl.containsKey(PARAMETER_FILENAME)) {
 			return pvl.getParameterValue(PARAMETER_FILENAME).asStringValue("");
 		}
@@ -254,16 +247,13 @@
 			if (action.equalsIgnoreCase(ACTION_DELETE)) {
 				F file=getFile(input, pvl);
 				fileSystem.deleteFile(file);
-<<<<<<< HEAD
 				return fileSystem.getName(file);
-=======
 			} else if (action.equalsIgnoreCase(ACTION_INFO)) {
 				F file=getFile(input, pvl);
 				if (!fileSystem.exists(file)) {
 					throw new FileNotFoundException("file ["+fileSystem.getName(file)+"], canonical name ["+fileSystem.getCanonicalName(file)+"], does not exist");
 				}
 				return getFileAsXmlBuilder(file, "file").toXML();
->>>>>>> 7f451143
 			} else if (action.equalsIgnoreCase(ACTION_READ1)) {
 				F file=getFile(input, pvl);
 				InputStream in = fileSystem.readFile(file);
@@ -523,7 +513,6 @@
 		return inputFolder;
 	}
 
-<<<<<<< HEAD
 	@IbisDoc({"3", "Can be set to 'encode' or 'decode' for actions read, write and append. When set the stream is base64 encoded or decoded, respectively", ""})
 	public void setBase64(String base64) {
 		this.base64 = base64;
@@ -532,7 +521,6 @@
 		return base64;
 	}
 
-=======
 	@IbisDoc({"3", "filename to operate on. When not set, the parameter filename is used. When that is not set either, the input is used", ""})
 	public void setFilename(String filename) {
 		this.filename = filename;
@@ -542,8 +530,6 @@
 	}
 
 
-
->>>>>>> 7f451143
 	@IbisDoc({"4", "for action=append: when set to a positive number, the file is rotated each day, and this number of files is kept", "0"})
 	public void setRotateDays(int rotateDays) {
 		this.rotateDays = rotateDays;
@@ -552,11 +538,7 @@
 		return rotateDays;
 	}
 
-<<<<<<< HEAD
 	@IbisDoc({"5", "for action=append: when set to a positive number, the file is rotated when it has reached the specified size, and the number of files specified in numberOfBackups is kept", "0"})
-=======
-	@IbisDoc({"5", "for action=append: when set to a positive number, the file is rotated when it has reached the specified size, and this number of files is kept", "0"})
->>>>>>> 7f451143
 	public void setRotateSize(int rotateSize) {
 		this.rotateSize = rotateSize;
 	}
