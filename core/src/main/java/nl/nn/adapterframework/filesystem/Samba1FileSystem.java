/*
   Copyright 2018 Nationale-Nederlanden, 2020-2021 WeAreFrank!

   Licensed under the Apache License, Version 2.0 (the "License");
   you may not use this file except in compliance with the License.
   You may obtain a copy of the License at

       http://www.apache.org/licenses/LICENSE-2.0

   Unless required by applicable law or agreed to in writing, software
   distributed under the License is distributed on an "AS IS" BASIS,
   WITHOUT WARRANTIES OR CONDITIONS OF ANY KIND, either express or implied.
   See the License for the specific language governing permissions and
   limitations under the License.
*/
package nl.nn.adapterframework.filesystem;

import java.io.IOException;
import java.io.OutputStream;
import java.nio.file.DirectoryStream;
import java.util.Date;
import java.util.Iterator;
import java.util.Map;

import org.apache.commons.lang3.StringUtils;
import org.apache.logging.log4j.Logger;

import jcifs.smb.NtlmPasswordAuthentication;
import jcifs.smb.SmbException;
import jcifs.smb.SmbFile;
import jcifs.smb.SmbFileFilter;
import jcifs.smb.SmbFileInputStream;
import jcifs.smb.SmbFileOutputStream;
import nl.nn.adapterframework.configuration.ConfigurationException;
import nl.nn.adapterframework.doc.IbisDoc;
import nl.nn.adapterframework.stream.Message;
import nl.nn.adapterframework.util.CredentialFactory;
import nl.nn.adapterframework.util.LogUtil;

/**
 * 
 * @author alisihab
 *
 */
public class Samba1FileSystem extends FileSystemBase<SmbFile> implements IWritableFileSystem<SmbFile> {

	protected Logger log = LogUtil.getLogger(this);

	private String share = null;
	private String username = null;
	private String password = null;
	private String authAlias = null;
	private String domain = null;
	private boolean isForce;
	private boolean listHiddenFiles = false;

	private NtlmPasswordAuthentication auth = null;
	private SmbFile smbContext;

	@Override
	public void configure() throws ConfigurationException {
		if (getShare() == null)
			throw new ConfigurationException("server share endpoint is required");
		if (!getShare().startsWith("smb://"))
			throw new ConfigurationException("attribute share must begin with [smb://]");

		//Setup credentials if applied, may be null.
		//NOTE: When using NtmlPasswordAuthentication without username it returns GUEST
		CredentialFactory cf = new CredentialFactory(getAuthAlias(), getUsername(), getPassword());
		if (StringUtils.isNotEmpty(cf.getUsername())) {
			auth = new NtlmPasswordAuthentication(getDomain(), cf.getUsername(), cf.getPassword());
			log.debug("setting authentication to [" + auth.toString() + "]");
		}
	}

	@Override
	public void open() throws FileSystemException {
		try {
			smbContext = new SmbFile(getShare(), auth);
			smbContext.connect();
		} catch (IOException e) {
			throw new FileSystemException(e);
		}
		super.open();
	}

	@Override
	public SmbFile toFile(String filename) throws FileSystemException {
		try {
			return new SmbFile(smbContext, filename);
		} catch (IOException e) {
			throw new FileSystemException("unable to get SMB file [" + filename + "]", e);
		}
	}

	@Override
	public SmbFile toFile(String folder, String filename) throws FileSystemException {
		return toFile(folder+"/"+filename);
	}

	@Override
	public DirectoryStream<SmbFile> listFiles(String folder) throws FileSystemException {
		try {
			if (!isListHiddenFiles()) {
				SmbFileFilter filter = new SmbFileFilter() {

					@Override
					public boolean accept(SmbFile file) throws SmbException {
						return !file.isHidden();
					}
				};
				return FileSystemUtils.getDirectoryStream(new SmbFileIterator(smbContext.listFiles(filter)));
			}
			return FileSystemUtils.getDirectoryStream(new SmbFileIterator(smbContext.listFiles()));
		} catch (SmbException e) {
			throw new FileSystemException(e);
		}
	}

	@Override
	public boolean exists(SmbFile f) throws FileSystemException {
		try {
			return f.exists();
		} catch (SmbException e) {
			throw new FileSystemException(e);
		}
	}

	@Override
	public OutputStream createFile(SmbFile f) throws FileSystemException {
		try {
			return new SmbFileOutputStream(f);
		} catch (Exception e) {
			throw new FileSystemException(e);
		}
	}

	@Override
	public OutputStream appendFile(SmbFile f) throws FileSystemException {
		try {
			return new SmbFileOutputStream(f, true);
		} catch (Exception e) {
			throw new FileSystemException(e);
		}
	}

	@Override
<<<<<<< HEAD
	public Message readFile(SmbFile f) throws IOException {
		return new Samba1Message(f);
	}

	private class Samba1Message extends Message {
		
		public Samba1Message(SmbFile f) {
			super(() -> new SmbFileInputStream(f), null, f.getClass());
		}
=======
	public Message readFile(SmbFile f, String charset) throws IOException {
		SmbFileInputStream is = new SmbFileInputStream(f);
		return new Message(is, charset);
>>>>>>> 914ffe02
	}

	@Override
	public void deleteFile(SmbFile f) throws FileSystemException {
		try {
			if (!f.exists()) {
				throw new FileSystemException("File ["+f.getName()+"] not found");
			}
			if (f.isFile()) {
				f.delete();
			} else {
				throw new FileSystemException(
						"Trying to remove [" + f.getName() + "] which is a directory instead of a file");
			}
		} catch (SmbException e) {
			throw new FileSystemException(e);
		}
	}

	public boolean isFolder(SmbFile f) throws FileSystemException {
		try {
			return f.isDirectory();
		} catch (SmbException e) {
			throw new FileSystemException(e);
		}
	}
	@Override
	public boolean folderExists(String folder) throws FileSystemException {
		return isFolder(toFile(folder));
	}

	@Override
	public void createFolder(String folder) throws FileSystemException {
		try {
			if(folderExists(folder)) {
				throw new FileSystemException("Create directory for [" + folder + "] has failed. Directory already exists.");
			}
			if (isForce) {
				toFile(folder).mkdirs();
			} else {
				toFile(folder).mkdir();
			}
		} catch (SmbException e) {
			throw new FileSystemException(e);
		}
	}

	@Override
	public void removeFolder(String folder, boolean removeNonEmptyFolder) throws FileSystemException {
		try {
			if (folderExists(folder)) {
				toFile(folder).delete();
			} else {
				throw new FileSystemException("Remove directory for [" + folder + "] has failed. Directory does not exist.");
			}
		} catch (SmbException e) {
			throw new FileSystemException(e);
		}
	}

	@Override
	public SmbFile renameFile(SmbFile source, SmbFile destination) throws FileSystemException {
		try {
			source.renameTo(destination);
			return destination;
		} catch (Exception e) {
			throw new FileSystemException(e);
		}
	}

	@Override
	public SmbFile moveFile(SmbFile f, String destinationFolder, boolean createFolder) throws FileSystemException {
		SmbFile dest = toFile(destinationFolder, f.getName());
		try {
			f.renameTo(dest);
			return dest;
		} catch (Exception e) {
			throw new FileSystemException(e);
		}
	}

	@Override
	public SmbFile copyFile(SmbFile f, String destinationFolder, boolean createFolder) throws FileSystemException {
		SmbFile dest = toFile(destinationFolder, f.getName());
		try {
			f.copyTo(dest);
			return dest;
		} catch (Exception e) {
			throw new FileSystemException(e);
		}
	}

	@Override
	public String getPhysicalDestinationName() {
		return "domain ["+getDomain()+"] share ["+getShare()+"]";
	}


	private class SmbFileIterator implements Iterator<SmbFile> {

		private SmbFile files[];
		private int i = 0;

		public SmbFileIterator(SmbFile files[]) {
			this.files = files;
		}

		@Override
		public boolean hasNext() {
			return files != null && i < files.length;
		}

		@Override
		public SmbFile next() {
			return files[i++];
		}

		@Override
		public void remove() {
			try {
				deleteFile(files[i++]);
			} catch (FileSystemException e) {
				log.warn(e);
			}
		}
	}

	@Override
	public long getFileSize(SmbFile f) throws FileSystemException {
		try {
			return f.length();
		} catch (SmbException e) {
			throw new FileSystemException(e);
		}
	}

	@Override
	public String getName(SmbFile f) {
		return f.getName();
	}

	@Override
	public String getCanonicalName(SmbFile f) throws FileSystemException {
		return f.getCanonicalPath();
	}

	@Override
	public Date getModificationTime(SmbFile f) throws FileSystemException {
		return new Date(f.getLastModified());
	}

	@Override
	public Map<String, Object> getAdditionalFileProperties(SmbFile file) {
		return null;
	}

	public String getShare() {
		return share;
	}
	@IbisDoc({ "1", "the destination, aka smb://xxx/yyy share", "" })
	public void setShare(String share) {
		this.share = share;
	}
	
	public String getUsername() {
		return username;
	}
	@IbisDoc({ "2", "the smb share username", "" })
	public void setUsername(String username) {
		this.username = username;
	}

	public String getPassword() {
		return password;
	}
	@IbisDoc({ "3", "the smb share password", "" })
	public void setPassword(String password) {
		this.password = password;
	}

	public String getAuthAlias() {
		return authAlias;
	}
	@IbisDoc({ "4", "alias used to obtain credentials for the smb share", "" })
	public void setAuthAlias(String authAlias) {
		this.authAlias = authAlias;
	}

	public String getDomain() {
		return domain;
	}
	@IbisDoc({ "5", "domain, in case the user account is bound to a domain", "" })
	public void setDomain(String domain) {
		this.domain = domain;
	}

	@IbisDoc({ "6", "when <code>true</code>, intermediate directories are created also", "false" })
	public void setForce(boolean force) {
		isForce = force;
	}

	public boolean isListHiddenFiles() {
		return listHiddenFiles;
	}
	@IbisDoc({ "7", "controls whether hidden files are seen or not", "false" })
	public void setListHiddenFiles(boolean listHiddenFiles) {
		this.listHiddenFiles = listHiddenFiles;
	}


}<|MERGE_RESOLUTION|>--- conflicted
+++ resolved
@@ -145,21 +145,15 @@
 	}
 
 	@Override
-<<<<<<< HEAD
-	public Message readFile(SmbFile f) throws IOException {
-		return new Samba1Message(f);
+	public Message readFile(SmbFile f, String charset) throws IOException {
+		return new Samba1Message(f, charset);
 	}
 
 	private class Samba1Message extends Message {
 		
-		public Samba1Message(SmbFile f) {
-			super(() -> new SmbFileInputStream(f), null, f.getClass());
-		}
-=======
-	public Message readFile(SmbFile f, String charset) throws IOException {
-		SmbFileInputStream is = new SmbFileInputStream(f);
-		return new Message(is, charset);
->>>>>>> 914ffe02
+		public Samba1Message(SmbFile f, String charset) {
+			super(() -> new SmbFileInputStream(f), charset, f.getClass());
+		}
 	}
 
 	@Override
