--- conflicted
+++ resolved
@@ -111,12 +111,9 @@
  * Specify the target mailbox in front of your folder name, separated by 'mailboxFolderSeparator' which defaults to '|', for example <code>"example@domain.com|My folder"</code>
  * Please consider the following behavioural differences when using multiple mailboxes:
  *
-<<<<<<< HEAD
- * - copyFile - When copying an email message from mailbox A to mailbox B an expensive call to service.bind() is done to retrieve the newly created object in mailbox B.
- * - moveFile - When moving an email message from mailbox A to mailbox B, null will be returned
+ * - copyFile - When copying an email message from mailbox A to mailbox B an expensive call to service.bind() is done to retrieve the newly created object in mailbox B, if resultantMustBeReturned is set true.
+ * - moveFile - When moving an email message from mailbox A to mailbox B, null will be returned, or an exception is thrown when resultantMustBeReturned is set true
  *
-=======
->>>>>>> e61cf65b
  * N.B. MS Exchange is susceptible to problems with invalid XML characters, like &amp;#x3;.
  * To work around these problems, a special streaming XMLInputFactory is configured in
  * METAINF/services/javax.xml.stream.XMLInputFactory as nl.nn.adapterframework.xml.StaxParserFactory
@@ -525,14 +522,9 @@
 		}
 	}
 	@Override
-<<<<<<< HEAD
-	public EmailMessage moveFile(EmailMessage f, String destinationFolder, boolean createFolder) throws FileSystemException {
+	public EmailMessage moveFile(EmailMessage f, String destinationFolder, boolean createFolder, boolean resultantMustBeReturned) throws FileSystemException {
 		ExchangeFileSystemResolver resolver = getResolver(destinationFolder);
 		ExchangeService exchangeService = getConnection(resolver.getMailbox());
-=======
-	public EmailMessage moveFile(EmailMessage f, String destinationFolder, boolean createFolder, boolean resultantMustBeReturned) throws FileSystemException {
-		ExchangeService exchangeService = getConnection();
->>>>>>> e61cf65b
 		boolean invalidateConnectionOnRelease = false;
 
 		try {
@@ -548,14 +540,9 @@
 	}
 
 	@Override
-<<<<<<< HEAD
-	public EmailMessage copyFile(EmailMessage f, String destinationFolder, boolean createFolder) throws FileSystemException {
+	public EmailMessage copyFile(EmailMessage f, String destinationFolder, boolean createFolder, boolean resultantMustBeReturned) throws FileSystemException {
 		ExchangeFileSystemResolver resolver = getResolver(destinationFolder);
 		ExchangeService exchangeService = getConnection(resolver.getMailbox());
-=======
-	public EmailMessage copyFile(EmailMessage f, String destinationFolder, boolean createFolder, boolean resultantMustBeReturned) throws FileSystemException {
-		ExchangeService exchangeService = getConnection();
->>>>>>> e61cf65b
 		boolean invalidateConnectionOnRelease = false;
 
 		try {
