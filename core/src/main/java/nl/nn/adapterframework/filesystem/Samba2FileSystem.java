/*
   Copyright 2019-2022 WeAreFrank!

   Licensed under the Apache License, Version 2.0 (the "License");
   you may not use this file except in compliance with the License.
   You may obtain a copy of the License at

       http://www.apache.org/licenses/LICENSE-2.0

   Unless required by applicable law or agreed to in writing, software
   distributed under the License is distributed on an "AS IS" BASIS,
   WITHOUT WARRANTIES OR CONDITIONS OF ANY KIND, either express or implied.
   See the License for the specific language governing permissions and
   limitations under the License.
*/
package nl.nn.adapterframework.filesystem;

import java.io.FilterInputStream;
import java.io.FilterOutputStream;
import java.io.IOException;
import java.io.InputStream;
import java.io.OutputStream;
import java.nio.file.DirectoryStream;
import java.security.PrivilegedExceptionAction;
import java.util.ArrayList;
import java.util.Arrays;
import java.util.Date;
import java.util.EnumSet;
import java.util.HashMap;
import java.util.HashSet;
import java.util.Iterator;
import java.util.List;
import java.util.Map;
import java.util.Set;

import javax.security.auth.Subject;
import javax.security.auth.kerberos.KerberosPrincipal;
import javax.security.auth.login.LoginContext;

import org.apache.commons.lang3.StringUtils;
import org.apache.logging.log4j.Logger;
import org.ietf.jgss.GSSCredential;
import org.ietf.jgss.GSSException;
import org.ietf.jgss.GSSManager;
import org.ietf.jgss.GSSName;
import org.ietf.jgss.Oid;

import com.hierynomus.msdtyp.AccessMask;
import com.hierynomus.mserref.NtStatus;
import com.hierynomus.msfscc.FileAttributes;
import com.hierynomus.msfscc.fileinformation.FileIdBothDirectoryInformation;
import com.hierynomus.msfscc.fileinformation.FileStandardInformation;
import com.hierynomus.mssmb2.SMB2CreateDisposition;
import com.hierynomus.mssmb2.SMB2CreateOptions;
import com.hierynomus.mssmb2.SMB2ShareAccess;
import com.hierynomus.mssmb2.SMBApiException;
import com.hierynomus.protocol.commons.EnumWithValue;
import com.hierynomus.protocol.commons.buffer.Buffer.BufferException;
import com.hierynomus.protocol.transport.TransportException;
import com.hierynomus.smbj.SMBClient;
import com.hierynomus.smbj.auth.AuthenticationContext;
import com.hierynomus.smbj.auth.GSSAuthenticationContext;
import com.hierynomus.smbj.connection.Connection;
import com.hierynomus.smbj.session.Session;
import com.hierynomus.smbj.share.Directory;
import com.hierynomus.smbj.share.DiskShare;
import com.hierynomus.smbj.share.File;

import lombok.Getter;
import nl.nn.adapterframework.configuration.ConfigurationException;
import nl.nn.adapterframework.doc.IbisDoc;
import nl.nn.adapterframework.stream.Message;
import nl.nn.adapterframework.util.CredentialFactory;
import nl.nn.adapterframework.util.LogUtil;

/**
 *
 * @author alisihab
 *
 */
public class Samba2FileSystem extends FileSystemBase<String> implements IWritableFileSystem<String> {

	protected Logger log = LogUtil.getLogger(this);

<<<<<<< HEAD
	private final String SPNEGO_OID="1.3.6.1.5.5.2";
	private final String KERBEROS5_OID="1.2.840.113554.1.2.2";

	private String authType = "SPNEGO";
	private List<String> authTypes = Arrays.asList("NTLM", "SPNEGO");

	private String shareName = null;
	private String domain = null;
	private String kdc = null;
	private String realm = null;
	private String username = null;
	private String password = null;
	private String authAlias = null;

	private boolean listHiddenFiles = false;
=======
	private static final String SPNEGO_OID="1.3.6.1.5.5.2";
	private static final String KERBEROS5_OID="1.2.840.113554.1.2.2";

	private @Getter Samba2AuthType authType = Samba2AuthType.SPNEGO;
	private @Getter String share = null;
	private @Getter String domain = null;
	private @Getter String kdc = null;
	private @Getter String realm = null;
	private @Getter String username = null;
	private @Getter String password = null;
	private @Getter String authAlias = null;

	private @Getter boolean listHiddenFiles = false;
>>>>>>> b8dd70a9

	private SMBClient client = null;
	private Connection connection;
	private Session session;
	private DiskShare diskShare;

	public enum Samba2AuthType {
		NTLM,
		SPNEGO
	}

	@Override
	public void configure() throws ConfigurationException {
		if (StringUtils.isEmpty(getShare())) {
			throw new ConfigurationException("server share endpoint is required");
		}
	}

	@Override
	public void open() throws FileSystemException {
		try {
			AuthenticationContext auth = authenticate();
			client = new SMBClient();
			connection = client.connect(domain);
			if(connection.isConnected()) {
				log.debug("successfully created connection to ["+connection.getRemoteHostname()+"]");
			}
			session = connection.authenticate(auth);
			if(session == null) {
				throw new FileSystemException("Cannot create session for user ["+username+"] on domain ["+domain+"]");
			}
			diskShare = (DiskShare) session.connectShare(getShare());
			if(diskShare == null) {
				throw new FileSystemException("Cannot connect to the share ["+ getShare() +"]");
			}
		} catch (IOException e) {
			throw new FileSystemException("Cannot connect to samba server", e);
		}
		super.open();
	}

	@Override
	public void close() throws FileSystemException {
		super.close();
		try {
			if(diskShare != null) {
				diskShare.close();
			}
			if(session != null) {
				session.close();
			}
			if(connection != null) {
				connection.close();
			}
			if(client != null) {
				client.close();
			}
			diskShare = null;
			session = null;
			connection = null;
			client = null;
		} catch (IOException e) {
			throw new FileSystemException(e);
		}
	}

	private AuthenticationContext authenticate() throws FileSystemException {
		CredentialFactory credentialFactory = new CredentialFactory(getAuthAlias(), getUsername(), getPassword());
		if (StringUtils.isNotEmpty(credentialFactory.getUsername())) {
			switch(authType) {
				case NTLM:
					return new AuthenticationContext(getUsername(), password.toCharArray(), getDomain());
				case SPNEGO:
					if(!StringUtils.isEmpty(getKdc()) && !StringUtils.isEmpty(getRealm())) {
						System.setProperty("java.security.krb5.kdc", getKdc());
						System.setProperty("java.security.krb5.realm", getRealm());
					}

					HashMap<String, String> loginParams = new HashMap<>();
					loginParams.put("principal", getUsername());
					LoginContext lc;
					try {
						lc = new LoginContext(getUsername(), null, 
								new UsernameAndPasswordCallbackHandler(getUsername(), getPassword()),
								new KerberosLoginConfiguration(loginParams));
						lc.login();

<<<<<<< HEAD
				HashMap<String, String> loginParams = new HashMap<String, String>();
				loginParams.put("principal", getUsername());
				LoginContext lc;
				try {
					lc = new LoginContext(getUsername(), null,
							new UsernameAndPasswordCallbackHandler(getUsername(), getPassword()),
							new KerberosLoginConfiguration(loginParams));
					lc.login();

					Subject subject = lc.getSubject();
					KerberosPrincipal krbPrincipal = subject.getPrincipals(KerberosPrincipal.class).iterator().next();

					Oid spnego = new Oid(SPNEGO_OID);
					Oid kerberos5 = new Oid(KERBEROS5_OID);

					final GSSManager manager = GSSManager.getInstance();

					final GSSName name = manager.createName(krbPrincipal.toString(), GSSName.NT_USER_NAME);
					Set<Oid> mechs = new HashSet<Oid>(Arrays.asList(manager.getMechsForName(name.getStringNameType())));
					final Oid mech;

					if (mechs.contains(kerberos5)) {
						mech = kerberos5;
					} else if (mechs.contains(spnego)) {
						mech = spnego;
					} else {
						throw new IllegalArgumentException("No mechanism found");
					}
=======
						Subject subject = lc.getSubject();
						KerberosPrincipal krbPrincipal = subject.getPrincipals(KerberosPrincipal.class).iterator().next();

						Oid spnego = new Oid(SPNEGO_OID);
						Oid kerberos5 = new Oid(KERBEROS5_OID);

						final GSSManager manager = GSSManager.getInstance();
>>>>>>> b8dd70a9

						final GSSName name = manager.createName(krbPrincipal.toString(), GSSName.NT_USER_NAME);
						Set<Oid> mechs = new HashSet<Oid>(Arrays.asList(manager.getMechsForName(name.getStringNameType())));
						final Oid mech;

						if (mechs.contains(kerberos5)) {
							mech = kerberos5;
						} else if (mechs.contains(spnego)) {
							mech = spnego;
						} else {
							throw new IllegalArgumentException("No mechanism found");
						}

						GSSCredential creds = Subject.doAs(subject, new PrivilegedExceptionAction<GSSCredential>() {
							@Override
							public GSSCredential run() throws GSSException {
								return manager.createCredential(name, GSSCredential.DEFAULT_LIFETIME, mech, GSSCredential.INITIATE_ONLY);
							}
						});

						GSSAuthenticationContext auth = new GSSAuthenticationContext(krbPrincipal.getName(), krbPrincipal.getRealm(), subject, creds);
						return auth;
					} catch (Exception e) {
						if(e.getMessage().contains("Cannot locate default realm")) {
							throw new FileSystemException("Please fill the kdc and realm field or provide krb5.conf file including realm",e);
						}
						throw new FileSystemException(e);
					}
			}
		}
		return null;
	}

	@Override
	public String toFile(String filename) throws FileSystemException {
		return filename;
	}

	@Override
	public String toFile(String folder, String filename) throws FileSystemException {
		return toFile(folder+"/"+filename);
	}

	@Override
	public DirectoryStream<String> listFiles(String folder) throws FileSystemException {
		return FileSystemUtils.getDirectoryStream(new FilesIterator(folder, diskShare.list(folder)));
	}

	@Override
	public boolean exists(String f) throws FileSystemException {
		return isFolder(f) ? diskShare.folderExists(f) : diskShare.fileExists(f);
	}

	@Override
	public OutputStream createFile(String f) throws FileSystemException, IOException {
		Set<AccessMask> accessMask = new HashSet<>(EnumSet.of(AccessMask.FILE_ADD_FILE));
		Set<SMB2CreateOptions> createOptions = new HashSet<>(
				EnumSet.of(SMB2CreateOptions.FILE_NON_DIRECTORY_FILE, SMB2CreateOptions.FILE_WRITE_THROUGH));

		final File file = diskShare.openFile(f, accessMask, null, SMB2ShareAccess.ALL,
				SMB2CreateDisposition.FILE_OVERWRITE_IF, createOptions);
		OutputStream out = file.getOutputStream();
		FilterOutputStream fos = new FilterOutputStream(out) {

			boolean isOpen = true;
			@Override
			public void close() throws IOException {
				if(isOpen) {
					super.close();
					isOpen=false;
				}
				file.close();
			}
		};
		return fos;
	}

	@Override
	public OutputStream appendFile(String f) throws FileSystemException, IOException {
		final File file = getFile(f, AccessMask.FILE_APPEND_DATA, SMB2CreateDisposition.FILE_OPEN_IF);
		OutputStream out = file.getOutputStream();
		FilterOutputStream fos = new FilterOutputStream(out) {

			boolean isOpen = true;
			@Override
			public void close() throws IOException {
				if(isOpen) {
					super.close();
					isOpen=false;
				}
				file.close();
			}
		};
		return fos;
	}

	@Override
	public Message readFile(String filename, String charset) throws FileSystemException, IOException {
		return new Samba2Message(getFile(filename, AccessMask.GENERIC_READ, SMB2CreateDisposition.FILE_OPEN), FileSystemUtils.getContext(this, filename, charset));
	}

	private class Samba2Message extends Message {

		public Samba2Message(File file, Map<String,Object> context) {
			super(() -> {
				InputStream is = file.getInputStream();
				FilterInputStream fis = new FilterInputStream(is) {

					boolean isOpen = true;
					@Override
					public void close() throws IOException {
						if(isOpen) {
							super.close();
							isOpen=false;
						}
						file.close();
					}
				};
				return fis;

			}, context, file.getClass());
		}
	}

<<<<<<< HEAD

=======
>>>>>>> b8dd70a9
	@Override
	public void deleteFile(String f) throws FileSystemException {
		diskShare.rm(f);
	}

	@Override
	public String renameFile(String source, String destination) throws FileSystemException {
		try (File file = getFile(source, AccessMask.GENERIC_ALL, SMB2CreateDisposition.FILE_OPEN)) {
			file.rename(destination, true);
		}
		return destination;
	}

	@Override
	public String moveFile(String f, String destinationFolder, boolean createFolder, boolean resultantMustBeReturned) throws FileSystemException {
		try (File file = getFile(f, AccessMask.GENERIC_ALL, SMB2CreateDisposition.FILE_OPEN)) {
			String destination = toFile(destinationFolder, f);
			file.rename(destination, false);
			return destination;
		}
	}

	@Override
	public String copyFile(String f, String destinationFolder, boolean createFolder, boolean resultantMustBeReturned) throws FileSystemException {
		try (File file = getFile(f, AccessMask.GENERIC_ALL, SMB2CreateDisposition.FILE_OPEN)) {
			String destination = toFile(destinationFolder, f);
			try (File destinationFile = getFile(f, AccessMask.GENERIC_ALL, SMB2CreateDisposition.FILE_OVERWRITE)) {
				file.remoteCopyTo(destinationFile);
			} catch (TransportException | BufferException e) {
				throw new FileSystemException("cannot copy file ["+f+"] to ["+destinationFolder+"]",e);
			}
			return destination;
		}
	}

	@Override
	public Map<String, Object> getAdditionalFileProperties(String f) {
		return null;
	}

	public boolean isFolder(String f) throws FileSystemException {
		try {
			return diskShare.getFileInformation(f).getStandardInformation().isDirectory();
		}catch(SMBApiException e) {
			if(NtStatus.valueOf(e.getStatusCode()).equals(NtStatus.STATUS_OBJECT_NAME_NOT_FOUND)) {
				return false;
			}
			if(NtStatus.valueOf(e.getStatusCode()).equals(NtStatus.STATUS_DELETE_PENDING)) {
				return false;
			}

			throw new FileSystemException(e);
		}

	}

	@Override
	public boolean folderExists(String folder) throws FileSystemException {
		return isFolder(toFile(folder));
	}

	@Override
	public void createFolder(String folder) throws FileSystemException {
		if (folderExists(folder)) {
			throw new FileSystemException("Create directory for [" + folder + "] has failed. Directory already exists.");
		}
		diskShare.mkdir(folder);
		
	}

	@Override
	public void removeFolder(String folder, boolean removeNonEmptyFolder) throws FileSystemException {
		if (!folderExists(folder)) {
			throw new FileSystemException("Remove directory for [" + folder + "] has failed. Directory does not exist.");
		}
		try {
			diskShare.rmdir(folder, removeNonEmptyFolder);
		} catch(SMBApiException e) {
			new FileSystemException("Remove directory for [" + folder + "] has failed.", e);
		}
		
	}

	private File getFile(String filename, AccessMask accessMask, SMB2CreateDisposition createDisposition) {
		Set<SMB2ShareAccess> shareAccess = new HashSet<>();
		shareAccess.addAll(SMB2ShareAccess.ALL);

		Set<SMB2CreateOptions> createOptions = new HashSet<>();
		createOptions.add(SMB2CreateOptions.FILE_WRITE_THROUGH);

<<<<<<< HEAD
		Set<AccessMask> accessMaskSet = new HashSet<AccessMask>();
=======
		Set<AccessMask> accessMaskSet = new HashSet<>();
>>>>>>> b8dd70a9
		accessMaskSet.add(accessMask);
		File file;

		file = diskShare.openFile(filename, accessMaskSet, null, shareAccess, createDisposition, createOptions);
		return file;
	}

	private Directory getFolder(String filename, AccessMask accessMask, SMB2CreateDisposition createDisposition) {
		Set<SMB2ShareAccess> shareAccess = new HashSet<>();
		shareAccess.addAll(SMB2ShareAccess.ALL);

		Set<AccessMask> accessMaskSet = new HashSet<>();
		accessMaskSet.add(accessMask);

		Directory file;
		file = diskShare.openDirectory(filename, accessMaskSet, null, shareAccess, createDisposition, null);
		return file;
	}

	@Override
	public long getFileSize(String f) throws FileSystemException {
		long size;
		if (isFolder(f)) {
			try (Directory dir = getFolder(f, AccessMask.FILE_READ_ATTRIBUTES, SMB2CreateDisposition.FILE_OPEN)) {
				size = dir.getFileInformation().getStandardInformation().getAllocationSize();
				return size;
			}
		}
		try (File file = getFile(f, AccessMask.FILE_READ_ATTRIBUTES, SMB2CreateDisposition.FILE_OPEN)) {
			size = file.getFileInformation().getStandardInformation().getAllocationSize();
			return size;
		}
	}

	@Override
	public String getName(String f) {
		return f;
	}

	@Override
	public String getParentFolder(String f) {
		String filePath = f;
		if(filePath.endsWith("\\")) {
			filePath = filePath.substring(0, filePath.lastIndexOf("\\"));
		}
		return filePath.substring(0, f.lastIndexOf("\\"));
	}

	@Override
	public String getCanonicalName(String f) throws FileSystemException {
		return f;
	}

	@Override
	public Date getModificationTime(String f) throws FileSystemException {
		if (isFolder(f)) {
			try (Directory dir = getFolder(f, AccessMask.FILE_READ_ATTRIBUTES, SMB2CreateDisposition.FILE_OPEN)) {
				Date date = dir.getFileInformation().getBasicInformation().getLastWriteTime().toDate();
				return date;
			}
		}
		try (File file = getFile(f, AccessMask.FILE_READ_ATTRIBUTES, SMB2CreateDisposition.FILE_OPEN)) {
			Date date = file.getFileInformation().getBasicInformation().getLastWriteTime().toDate();
			return date;
		}
		
	}

	@Override
	public String getPhysicalDestinationName() {
		return "domain ["+getDomain()+"] share ["+getShare()+"]";
	}

<<<<<<< HEAD


	public String getShare() {
		return shareName;
	}
=======
>>>>>>> b8dd70a9
	@IbisDoc({ "1", "the destination, aka smb://xxx/yyy share", "" })
	public void setShare(String share) {
		this.share = share;
	}

	@IbisDoc({ "2", "the smb share username", "" })
	public void setUsername(String username) {
		this.username = username;
	}

	@IbisDoc({ "3", "the smb share password", "" })
	public void setPassword(String password) {
		this.password = password;
	}

	@IbisDoc({ "4", "alias used to obtain credentials for the smb share", "" })
	public void setAuthAlias(String authAlias) {
		this.authAlias = authAlias;
	}

	@IbisDoc({ "5", "domain, in case the user account is bound to a domain", "" })
	public void setDomain(String domain) {
		this.domain = domain;
	}

	@IbisDoc({ "6", "Type of the authentication either 'NTLM' or 'SPNEGO' ", "SPNEGO" })
	public void setAuthType(Samba2AuthType authType) {
		this.authType = authType;
	}

<<<<<<< HEAD
	public String getKdc() {
		return kdc;
	}
=======
>>>>>>> b8dd70a9
	@IbisDoc({ "7", "Kerberos Domain Controller, as set in java.security.krb5.kdc", "" })
	public void setKdc(String kdc) {
		this.kdc = kdc;
	}

<<<<<<< HEAD
	public String getRealm() {
		return realm;
	}
=======
>>>>>>> b8dd70a9
	@IbisDoc({ "8", "Kerberos Realm, as set in java.security.krb5.realm", "" })
	public void setRealm(String realm) {
		this.realm = realm;
	}

	@IbisDoc({ "9", "controls whether hidden files are seen or not", "false" })
	public void setListHiddenFiles(boolean listHiddenFiles) {
		this.listHiddenFiles = listHiddenFiles;
	}

	class FilesIterator implements Iterator<String> {

		private List<FileIdBothDirectoryInformation> files;
		private int i = 0;
		private String prefix;

		public FilesIterator(String parent, List<FileIdBothDirectoryInformation> list) {
			prefix = parent != null ? parent + "\\" : "";
			files = new ArrayList<>();
			for (FileIdBothDirectoryInformation info : list) {
				if (!StringUtils.equals(".", info.getFileName()) && !StringUtils.equals("..", info.getFileName())) {
					boolean isHidden = EnumWithValue.EnumUtils.isSet(info.getFileAttributes(), FileAttributes.FILE_ATTRIBUTE_HIDDEN);
					try {
						FileStandardInformation fai = diskShare.getFileInformation(prefix + info.getFileName()).getStandardInformation();
						boolean accessible = !fai.isDeletePending();
						boolean isDirectory = fai.isDirectory();
						if (accessible && !isDirectory) {
							if (isListHiddenFiles()) {
								files.add(info);
							} else {
								if (!isHidden) {
									files.add(info);
								}
							}
						}
					} catch (SMBApiException e) {
						if(NtStatus.valueOf(e.getStatusCode()).equals(NtStatus.STATUS_DELETE_PENDING)) {
							log.debug("delete pending for file ["+ info.getFileName()+"]");
						} else {
							throw e;
						}
					}

				}
			}
		}

		@Override
		public boolean hasNext() {
			return files != null && i < files.size();
		}

		@Override
		public String next() {
			return prefix + files.get(i++).getFileName();
		}

		@Override
		public void remove() {
			try {
				deleteFile(prefix + files.get(i++).getFileName());
			} catch (FileSystemException e) {
				log.error("Unable to close disk share after deleting the file",e);
			}
		}
	}

}<|MERGE_RESOLUTION|>--- conflicted
+++ resolved
@@ -82,23 +82,6 @@
 
 	protected Logger log = LogUtil.getLogger(this);
 
-<<<<<<< HEAD
-	private final String SPNEGO_OID="1.3.6.1.5.5.2";
-	private final String KERBEROS5_OID="1.2.840.113554.1.2.2";
-
-	private String authType = "SPNEGO";
-	private List<String> authTypes = Arrays.asList("NTLM", "SPNEGO");
-
-	private String shareName = null;
-	private String domain = null;
-	private String kdc = null;
-	private String realm = null;
-	private String username = null;
-	private String password = null;
-	private String authAlias = null;
-
-	private boolean listHiddenFiles = false;
-=======
 	private static final String SPNEGO_OID="1.3.6.1.5.5.2";
 	private static final String KERBEROS5_OID="1.2.840.113554.1.2.2";
 
@@ -112,7 +95,6 @@
 	private @Getter String authAlias = null;
 
 	private @Getter boolean listHiddenFiles = false;
->>>>>>> b8dd70a9
 
 	private SMBClient client = null;
 	private Connection connection;
@@ -183,12 +165,41 @@
 		CredentialFactory credentialFactory = new CredentialFactory(getAuthAlias(), getUsername(), getPassword());
 		if (StringUtils.isNotEmpty(credentialFactory.getUsername())) {
 			switch(authType) {
-				case NTLM:
-					return new AuthenticationContext(getUsername(), password.toCharArray(), getDomain());
-				case SPNEGO:
-					if(!StringUtils.isEmpty(getKdc()) && !StringUtils.isEmpty(getRealm())) {
-						System.setProperty("java.security.krb5.kdc", getKdc());
-						System.setProperty("java.security.krb5.realm", getRealm());
+			case NTLM:
+				return new AuthenticationContext(getUsername(), password.toCharArray(), getDomain());
+			case SPNEGO:
+				if(!StringUtils.isEmpty(getKdc()) && !StringUtils.isEmpty(getRealm())) {
+					System.setProperty("java.security.krb5.kdc", getKdc());
+					System.setProperty("java.security.krb5.realm", getRealm());
+				}
+
+				HashMap<String, String> loginParams = new HashMap<>();
+				loginParams.put("principal", getUsername());
+				LoginContext lc;
+				try {
+					lc = new LoginContext(getUsername(), null,
+							new UsernameAndPasswordCallbackHandler(getUsername(), getPassword()),
+							new KerberosLoginConfiguration(loginParams));
+					lc.login();
+
+					Subject subject = lc.getSubject();
+					KerberosPrincipal krbPrincipal = subject.getPrincipals(KerberosPrincipal.class).iterator().next();
+
+					Oid spnego = new Oid(SPNEGO_OID);
+					Oid kerberos5 = new Oid(KERBEROS5_OID);
+
+					final GSSManager manager = GSSManager.getInstance();
+
+					final GSSName name = manager.createName(krbPrincipal.toString(), GSSName.NT_USER_NAME);
+					Set<Oid> mechs = new HashSet<Oid>(Arrays.asList(manager.getMechsForName(name.getStringNameType())));
+					final Oid mech;
+
+					if (mechs.contains(kerberos5)) {
+						mech = kerberos5;
+					} else if (mechs.contains(spnego)) {
+						mech = spnego;
+					} else {
+						throw new IllegalArgumentException("No mechanism found");
 					}
 
 					HashMap<String, String> loginParams = new HashMap<>();
@@ -200,36 +211,6 @@
 								new KerberosLoginConfiguration(loginParams));
 						lc.login();
 
-<<<<<<< HEAD
-				HashMap<String, String> loginParams = new HashMap<String, String>();
-				loginParams.put("principal", getUsername());
-				LoginContext lc;
-				try {
-					lc = new LoginContext(getUsername(), null,
-							new UsernameAndPasswordCallbackHandler(getUsername(), getPassword()),
-							new KerberosLoginConfiguration(loginParams));
-					lc.login();
-
-					Subject subject = lc.getSubject();
-					KerberosPrincipal krbPrincipal = subject.getPrincipals(KerberosPrincipal.class).iterator().next();
-
-					Oid spnego = new Oid(SPNEGO_OID);
-					Oid kerberos5 = new Oid(KERBEROS5_OID);
-
-					final GSSManager manager = GSSManager.getInstance();
-
-					final GSSName name = manager.createName(krbPrincipal.toString(), GSSName.NT_USER_NAME);
-					Set<Oid> mechs = new HashSet<Oid>(Arrays.asList(manager.getMechsForName(name.getStringNameType())));
-					final Oid mech;
-
-					if (mechs.contains(kerberos5)) {
-						mech = kerberos5;
-					} else if (mechs.contains(spnego)) {
-						mech = spnego;
-					} else {
-						throw new IllegalArgumentException("No mechanism found");
-					}
-=======
 						Subject subject = lc.getSubject();
 						KerberosPrincipal krbPrincipal = subject.getPrincipals(KerberosPrincipal.class).iterator().next();
 
@@ -237,7 +218,6 @@
 						Oid kerberos5 = new Oid(KERBEROS5_OID);
 
 						final GSSManager manager = GSSManager.getInstance();
->>>>>>> b8dd70a9
 
 						final GSSName name = manager.createName(krbPrincipal.toString(), GSSName.NT_USER_NAME);
 						Set<Oid> mechs = new HashSet<Oid>(Arrays.asList(manager.getMechsForName(name.getStringNameType())));
@@ -362,10 +342,7 @@
 		}
 	}
 
-<<<<<<< HEAD
-
-=======
->>>>>>> b8dd70a9
+
 	@Override
 	public void deleteFile(String f) throws FileSystemException {
 		diskShare.rm(f);
@@ -456,11 +433,7 @@
 		Set<SMB2CreateOptions> createOptions = new HashSet<>();
 		createOptions.add(SMB2CreateOptions.FILE_WRITE_THROUGH);
 
-<<<<<<< HEAD
-		Set<AccessMask> accessMaskSet = new HashSet<AccessMask>();
-=======
 		Set<AccessMask> accessMaskSet = new HashSet<>();
->>>>>>> b8dd70a9
 		accessMaskSet.add(accessMask);
 		File file;
 
@@ -534,14 +507,6 @@
 		return "domain ["+getDomain()+"] share ["+getShare()+"]";
 	}
 
-<<<<<<< HEAD
-
-
-	public String getShare() {
-		return shareName;
-	}
-=======
->>>>>>> b8dd70a9
 	@IbisDoc({ "1", "the destination, aka smb://xxx/yyy share", "" })
 	public void setShare(String share) {
 		this.share = share;
@@ -572,23 +537,11 @@
 		this.authType = authType;
 	}
 
-<<<<<<< HEAD
-	public String getKdc() {
-		return kdc;
-	}
-=======
->>>>>>> b8dd70a9
 	@IbisDoc({ "7", "Kerberos Domain Controller, as set in java.security.krb5.kdc", "" })
 	public void setKdc(String kdc) {
 		this.kdc = kdc;
 	}
 
-<<<<<<< HEAD
-	public String getRealm() {
-		return realm;
-	}
-=======
->>>>>>> b8dd70a9
 	@IbisDoc({ "8", "Kerberos Realm, as set in java.security.krb5.realm", "" })
 	public void setRealm(String realm) {
 		this.realm = realm;
