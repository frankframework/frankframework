--- conflicted
+++ resolved
@@ -64,10 +64,6 @@
  * @author alisihab
  *
  */
-<<<<<<< HEAD
-
-=======
->>>>>>> ea2967f0
 public class Samba2FileSystem implements IWritableFileSystem<String> {
 
 	protected Logger log = LogUtil.getLogger(this);
