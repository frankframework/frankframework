/*
   Copyright 2016, 2019, 2020 Nationale-Nederlanden

   Licensed under the Apache License, Version 2.0 (the "License");
   you may not use this file except in compliance with the License.
   You may obtain a copy of the License at

       http://www.apache.org/licenses/LICENSE-2.0

   Unless required by applicable law or agreed to in writing, software
   distributed under the License is distributed on an "AS IS" BASIS,
   WITHOUT WARRANTIES OR CONDITIONS OF ANY KIND, either express or implied.
   See the License for the specific language governing permissions and
   limitations under the License.
 */
package nl.nn.adapterframework.ldap;

import java.util.Set;

import javax.naming.NamingException;
import org.apache.commons.lang.StringUtils;

import nl.nn.adapterframework.core.IPipeLineSession;
import nl.nn.adapterframework.core.ParameterException;
import nl.nn.adapterframework.core.PipeRunException;
import nl.nn.adapterframework.core.PipeRunResult;
import nl.nn.adapterframework.doc.IbisDoc;
import nl.nn.adapterframework.parameters.ParameterValueList;
import nl.nn.adapterframework.stream.Message;

/**
 * Pipe that checks if a specified dn exists as 'member' in another specified dn
 * in LDAP.
 * 
 * @author Peter Leeuwenburgh
 */
public class LdapFindMemberPipe extends LdapQueryPipeBase {
	private String dnSearchIn;
	private String dnFind;
	private boolean recursiveSearch = true;

	@Override
	public PipeRunResult doPipeWithException(Message message, IPipeLineSession session) throws PipeRunException {
		String dnSearchIn_work;
		String dnFind_work;
		ParameterValueList pvl = null;
		if (getParameterList() != null) {
			try {
				pvl = getParameterList().getValues(message, session);
			} catch (ParameterException e) {
				throw new PipeRunException(this, getLogPrefix(session) + "exception on extracting parameters", e);
			}
		}
		dnSearchIn_work = getParameterValue(pvl, "dnSearchIn");
		if (dnSearchIn_work == null) {
			dnSearchIn_work = getDnSearchIn();
		}
		dnFind_work = getParameterValue(pvl, "dnFind");
		if (dnFind_work == null) {
			dnFind_work = getDnFind();
		}

		boolean found = false;
		if (StringUtils.isNotEmpty(dnSearchIn_work)
				&& StringUtils.isNotEmpty(dnFind_work)) {
			try {
				Set<String> members;
				
				if (isRecursiveSearch()) {
					members = ldapClient.searchRecursivelyViaAttributes(dnSearchIn_work, getBaseDN(), "member", dnFind);
				} else {
					members = ldapClient.searchObjectForMultiValuedAttribute(dnSearchIn_work, getBaseDN(), "member");
				}
				
				found = members.contains(dnFind_work);
			} catch (NamingException e) {
				throw new PipeRunException(this, getLogPrefix(session) + "exception on ldap lookup", e);
			}
		}

		if (!found) {
			String msg = getLogPrefix(session) + "dn [" + dnFind_work + "] not found as member in url [" + retrieveUrl(getHost(), getPort(), dnSearchIn_work, isUseSsl()) + "]";
			if (notFoundForward == null) {
				throw new PipeRunException(this, msg);
			} else {
				log.info(msg);
				return new PipeRunResult(notFoundForward, message);
			}
		}
		return new PipeRunResult(getForward(), message);
	}

<<<<<<< HEAD
=======
	private boolean findMember(String host, int port, String dnSearchIn, boolean useSsl, String dnFind, boolean recursiveSearch) throws NamingException {
		Hashtable<String,Object> env = new Hashtable<String,Object>();
		env.put(Context.INITIAL_CONTEXT_FACTORY, "com.sun.jndi.ldap.LdapCtxFactory");
		String provUrl = retrieveUrl(host, port, dnSearchIn, useSsl);
		env.put(Context.PROVIDER_URL, provUrl);
		if (StringUtils.isNotEmpty(cf.getUsername())) {
			env.put(Context.SECURITY_AUTHENTICATION, "simple");
			env.put(Context.SECURITY_PRINCIPAL, cf.getUsername());
			env.put(Context.SECURITY_CREDENTIALS, cf.getPassword());
		} else {
			env.put(Context.SECURITY_AUTHENTICATION, "none");
		}
		DirContext ctx = null;
		try {
			try {
				ctx = new InitialDirContext(env);
			} catch (CommunicationException e) {
				log.info("Cannot create constructor for DirContext ["+ e.getMessage() + "], will try again with dummy SocketFactory",e);
				env.put("java.naming.ldap.factory.socket", DummySSLSocketFactory.class.getName());
				ctx = new InitialLdapContext(env, null);
			}
			Attribute attrs = ctx.getAttributes("").get("member");
			if (attrs != null) {
				boolean found = false;
				for (int i = 0; i < attrs.size() && !found; i++) {
					String dnFound = (String) attrs.get(i);
					if (dnFound.equalsIgnoreCase(dnFind)) {
						found = true;
					} else {
						if (recursiveSearch) {
							found = findMember(host, port, dnFound, useSsl,
									dnFind, recursiveSearch);
						}
					}
				}
				return found;
			}
		} finally {
			if (ctx != null) {
				try {
					ctx.close();
				} catch (NamingException e) {
					log.warn("Exception closing DirContext", e);
				}
			}
		}
		return false;
	}

	@IbisDoc({"1", "The dn of the group to search in when the parameter dnSearchIn is not set", ""})
>>>>>>> 68fb7c04
	public void setDnSearchIn(String string) {
		dnSearchIn = string;
	}
	public String getDnSearchIn() {
		return dnSearchIn;
	}

	@IbisDoc({"2", "The dn of the member to search for when the parameter dnFind is not set", ""})
	public void setDnFind(String string) {
		dnFind = string;
	}
	public String getDnFind() {
		return dnFind;
	}

	@IbisDoc({"3", "when <code>true</code>, the member attribute is also searched in all the found members", "true"})
	public void setRecursiveSearch(boolean b) {
		recursiveSearch = b;
	}
	public boolean isRecursiveSearch() {
		return recursiveSearch;
	}

}<|MERGE_RESOLUTION|>--- conflicted
+++ resolved
@@ -90,59 +90,7 @@
 		return new PipeRunResult(getForward(), message);
 	}
 
-<<<<<<< HEAD
-=======
-	private boolean findMember(String host, int port, String dnSearchIn, boolean useSsl, String dnFind, boolean recursiveSearch) throws NamingException {
-		Hashtable<String,Object> env = new Hashtable<String,Object>();
-		env.put(Context.INITIAL_CONTEXT_FACTORY, "com.sun.jndi.ldap.LdapCtxFactory");
-		String provUrl = retrieveUrl(host, port, dnSearchIn, useSsl);
-		env.put(Context.PROVIDER_URL, provUrl);
-		if (StringUtils.isNotEmpty(cf.getUsername())) {
-			env.put(Context.SECURITY_AUTHENTICATION, "simple");
-			env.put(Context.SECURITY_PRINCIPAL, cf.getUsername());
-			env.put(Context.SECURITY_CREDENTIALS, cf.getPassword());
-		} else {
-			env.put(Context.SECURITY_AUTHENTICATION, "none");
-		}
-		DirContext ctx = null;
-		try {
-			try {
-				ctx = new InitialDirContext(env);
-			} catch (CommunicationException e) {
-				log.info("Cannot create constructor for DirContext ["+ e.getMessage() + "], will try again with dummy SocketFactory",e);
-				env.put("java.naming.ldap.factory.socket", DummySSLSocketFactory.class.getName());
-				ctx = new InitialLdapContext(env, null);
-			}
-			Attribute attrs = ctx.getAttributes("").get("member");
-			if (attrs != null) {
-				boolean found = false;
-				for (int i = 0; i < attrs.size() && !found; i++) {
-					String dnFound = (String) attrs.get(i);
-					if (dnFound.equalsIgnoreCase(dnFind)) {
-						found = true;
-					} else {
-						if (recursiveSearch) {
-							found = findMember(host, port, dnFound, useSsl,
-									dnFind, recursiveSearch);
-						}
-					}
-				}
-				return found;
-			}
-		} finally {
-			if (ctx != null) {
-				try {
-					ctx.close();
-				} catch (NamingException e) {
-					log.warn("Exception closing DirContext", e);
-				}
-			}
-		}
-		return false;
-	}
-
 	@IbisDoc({"1", "The dn of the group to search in when the parameter dnSearchIn is not set", ""})
->>>>>>> 68fb7c04
 	public void setDnSearchIn(String string) {
 		dnSearchIn = string;
 	}
