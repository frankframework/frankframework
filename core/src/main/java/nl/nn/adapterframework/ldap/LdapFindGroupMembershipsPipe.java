/*
   Copyright 2019, 2020 WeAreFrank!

   Licensed under the Apache License, Version 2.0 (the "License");
   you may not use this file except in compliance with the License.
   You may obtain a copy of the License at

       http://www.apache.org/licenses/LICENSE-2.0

   Unless required by applicable law or agreed to in writing, software
   distributed under the License is distributed on an "AS IS" BASIS,
   WITHOUT WARRANTIES OR CONDITIONS OF ANY KIND, either express or implied.
   See the License for the specific language governing permissions and
   limitations under the License.
 */
package nl.nn.adapterframework.ldap;

import java.io.IOException;
<<<<<<< HEAD
=======
import java.util.HashMap;
import java.util.Map;
>>>>>>> fc8fc571
import java.util.Set;

import javax.naming.NamingException;

import nl.nn.adapterframework.core.IPipeLineSession;
import nl.nn.adapterframework.core.PipeRunException;
import nl.nn.adapterframework.core.PipeRunResult;
import nl.nn.adapterframework.doc.IbisDoc;
import nl.nn.adapterframework.stream.Message;
import nl.nn.adapterframework.util.XmlBuilder;

/**
 * Pipe that returns the memberships of a userDN.
 * The input is a fullDn, of a user or a group.
 * </pre></code> <br/>
 * Sample result:<br/><code><pre>
 *	&lt;ldap&gt;
 *	 &lt;entry name="CN=ni83nz,OU=Users,OU=PRD,OU=AB,OU=Tenants,DC=INSIM,DC=BIZ"&gt;
 *	   &lt;attributes&gt;
 *	    &lt;attribute&gt;
 *	    &lt;attribute name="memberOf" value="Extern"/&gt;
 *	    &lt;attribute name="roomNumber" value="DP 2.13.025"/&gt;
 *	    &lt;attribute name="departmentCode" value="358000"/&gt;
 *	    &lt;attribute name="organizationalHierarchy"&gt;
 *	        &lt;item value="ou=ING-EUR,ou=Group,ou=Organization,o=ing"/&gt;
 *	        &lt;item value="ou=OPS&amp;IT,ou=NL,ou=ING-EUR,ou=Group,ou=Organization,o=ing"/&gt;
 *	        &lt;item value="ou=000001,ou=OPS&amp;IT,ou=NL,ou=ING-EUR,ou=Group,ou=Organization,o=ing"/&gt;
 *	    &lt;/attribute>
 *	    &lt;attribute name="givenName" value="Gerrit"/>
 *	   &lt;/attributes&gt;
 *	  &lt;/entry&gt;
 *   &lt;entry&gt; .... &lt;/entry&gt;
 *   .....
 *	&lt;/ldap&gt;
 * </pre></code> <br/>

 * 
 * @author Gerrit van Brakel
 */
public class LdapFindGroupMembershipsPipe extends LdapQueryPipeBase {
	
	private boolean recursiveSearch = true;

	@Override
	public PipeRunResult doPipeWithException(Message message, IPipeLineSession session) throws PipeRunException {
		if (message==null) {
			throw new PipeRunException(this, getLogPrefix(session) + "input is null");
		}
<<<<<<< HEAD
		String searchedDN = message.toString();
		
=======
		
		String searchedDN;
		try {
			searchedDN = message.asString();
		} catch (IOException e) {
			throw new PipeRunException(this, getLogPrefix(session) + "Failure converting input to string", e);
		}

>>>>>>> fc8fc571
		Set<String> memberships;
		try {
			if (isRecursiveSearch()) {
				memberships= ldapClient.searchRecursivelyViaAttributes(searchedDN, getBaseDN(), "memberOf");
			} else {
				memberships= ldapClient.searchObjectForMultiValuedAttribute(searchedDN, getBaseDN(), "memberOf");
			}
			XmlBuilder result = new XmlBuilder("ldap");
			result.addSubElement("entryName", searchedDN);
			XmlBuilder attributes = new XmlBuilder("attributes");
			result.addSubElement(attributes);
			for (String membership:memberships) {
				XmlBuilder attribute = new XmlBuilder("attribute");
				attribute.addAttribute("attrID", "memberOf");
				attribute.setValue(membership,true);
				attributes.addSubElement(attribute);
			}
			return new PipeRunResult(getForward(), result.toXML());
		} catch (NamingException e) {
			throw new PipeRunException(this, getLogPrefix(session) + "exception on ldap lookup", e);
		}
	}

	
	@IbisDoc({"1", "when <code>true</code>, the memberOf attribute is also searched in all the found members", "true"})
	public void setRecursiveSearch(boolean b) {
		recursiveSearch = b;
	}
	public boolean isRecursiveSearch() {
		return recursiveSearch;
	}

}<|MERGE_RESOLUTION|>--- conflicted
+++ resolved
@@ -16,11 +16,6 @@
 package nl.nn.adapterframework.ldap;
 
 import java.io.IOException;
-<<<<<<< HEAD
-=======
-import java.util.HashMap;
-import java.util.Map;
->>>>>>> fc8fc571
 import java.util.Set;
 
 import javax.naming.NamingException;
@@ -69,10 +64,6 @@
 		if (message==null) {
 			throw new PipeRunException(this, getLogPrefix(session) + "input is null");
 		}
-<<<<<<< HEAD
-		String searchedDN = message.toString();
-		
-=======
 		
 		String searchedDN;
 		try {
@@ -81,7 +72,6 @@
 			throw new PipeRunException(this, getLogPrefix(session) + "Failure converting input to string", e);
 		}
 
->>>>>>> fc8fc571
 		Set<String> memberships;
 		try {
 			if (isRecursiveSearch()) {
