/*
   Copyright 2013 Nationale-Nederlanden

   Licensed under the Apache License, Version 2.0 (the "License");
   you may not use this file except in compliance with the License.
   You may obtain a copy of the License at

       http://www.apache.org/licenses/LICENSE-2.0

   Unless required by applicable law or agreed to in writing, software
   distributed under the License is distributed on an "AS IS" BASIS,
   WITHOUT WARRANTIES OR CONDITIONS OF ANY KIND, either express or implied.
   See the License for the specific language governing permissions and
   limitations under the License.
*/
package nl.nn.adapterframework.jdbc;

import java.io.IOException;
import java.io.InputStream;
import java.io.InputStreamReader;
import java.io.OutputStream;
import java.io.Reader;
import java.io.Writer;
import java.sql.CallableStatement;
import java.sql.Connection;
import java.sql.PreparedStatement;
import java.sql.ResultSet;
import java.sql.ResultSetMetaData;
import java.sql.SQLException;
import java.sql.Statement;
import java.sql.Timestamp;
import java.sql.Types;
import java.text.ParseException;
import java.text.SimpleDateFormat;
import java.util.ArrayList;
import java.util.List;
import java.util.StringTokenizer;

import javax.jms.JMSException;
import javax.servlet.http.HttpServletResponse;

import nl.nn.adapterframework.configuration.ConfigurationException;
import nl.nn.adapterframework.core.ParameterException;
import nl.nn.adapterframework.core.SenderException;
import nl.nn.adapterframework.core.TimeOutException;
import nl.nn.adapterframework.parameters.Parameter;
import nl.nn.adapterframework.parameters.ParameterList;
import nl.nn.adapterframework.parameters.ParameterResolutionContext;
import nl.nn.adapterframework.parameters.ParameterValueList;
import nl.nn.adapterframework.util.DB2XMLWriter;
import nl.nn.adapterframework.util.JdbcUtil;
import nl.nn.adapterframework.util.Misc;
import nl.nn.adapterframework.util.StreamUtil;
import nl.nn.adapterframework.util.XmlBuilder;
import nl.nn.adapterframework.util.XmlUtils;

import org.apache.commons.codec.binary.Base64InputStream;
import org.apache.commons.lang.StringUtils;

/**
 * This executes the query that is obtained from the (here still abstract) method getStatement.
 * Descendent classes can override getStatement to provide meaningful statements.
 * If used with parameters, the values of the parameters will be applied to the statement. 
 * Each occurrence of a questionmark ('?') will be replaced by a parameter value. Parameters are applied
 * in order: The n-th questionmark is replaced by the value of the n-th parameter.
 *
 * <p><b>Configuration:</b>
 * <table border="1">
 * <tr><th>attributes</th><th>description</th><th>default</th></tr>
 * <tr><td>classname</td><td>nl.nn.adapterframework.jdbc.JdbcQuerySenderBase</td><td>&nbsp;</td></tr>
 * <tr><td>{@link #setName(String) name}</td>  <td>name of the sender</td><td>&nbsp;</td></tr>

 * <tr><td>{@link #setDatasourceName(String) datasourceName}</td><td>can be configured from JmsRealm, too</td><td>&nbsp;</td></tr>
 * <tr><td>{@link #setDatasourceNameXA(String) datasourceNameXA}</td><td>can be configured from JmsRealm, too</td><td>&nbsp;</td></tr>
 * <tr><td>{@link #setUsername(String) username}</td><td>username used to connect to datasource</td><td>&nbsp;</td></tr>
 * <tr><td>{@link #setPassword(String) password}</td><td>password used to connect to datasource</td><td>&nbsp;</td></tr>
 * <tr><td>{@link #setConnectionsArePooled(boolean) connectionsArePooled}</td><td>when true, it is assumed that an connectionpooling mechanism is present. Before a message is sent, a new connection is obtained, that is closed after the message is sent. When transacted is true, connectionsArePooled is true, too</td><td>true</td></tr>
 * <tr><td>{@link #setTransacted(boolean) transacted}</td><td>&nbsp;</td><td>false</td></tr>
 * <tr><td>{@link #setJmsRealm(String) jmsRealm}</td><td>&nbsp;</td><td>&nbsp;</td></tr>

 * <tr><td>{@link #setQueryType(String) queryType}</td><td>one of:
 * <ul><li>"select" for queries that return data</li>
 *     <li>"updateBlob" for queries that update a BLOB</li>
 *     <li>"updateClob" for queries that update a CLOB</li>
 *     <li>"package" to execute Oracle PL/SQL package</li>
 *     <li>anything else for queries that return no data.</li>
 * </ul></td><td>"other"</td></tr>
 * <tr><td>{@link #setBlobColumn(int) blobColumn}</td><td>only for queryType 'updateBlob': column that contains the blob to be updated</td><td>1</td></tr>
 * <tr><td>{@link #setClobColumn(int) clobColumn}</td><td>only for queryType 'updateClob': column that contains the clob to be updated</td><td>1</td></tr>
 * <tr><td>{@link #setBlobSessionKey(String) blobSessionKey}</td><td>for queryType 'updateBlob': key of session variable that contains the data (String or InputStream) to be loaded to the blob. When empty, the input of the pipe, which then must be a String, is used. For queryType 'select': key of session variable that contains the OutputStream, Writer or filename to write the Blob to</td><td>&nbsp;</td></tr>
 * <tr><td>{@link #setClobSessionKey(String) clobSessionKey}</td><td>for queryType 'updateClob': key of session variable that contains the clob (String or InputStream) to be loaded to the clob. When empty, the input of the pipe, which then must be a String, is used. For queryType 'select': key of session variable that contains the OutputStream, Writer or filename to write the Clob to</td><td>&nbsp;</td></tr>
 * <tr><td>{@link #setMaxRows(int) maxRows}</td><td>maximum number of rows returned</td><td>-1 (unlimited)</td></tr>
 * <tr><td>{@link #setStartRow(int) startRow}</td><td>the number of the first row returned from the output</td><td>1</td></tr>
 * <tr><td>{@link #setScalar(boolean) scalar}</td><td>when true, the value of the first column of the first row (or the StartRow) is returned as the only result, as a simple non-XML value</td><td>false</td></tr>
 * <tr><td>{@link #setScalarExtended(boolean) scalarExtended}</td><td>when <code>true</code> and <code>scalar</code> is also <code>true</code>, but returns no value, one of the following is returned:
 * <ul><li>"[absent]" no row is found</li>
 *     <li>"[null]" a row is found, but the value is a SQL-NULL</li>
 *     <li>"[empty]" a row is found, but the value is a empty string</li>
 * </ul></td><td>false</td></tr>
 * <tr><td>{@link #setNullValue(String) nullValue}</td><td>value used in result as contents of fields that contain no value (SQL-NULL)</td><td><i>empty string</></td></tr>
 * <tr><td>{@link #setResultQuery(String) resultQuery}</td><td>query that can be used to obtain result of side-effecto of update-query, like generated value of sequence. Example: SELECT mysequence.currval FROM DUAL</td><td>&nbsp;</td></tr>
 * <tr><td>{@link #setSynchronous(boolean) synchronous}</td><td>&nbsp;</td><td>true</td></tr>
 * <tr><td>{@link #setTrimSpaces(boolean) trimSpaces}</td><td>remove trailing blanks from all values.</td><td>true</td></tr>
 * <tr><td>{@link #setBlobCharset(String) blobCharset}</td><td>charset used to read and write BLOBs</td><td>UTF-8</td></tr>
 * <tr><td>{@link #setCloseInputstreamOnExit(boolean) closeInputstreamOnExit}</td><td>when set to <code>false</code>, the inputstream is not closed after it has been used</td><td>true</td></tr>
 * <tr><td>{@link #setCloseOutputstreamOnExit(boolean) closeOutputstreamOnExit}</td><td>when set to <code>false</code>, the outputstream is not closed after Blob or Clob has been written to it</td><td>true</td></tr>
 * <tr><td>{@link #setStreamCharset(String) streamCharset}</td><td>charset used when reading a stream (that is e.g. going to be written to a BLOB or CLOB). When empty, the stream is copied directly to the BLOB, without conversion</td><td>&nbsp;</td></tr>
 * <tr><td>{@link #setBlobsCompressed(boolean) blobsCompressed}</td><td>controls whether blobdata is stored compressed in the database</td><td>true</td></tr>
 * <tr><td>{@link #setBlobBase64Direction(String) blobBase64Direction}</td><td>controls whether the streamed blobdata will need to be base64 <code>encode</code> or <code>decode</code> or not.</td><td>&nbsp;</td></tr>
 * <tr><td>{@link #setColumnsReturned(String) columnsReturned}</td><td>comma separated list of columns whose values are to be returned. Works only if the driver implements JDBC 3.0 getGeneratedKeys()</td><td>&nbsp;</td></tr>
 * <tr><td>{@link #setBlobSmartGet(boolean) blobSmartGet}</td><td>controls automatically whether blobdata is stored compressed and/or serialized in the database</td><td>false</td></tr>
 * <tr><td>{@link #setTimeout(int) timeout}</td><td>the number of seconds the driver will wait for a Statement object to execute. If the limit is exceeded, a TimeOutException is thrown. 0 means no timeout</td><td>0</td></tr>
 * <tr><td>{@link #setUseNamedParams(boolean) useNamedParams}</td><td>when <code>true</code>, every string in the message which equals "?{<code>paramName</code>}" will be replaced by the setter method for the corresponding parameter (the parameters don't need to be in the correct order and unused parameters are skipped)</td><td>false</td></tr>
 * <tr><td>{@link #setIncludeFieldDefinition(boolean) includeFieldDefinition}</td><td>when <code>true</code>, the result contains besides the returned rows also a header with information about the fetched fields</td><td>application default (true)</td></tr>
 * <tr><td>{@link #setRowIdSessionKey(boolean) rowIdSessionKey}</td><td>If specified, the ROWID of the processed row is put in the PipeLineSession under the specified key (only applicable for <code>queryType=other</code>). <b>Note:</b> If multiple rows are processed a SQLException is thrown.</td><td>&nbsp;</td></tr>
 * <tr><td>{@link #setStreamResultToServlet(boolean) streamResultToServlet}</td><td>if set, the result is streamed to the HttpServletResponse object of the RestServiceDispatcher (instead of passed as a String)</td><td>false</td></tr>
 * </table>
 * </p>
 * <table border="1">
 * <p><b>Parameters:</b>
 * <tr><th>name</th><th>type</th><th>remarks</th></tr>
 * <tr><td>&nbsp;</td><td>all parameters present are applied to the statement to be executed</td></tr>
 * </table>
 * <br/>
 * <h3>Note on using packages</h3>
 * The package processor makes some assumptions about the datatypes:
 * <ul>
 *   <li>elements that start with a single quote are assumed to be Strings</li>
 *   <li>elements thta contain a dash ('-') are assumed to be dates (yyyy-MM-dd) or timestamps (yyyy-MM-dd HH:mm:ss)</li>
 *   <li>elements containing a dot ('.') are assumed to be floats</li>
 *   <li>all other elements are assumed to be integers</li>
 * </ul>
 * </p>
 * 
 * Queries that return no data (queryType 'other') return a message indicating the number of rows processed
 * 
 * @author  Gerrit van Brakel
 * @since 	4.1
 */
public abstract class JdbcQuerySenderBase extends JdbcSenderBase {

	private final static String UNP_START = "?{";
	private final static String UNP_END = "}";

	private String queryType = "other";
	private int maxRows=-1; // return all rows
	private int startRow=1;
	private boolean scalar=false;
	private boolean scalarExtended=false;
	private boolean synchronous=true;
	private int blobColumn=1;
	private int clobColumn=1;
	private String blobSessionKey=null;
	private String clobSessionKey=null;
	private String nullValue="";
	private String columnsReturned=null;
	private String resultQuery=null;
	private boolean trimSpaces=true;
	private String blobCharset = Misc.DEFAULT_INPUT_STREAM_ENCODING;
	private boolean closeInputstreamOnExit=true;
	private boolean closeOutputstreamOnExit=true;
	private String blobBase64Direction=null;
	private String streamCharset = null;
	private boolean blobsCompressed=true;
	private boolean blobSmartGet=false;
	private boolean useNamedParams=false;
	private boolean includeFieldDefinition=XmlUtils.isIncludeFieldDefinitionByDefault();
	private String rowIdSessionKey=null;
	private String packageContent = "db2";
	protected String[] columnsReturnedList=null;
	private boolean streamResultToServlet=false;

	public void configure() throws ConfigurationException {
		super.configure();
		
		String dir=getBlobBase64Direction();
			if (StringUtils.isNotEmpty(dir) && !dir.equalsIgnoreCase("encode") && !dir.equalsIgnoreCase("decode")) {
				throw new ConfigurationException(getLogPrefix()+"illegal value for direction ["+dir+"], must be 'encode' or 'decode' or empty");
			}
		
		if (StringUtils.isNotEmpty(getColumnsReturned())) {
			List tempList = new ArrayList();
			StringTokenizer st = new StringTokenizer(getColumnsReturned(),",");
			while (st.hasMoreTokens()) {
				String column = st.nextToken();
				tempList.add(column);
			}
			columnsReturnedList = new String[tempList.size()];
			for (int i=0; i<tempList.size(); i++) {
				columnsReturnedList[i]=(String)tempList.get(i);
			}
		}
	}

	
	/**
	 * Obtain a prepared statement to be executed.
	 * Method-stub to be overridden in descender-classes.
	 */
	protected abstract PreparedStatement getStatement(Connection con, String correlationID, String message, boolean updateable) throws JdbcException, SQLException;
	
	private PreparedStatement prepareQueryWithColunmsReturned(Connection con, String query, String[] columnsReturned) throws SQLException {
		return con.prepareStatement(query,columnsReturned);
	}

	protected PreparedStatement prepareQuery(Connection con, String query, boolean updateable) throws SQLException {
		if (log.isDebugEnabled()) {
			log.debug(getLogPrefix() +"preparing statement for query ["+query+"]");
		}
		String[] columnsReturned = getColumnsReturnedList();
		if (columnsReturned!=null) {
			return prepareQueryWithColunmsReturned(con,query,columnsReturned);
		}
		return con.prepareStatement(query,ResultSet.TYPE_FORWARD_ONLY,updateable?ResultSet.CONCUR_UPDATABLE:ResultSet.CONCUR_READ_ONLY);
	}

	protected CallableStatement getCallWithRowIdReturned(Connection con, String correlationID, String message) throws SQLException {
		String callMessage = "BEGIN " + message + " RETURNING ROWID INTO ?; END;";
		if (log.isDebugEnabled()) {
			log.debug(getLogPrefix() +"preparing statement for query ["+callMessage+"]");
		}
		return con.prepareCall(callMessage);
	}

	protected ResultSet getReturnedColumns(String[] columns, PreparedStatement st) throws SQLException {
		return st.getGeneratedKeys();
	}

	protected String sendMessage(Connection connection, String correlationID, String message, ParameterResolutionContext prc) throws SenderException, TimeOutException {
		PreparedStatement statement=null;
		ParameterList newParamList = new ParameterList();
		if (paramList != null) {
			newParamList = (ParameterList) paramList.clone();
		}
		if (isUseNamedParams()) {
			message = adjustParamList(newParamList, message);
		}
		try {
			boolean updateBlob="updateBlob".equalsIgnoreCase(getQueryType());
			boolean updateClob="updateClob".equalsIgnoreCase(getQueryType());
			log.debug(getLogPrefix() + "obtaining prepared statement to execute");
			statement = getStatement(connection, correlationID, message, updateBlob||updateClob);
			log.debug(getLogPrefix() + "obtained prepared statement to execute");
			statement.setQueryTimeout(getTimeout());
			if (prc != null && paramList != null) {
				applyParameters(statement, prc.getValues(newParamList));
			}
			if ("select".equalsIgnoreCase(getQueryType())) {
				Object blobSessionVar=null;
				Object clobSessionVar=null;
				if (prc!=null && StringUtils.isNotEmpty(getBlobSessionKey())) {
					blobSessionVar=prc.getSession().get(getBlobSessionKey());
				}
				if (prc!=null && StringUtils.isNotEmpty(getClobSessionKey())) {
					clobSessionVar=prc.getSession().get(getClobSessionKey());
				}
				if (isStreamResultToServlet()) {
					HttpServletResponse response = (HttpServletResponse) prc.getSession().get("restListenerServletResponse");
					String contentType = (String) prc.getSession().get("contentType");
					String contentDisposition = (String) prc.getSession().get("contentDisposition");
					return executeSelectQuery(statement,blobSessionVar,clobSessionVar, response, contentType, contentDisposition);
				} else {
					return executeSelectQuery(statement,blobSessionVar,clobSessionVar);
				}
			} 
			if (updateBlob) {
				if (StringUtils.isEmpty(getBlobSessionKey())) {
					return executeUpdateBlobQuery(statement,message);
				} 
				return executeUpdateBlobQuery(statement,prc==null?null:prc.getSession().get(getBlobSessionKey()));
			} 
			if (updateClob) {
				if (StringUtils.isEmpty(getClobSessionKey())) {
					return executeUpdateClobQuery(statement,message);
				} 
				return executeUpdateClobQuery(statement,prc==null?null:prc.getSession().get(getClobSessionKey()));
			} 
			if ("package".equalsIgnoreCase(getQueryType())) {
				return executePackageQuery(connection, statement, message);
			}
			return executeOtherQuery(connection, correlationID, statement, message, prc, newParamList);
		} catch (SenderException e) {
			if (e.getCause() instanceof SQLException) {
				SQLException sqle = (SQLException) e.getCause();
				if  (sqle.getErrorCode() == 1013) {
					throw new TimeOutException("Timeout of ["+getTimeout()+"] sec expired");
				}
			}
			throw new SenderException(e);
		} catch (Throwable t) {
			throw new SenderException(getLogPrefix() + "got exception sending message", t);
		} finally {
			try {
				if (statement!=null) {
					statement.close();
				}
			} catch (SQLException e) {
				log.warn(new SenderException(getLogPrefix() + "got exception closing SQL statement",e ));
			}
			if (isCloseInputstreamOnExit()) {
				if (paramList!=null) {
					for (int i = 0; i < paramList.size(); i++) {
						if (Parameter.TYPE_INPUTSTREAM.equals(paramList.getParameter(i).getType())) {
							log.debug(getLogPrefix() + "Closing inputstream for parameter [" + paramList.getParameter(i).getName() + "]");
							try {
								InputStream inputStream = (InputStream) paramList.getParameter(i).getValue(null, prc);
								inputStream.close();
							} catch (Exception e) {
								log.warn(new SenderException(getLogPrefix() + "got exception closing inputstream", e));
							}
						}
					}
				}
			}
		}
	}

	private String adjustParamList(ParameterList paramList, String message) throws SenderException {
		if (log.isDebugEnabled()) {
			log.debug(getLogPrefix() + "Adjusting list of parameters ["	+ paramListToString(paramList) + "]");
		}

		StringBuffer buffer = new StringBuffer();
		int startPos = message.indexOf(UNP_START);
		if (startPos == -1)
			return message;
		char[] messageChars = message.toCharArray();
		int copyFrom = 0;
		ParameterList oldParamList = new ParameterList();
		oldParamList = (ParameterList) paramList.clone();
		paramList.clear();
		while (startPos != -1) {
			buffer.append(messageChars, copyFrom, startPos - copyFrom);
			int nextStartPos =
				message.indexOf(
					UNP_START,
					startPos + UNP_START.length());
			if (nextStartPos == -1) {
				nextStartPos = message.length();
			}
			int endPos =
				message.indexOf(UNP_END, startPos + UNP_START.length());

			if (endPos == -1 || endPos > nextStartPos) {
				log.warn(getLogPrefix() + "Found a start delimiter without an end delimiter at position ["	+ startPos + "] in ["+ message+ "]");
				buffer.append(messageChars, startPos, nextStartPos - startPos);
				copyFrom = nextStartPos;
			} else {
				String namedParam = message.substring(startPos + UNP_START.length(),endPos);
				Parameter param = oldParamList.findParameter(namedParam);
				if (param!=null) {
					paramList.add(param);
					buffer.append("?");
					copyFrom = endPos + UNP_END.length();
				} else {
					log.warn(getLogPrefix() + "Parameter ["	+ namedParam + "] is not found");
					buffer.append(messageChars, startPos, nextStartPos - startPos);
					copyFrom = nextStartPos;
				}
			}
			startPos = message.indexOf(UNP_START, copyFrom);
		}
		buffer.append(messageChars, copyFrom, messageChars.length - copyFrom);

		if (log.isDebugEnabled()) {
			log.debug(getLogPrefix() + "Adjusted list of parameters ["	+ paramListToString(paramList) + "]");
		}

		return buffer.toString();
	}

	private String paramListToString(ParameterList paramList) {
		String paramListString = "";
		for (int i = 0; i < paramList.size(); i++) {
			String key = paramList.getParameter(i).getName();
			if (i ==0) {
				paramListString = key;
			} else {
				paramListString = paramListString + ", " + key;
			}
		}
		return paramListString;
	}

	protected String getResult(ResultSet resultset) throws JdbcException, SQLException, IOException, JMSException {
		return getResult(resultset,null,null);
	}

	protected String getResult(ResultSet resultset, Object blobSessionVar, Object clobSessionVar) throws JdbcException, SQLException, IOException, JMSException {
		return getResult(resultset, blobSessionVar, clobSessionVar, null, null, null);
	}
	
	protected String getResult(ResultSet resultset, Object blobSessionVar, Object clobSessionVar, HttpServletResponse response, String contentType, String contentDisposition) throws JdbcException, SQLException, IOException, JMSException {
		String result=null;
		if (isScalar()) {
			if (resultset.next()) {
				//result = resultset.getString(1);
				ResultSetMetaData rsmeta = resultset.getMetaData();
				if (JdbcUtil.isBlobType(resultset, 1, rsmeta)) {
					if (response==null) {
						if (blobSessionVar!=null) {
							JdbcUtil.streamBlob(resultset, 1, getBlobCharset(), isBlobsCompressed(), getBlobBase64Direction(), blobSessionVar, isCloseOutputstreamOnExit());
							return "";
						}
					} else {
						InputStream inputStream = JdbcUtil.getBlobInputStream(resultset, 1, isBlobsCompressed());
						OutputStream outputStream = response.getOutputStream();

						if ("decode".equalsIgnoreCase(getBlobBase64Direction())) {
							inputStream = new Base64InputStream (inputStream);
						}
						else if ("encode".equalsIgnoreCase(getBlobBase64Direction())) {
							inputStream = new Base64InputStream (inputStream, true);
						}
						Misc.streamToStream(inputStream, outputStream);

						if (StringUtils.isNotEmpty(contentType)) {
							response.setHeader("Content-Type", contentType); 
						}
						if (StringUtils.isNotEmpty(contentDisposition)) {
							response.setHeader("Content-Disposition", contentDisposition); 
						}
<<<<<<< HEAD

						if(getBlobBase64Direction() != null) {
							if ("decode".equalsIgnoreCase(getBlobBase64Direction())) {
								inputStream = new Base64InputStream (inputStream);
							}
							else if ("encode".equalsIgnoreCase(getBlobBase64Direction())) {
								inputStream = new Base64InputStream (inputStream, true);
							}
						}

						OutputStream outputStream = response.getOutputStream();
						Misc.streamToStream(inputStream, outputStream);

=======
>>>>>>> d664238a
						log.debug(getLogPrefix() + "copied blob input stream [" + inputStream + "] to output stream [" + outputStream + "]");
						return "";
					}
				}
				if (clobSessionVar!=null && JdbcUtil.isClobType(resultset, 1, rsmeta)) {
					JdbcUtil.streamClob(resultset, 1, clobSessionVar, isCloseOutputstreamOnExit());
					return "";
				}
				result = JdbcUtil.getValue(resultset, 1, rsmeta, getBlobCharset(), isBlobsCompressed(), getNullValue(), isTrimSpaces(), isBlobSmartGet(), StringUtils.isEmpty(getBlobCharset()));
				if (resultset.wasNull()) {
					if (isScalarExtended()) {
						result = "[null]";
					} else {
						result = null;
					}
				} else {
					if (result.length()==0) {
						if (isScalarExtended()) {
							result="[empty]";
						}
					}
				}
			} else {
				if (isScalarExtended()) {
					result="[absent]";
				}
			}
		} else {
			// Create XML and give the maxlength as a parameter
			DB2XMLWriter db2xml = new DB2XMLWriter();
			db2xml.setNullValue(getNullValue());
			db2xml.setTrimSpaces(isTrimSpaces());
			db2xml.setBlobCharset(getBlobCharset());
			db2xml.setDecompressBlobs(isBlobsCompressed());
			db2xml.setGetBlobSmart(isBlobSmartGet());
			result = db2xml.getXML(resultset, getMaxRows(), isIncludeFieldDefinition());
		}
		return result;
	}
	

	protected String executeUpdateBlobQuery(PreparedStatement statement, Object message) throws SenderException{
		ResultSet rs=null;
		try {
			log.debug(getLogPrefix() + "executing an updating BLOB command");
			rs = statement.executeQuery();
			XmlBuilder result=new XmlBuilder("result");
			JdbcUtil.warningsToXml(statement.getWarnings(),result);
			rs.next();
			if (message instanceof Reader) {
				Object blobHandle=getDbmsSupport().getBlobUpdateHandle(rs, blobColumn);
				Reader inReader = (Reader)message;
				Writer writer = JdbcUtil.getBlobWriter(getDbmsSupport(), blobHandle, rs, blobColumn, getBlobCharset(), isBlobsCompressed());
				Misc.readerToWriter(inReader,writer,isCloseInputstreamOnExit());
				writer.close();
				getDbmsSupport().updateBlob(rs, blobColumn, blobHandle);
			} else if (message instanceof InputStream) {
				Object blobHandle=getDbmsSupport().getBlobUpdateHandle(rs, blobColumn);
				InputStream inStream = (InputStream)message;
				if (StringUtils.isNotEmpty(getStreamCharset())) {
					Writer writer = JdbcUtil.getBlobWriter(getDbmsSupport(), blobHandle, rs, blobColumn, getBlobCharset(), isBlobsCompressed());
					Reader reader = new InputStreamReader(inStream,getStreamCharset());
					Misc.readerToWriter(reader,writer,isCloseInputstreamOnExit());
					writer.close();
				} else {
					OutputStream outStream = JdbcUtil.getBlobOutputStream(getDbmsSupport(), blobHandle, rs, blobColumn, isBlobsCompressed());
					Misc.streamToStream(inStream,outStream,isCloseInputstreamOnExit());
					outStream.close();
				}
				getDbmsSupport().updateBlob(rs, blobColumn, blobHandle);
			} else if (message instanceof byte[]) {
				JdbcUtil.putByteArrayAsBlob(getDbmsSupport(), rs, blobColumn, (byte[])message, isBlobsCompressed());
			} else {
				JdbcUtil.putStringAsBlob(getDbmsSupport(), rs, blobColumn, (String)message, getBlobCharset(), isBlobsCompressed());
			}
			
			rs.updateRow();
			JdbcUtil.warningsToXml(rs.getWarnings(),result);
			return result.toXML();
		} catch (SQLException sqle) {
			throw new SenderException(getLogPrefix() + "got exception executing an updating BLOB command",sqle );
		} catch (JdbcException e) {
			throw new SenderException(getLogPrefix() + "got exception executing an updating BLOB command",e );
		} catch (IOException e) {
			throw new SenderException(getLogPrefix() + "got exception executing an updating BLOB command",e );
		} finally {
			try {
				if (rs!=null) {
					rs.close();
				}
			} catch (SQLException e) {
				log.warn(new SenderException(getLogPrefix() + "got exception closing resultset",e));
			}
		}
	}
	
	protected String executeUpdateClobQuery(PreparedStatement statement, Object message) throws SenderException{
		ResultSet rs=null;
		try {
			log.debug(getLogPrefix() + "executing an updating CLOB command");
			rs = statement.executeQuery();
			XmlBuilder result=new XmlBuilder("result");
			JdbcUtil.warningsToXml(statement.getWarnings(),result);
			rs.next();
			if (message instanceof Reader) {
				Object clobHandle=getDbmsSupport().getClobUpdateHandle(rs, clobColumn);
				Reader inReader = (Reader)message;
				Writer writer = getDbmsSupport().getClobWriter(rs, clobColumn, clobHandle);
				Misc.readerToWriter(inReader,writer,isCloseInputstreamOnExit());
				writer.close();
				getDbmsSupport().updateClob(rs, clobColumn, clobHandle);
			} else if (message instanceof InputStream) {
				Object clobHandle=getDbmsSupport().getClobUpdateHandle(rs, clobColumn);
				InputStream inStream = (InputStream)message;
				Reader reader;
				if (StringUtils.isNotEmpty(getStreamCharset())) {
					reader = new InputStreamReader(inStream,getStreamCharset());
				} else {
					reader = new InputStreamReader(inStream);
				}
				Writer writer = getDbmsSupport().getClobWriter(rs, clobColumn, clobHandle);
				Misc.readerToWriter(reader,writer,isCloseInputstreamOnExit());
				writer.close();
				getDbmsSupport().updateClob(rs, clobColumn, clobHandle);
			} else {
				JdbcUtil.putStringAsClob(getDbmsSupport(), rs, clobColumn, (String)message);
			}
			rs.updateRow();
			JdbcUtil.warningsToXml(rs.getWarnings(),result);
			return result.toXML();
		} catch (SQLException sqle) {
			throw new SenderException(getLogPrefix() + "got exception executing an updating CLOB command",sqle );
		} catch (JdbcException e) {
			throw new SenderException(getLogPrefix() + "got exception executing an updating CLOB command",e );
		} catch (IOException e) {
			throw new SenderException(getLogPrefix() + "got exception executing an updating CLOB command",e );
		} finally {
			try {
				if (rs!=null) {
					rs.close();
				}
			} catch (SQLException e) {
				log.warn(new SenderException(getLogPrefix() + "got exception closing resultset",e));
			}
		}
	}
	
	protected String executeSelectQuery(PreparedStatement statement, Object blobSessionVar, Object clobSessionVar) throws SenderException{
		return executeSelectQuery(statement, blobSessionVar, clobSessionVar, null, null, null);
	}
	
	protected String executeSelectQuery(PreparedStatement statement, Object blobSessionVar, Object clobSessionVar, HttpServletResponse response, String contentType, String contentDisposition) throws SenderException{
		ResultSet resultset=null;
		try {
			if (getMaxRows()>0) {
				statement.setMaxRows(getMaxRows()+ ( getStartRow()>1 ? getStartRow()-1 : 0));
			}

			log.debug(getLogPrefix() + "executing a SELECT SQL command");
			resultset = statement.executeQuery();

			if (getStartRow()>1) {
				resultset.absolute(getStartRow()-1);
				log.debug(getLogPrefix() + "Index set at position: " +  resultset.getRow() );
			}				
			return getResult(resultset,blobSessionVar,clobSessionVar, response, contentType, contentDisposition);
		} catch (SQLException sqle) {
			throw new SenderException(getLogPrefix() + "got exception executing a SELECT SQL command",sqle );
		} catch (JdbcException e) {
			throw new SenderException(getLogPrefix() + "got exception executing a SELECT SQL command",e );
		} catch (IOException e) {
			throw new SenderException(getLogPrefix() + "got exception executing a SELECT SQL command",e );
		} catch (JMSException e) {
			throw new SenderException(getLogPrefix() + "got exception executing a SELECT SQL command",e );
		} finally {
			try {
				if (resultset!=null) {
					resultset.close();
				}
			} catch (SQLException e) {
				log.warn(new SenderException(getLogPrefix() + "got exception closing resultset",e));
			}
		}
	}
	
	protected String executePackageQuery(Connection connection, PreparedStatement statement, String message) throws SenderException, JdbcException, IOException, JMSException {
		Object[] paramArray = new Object[10];
		String callMessage = fillParamArray(paramArray, message);
		ResultSet resultset = null;
		try {
			CallableStatement pstmt = connection.prepareCall(callMessage);
			if (getMaxRows() > 0) {
				pstmt.setMaxRows(
					getMaxRows() + (getStartRow() > 1 ? getStartRow() - 1 : 0));
			}
			int var = 1;
			for (int i=0;i<paramArray.length;i++) {
				if (paramArray[i] instanceof Timestamp) {
					pstmt.setTimestamp(var, (Timestamp) paramArray[i]);
					var++;
				}
				if (paramArray[i] instanceof java.sql.Date) {
					pstmt.setDate(var, (java.sql.Date) paramArray[i]);
					var++;
				}
				if (paramArray[i] instanceof String) {
					pstmt.setString(var, (String) paramArray[i]);
					var++;
				}
				if (paramArray[i] instanceof Integer) {
					int x = Integer.parseInt(paramArray[i].toString());
					pstmt.setInt(var, x);
					var++;
				}
				if (paramArray[i] instanceof Float) {
					float x = Float.parseFloat(paramArray[i].toString());
					pstmt.setFloat(var, x);
					var++;
				}
			}
			if (message.indexOf('?') != -1) {
				pstmt.registerOutParameter(var, Types.CLOB); // make sure enough space is available for result...
			}
			if ("xml".equalsIgnoreCase(getPackageContent())) {
				log.debug(getLogPrefix() + "executing a package SQL command");
				pstmt.executeUpdate();
				String pUitvoer = pstmt.getString(var);
				return pUitvoer;
			} 
			log.debug(getLogPrefix() + "executing a package SQL command");
			int numRowsAffected = pstmt.executeUpdate();
			if (StringUtils.isNotEmpty(getResultQuery())) {
				Statement resStmt = null;
				try {
					resStmt = connection.createStatement();
					log.debug("obtaining result from ["	+ getResultQuery() + "]");
					ResultSet rs = resStmt.executeQuery(getResultQuery());
					return getResult(rs);
				} finally {
					if (resStmt != null) {
						resStmt.close();
					}
				}
			}
			if (getColumnsReturnedList() != null) {
				return getResult(getReturnedColumns(getColumnsReturnedList(),statement));
			}
			if (isScalar()) {
				return numRowsAffected + "";
			}
			return "<result><rowsupdated>"+ numRowsAffected	+ "</rowsupdated></result>";
		} catch (SQLException sqle) {
			throw new SenderException(
				getLogPrefix() + "got exception executing a package SQL command",
				sqle);
		} finally {
			try {
				if (resultset != null) {
					resultset.close();
				}
			} catch (SQLException e) {
				log.warn(
					new SenderException(
						getLogPrefix() + "got exception closing resultset",
						e));
			}
		}
	}

	protected String executeOtherQuery(Connection connection, String correlationID, PreparedStatement statement, String message, ParameterResolutionContext prc, ParameterList newParamList) throws SenderException{
		ResultSet resultset=null;
		try {
			int numRowsAffected = 0;
			if (StringUtils.isNotEmpty(getRowIdSessionKey())) {
				CallableStatement cstmt = getCallWithRowIdReturned(connection, correlationID, message);
				int ri = 1;
				if (prc != null && paramList != null) {
					ParameterValueList parameters = prc.getValues(newParamList);
					applyParameters(cstmt, parameters);
					ri = parameters.size() + 1;
				}
				cstmt.registerOutParameter(ri, Types.VARCHAR);
				log.debug(getLogPrefix() + "executing a SQL command");
				numRowsAffected = cstmt.executeUpdate();
				String rowId = cstmt.getString(ri);
				if (prc!=null) prc.getSession().put(getRowIdSessionKey(), rowId);
			} else {
				log.debug(getLogPrefix() + "executing a SQL command");
				numRowsAffected = statement.executeUpdate();
			}
			if (StringUtils.isNotEmpty(getResultQuery())) {
				Statement resStmt = null;
				try { 
					resStmt = connection.createStatement();
					log.debug("obtaining result from ["+getResultQuery()+"]");
					ResultSet rs = resStmt.executeQuery(getResultQuery());
					return getResult(rs);
				} finally {
					if (resStmt!=null) {
						resStmt.close();
					}
				}
			}
			if (getColumnsReturnedList()!=null) {
				return getResult(getReturnedColumns(getColumnsReturnedList(),statement));
			}
			if (isScalar()) {
				return numRowsAffected+"";
			}
			return "<result><rowsupdated>" + numRowsAffected + "</rowsupdated></result>";
		} catch (SQLException sqle) {
			throw new SenderException(getLogPrefix() + "got exception executing a SQL command",sqle );
		} catch (JdbcException e) {
			throw new SenderException(getLogPrefix() + "got exception executing a SQL command",e );
		} catch (IOException e) {
			throw new SenderException(getLogPrefix() + "got exception executing a SQL command",e );
		} catch (JMSException e) {
			throw new SenderException(getLogPrefix() + "got exception executing a SQL command",e );
		} catch (ParameterException e) {
			throw new SenderException(getLogPrefix() + "got exception evaluating parameters", e);
		} finally {
			try {
				if (resultset!=null) {
					resultset.close();
				}
			} catch (SQLException e) {
				log.warn(new SenderException(getLogPrefix() + "got exception closing resultset",e));
			}
		}
	}

	protected String fillParamArray(Object[] paramArray, String message) throws SenderException {		
		int lengthMessage = message.length();
		int startHaakje = message.indexOf('(');
		int eindHaakje	= message.indexOf(')');
		int beginOutput = message.indexOf('?');
		if (startHaakje < 1) 
			return message;
		if (beginOutput < 0)
			beginOutput = eindHaakje;
		// Watch out, this cannot handle nested parentheses
//		String packageCall = message.substring(startHaakje, eindHaakje + 1);
		String packageInput = message.substring(startHaakje + 1, beginOutput);
		int idx = 0;
		if (message.indexOf(',') == -1) {
			if (message.indexOf('?') == -1) {
				idx = 1;
			} else {
				idx = 0;
			}
		}
		int ix  = 1;
		String element=null;
		try {		
			if (packageInput.lastIndexOf(',') > 0) {
				while ((packageInput.charAt(packageInput.length() - ix) != ',')	&& (ix < packageInput.length())) {
					ix++;
				}
				int eindInputs = beginOutput - ix;
/*
   Copyright 2013 Nationale-Nederlanden

   Licensed under the Apache License, Version 2.0 (the "License");
   you may not use this file except in compliance with the License.
   You may obtain a copy of the License at

       http://www.apache.org/licenses/LICENSE-2.0

   Unless required by applicable law or agreed to in writing, software
   distributed under the License is distributed on an "AS IS" BASIS,
   WITHOUT WARRANTIES OR CONDITIONS OF ANY KIND, either express or implied.
   See the License for the specific language governing permissions and
   limitations under the License.
*/
				packageInput = message.substring(startHaakje + 1, eindInputs);
				StringTokenizer st2 = new StringTokenizer(packageInput, ",");		
				if (idx != 1) {
					while (st2.hasMoreTokens()) {
						element = st2.nextToken().trim();
						if (element.startsWith("'")) {
							int x = element.indexOf('\'');
							int y = element.lastIndexOf('\'');
							paramArray[idx] = (String) element.substring(x + 1, y);
						} else {
							if (element.indexOf('-') >= 0){
								if (element.length() > 10) {
									String pattern = "yyyy-MM-dd HH:mm:ss";
									SimpleDateFormat sdf = new SimpleDateFormat(pattern);
									java.util.Date nDate = (java.util.Date)sdf.parseObject(element.toString());
									java.sql.Timestamp sqlTimestamp = new java.sql.Timestamp(nDate.getTime());
									paramArray[idx] = (Timestamp) sqlTimestamp;
									 
								} else {
									String pattern = "yyyy-MM-dd";
									SimpleDateFormat sdf = new SimpleDateFormat(pattern);
									java.util.Date nDate;
									nDate = sdf.parse(element.toString());
									java.sql.Date sDate = new java.sql.Date(nDate.getTime());
									paramArray[idx] = (java.sql.Date) sDate;								
								}	
							} else {
								if (element.indexOf('.') >= 0) {					
									paramArray[idx] = new Float(element);
								} else {
									paramArray[idx] = new Integer(element);
								}
							}
						}
						idx++;
					}
				}
			}
			StringBuffer newMessage = new StringBuffer(message.substring(0, startHaakje + 1));
			if (idx > 0) {
				newMessage.append("?");
			}
			for (int i = 0;i<idx; i++) {
				if (i<idx - 1) {
					newMessage.append(",?");
				}
			}
			if (idx>=0) {
				//check if output parameter exists is expected in original message and append an ending ?(out-parameter)
				if (message.indexOf('?') > 0) {
					if (idx == 0) {
						newMessage.append("?");
					} else {
						newMessage.append(",?");
					}
					newMessage.append(message.substring(eindHaakje, lengthMessage));
				} else {
					newMessage.append(message.substring(eindHaakje, lengthMessage));				
				}
			}
			return newMessage.toString();
		} catch (ParseException e) {
			throw new SenderException(getLogPrefix() + "got exception parsing a date string from element ["+element+"]", e);
		}
	}

	/**
		 * Controls wheter the returned package content is db2 format or xml format. 
		 * Possible values: 
		 * <ul>
		 * <li>select:</li> xml content s expected
		 * <li><i>anything else</i>:</li> db2 content is expected
		 * </ul>
		 */
		public void setPackageContent(String packageContent) {
			this.packageContent = packageContent;
		}
		public String getPackageContent() {
			return packageContent;
		}

	
	/**
	 * Controls wheter output is expected from the query. 
	 * Possible values: 
	 * <ul>
	 * <li>select:</li> output is expected
	 * <li><i>anything else</i>:</li> no output is expected, the number of rows affected is returned
	 * </ul>
	 */
	public void setQueryType(String queryType) {
		this.queryType = queryType;
	}
	public String getQueryType() {
		return queryType;
	}

	/**
	 * Sets the maximum number of rows to be returned from the output of <code>select</code> queries.
	 * The default is 0, which will return all rows.
	 */
	public void setMaxRows(int i) {
		maxRows = i;
	}
	public int getMaxRows() {
		return maxRows;
	}

	/**
	 * Sets the number of the first row to be returned from the output of <code>select</code> queries.
	 * Rows before this are skipped from the output.
	 */
	public void setStartRow(int i) {
		startRow = i;
	}
	public int getStartRow() {
		return startRow;
	}


	public boolean isScalar() {
		return scalar;
	}

	public void setScalar(boolean b) {
		scalar = b;
	}

	public boolean isScalarExtended() {
		return scalarExtended;
	}

	public void setScalarExtended(boolean b) {
		scalarExtended = b;
	}


	public void setSynchronous(boolean synchronous) {
	   this.synchronous=synchronous;
	}
	public boolean isSynchronous() {
	   return synchronous;
	}

	public void setNullValue(String string) {
		nullValue = string;
	}
	public String getNullValue() {
		return nullValue;
	}



	public void setColumnsReturned(String string) {
		columnsReturned = string;
	}
	public String getColumnsReturned() {
		return columnsReturned;
	}
	public String[] getColumnsReturnedList() {
		return columnsReturnedList;
	}


	public void setResultQuery(String string) {
		resultQuery = string;
	}
	public String getResultQuery() {
		return resultQuery;
	}


	public void setTrimSpaces(boolean b) {
		trimSpaces = b;
	}
	public boolean isTrimSpaces() {
		return trimSpaces;
	}

	public void setBlobsCompressed(boolean b) {
		blobsCompressed = b;
	}
	public boolean isBlobsCompressed() {
		return blobsCompressed;
	}

	public void setBlobBase64Direction(String string) {
		blobBase64Direction = string;
	}
	
	public String getBlobBase64Direction() {
		return blobBase64Direction;
	}
	
	public void setBlobSmartGet(boolean b) {
		blobSmartGet = b;
	}
	public boolean isBlobSmartGet() {
		return blobSmartGet;
	}

	public String getBlobCharset() {
		return blobCharset;
	}

	public void setBlobCharset(String string) {
		blobCharset = string;
	}

	public void setBlobColumn(int i) {
		blobColumn = i;
	}
	public int getBlobColumn() {
		return blobColumn;
	}

	public void setBlobSessionKey(String string) {
		blobSessionKey = string;
	}
	public String getBlobSessionKey() {
		return blobSessionKey;
	}

	public void setClobColumn(int i) {
		clobColumn = i;
	}
	public int getClobColumn() {
		return clobColumn;
	}

	public void setClobSessionKey(String string) {
		clobSessionKey = string;
	}
	public String getClobSessionKey() {
		return clobSessionKey;
	}

	public void setCloseInputstreamOnExit(boolean b) {
		closeInputstreamOnExit = b;
	}
	public boolean isCloseInputstreamOnExit() {
		return closeInputstreamOnExit;
	}

	public void setCloseOutputstreamOnExit(boolean b) {
		closeOutputstreamOnExit = b;
	}
	public boolean isCloseOutputstreamOnExit() {
		return closeOutputstreamOnExit;
	}


	public void setStreamCharset(String string) {
		streamCharset = string;
	}
	public String getStreamCharset() {
		return streamCharset;
	}


	public void setUseNamedParams(boolean b) {
		useNamedParams = b;
	}

	public boolean isUseNamedParams() {
		return useNamedParams;
	}

	public boolean isIncludeFieldDefinition() {
		return includeFieldDefinition;
	}

	public void setIncludeFieldDefinition(boolean b) {
		includeFieldDefinition = b;
	}

	public String getRowIdSessionKey() {
		return rowIdSessionKey;
	}

	public void setRowIdSessionKey(String string) {
		rowIdSessionKey = string;
	}

	public boolean isStreamResultToServlet() {
		return streamResultToServlet;
	}

	public void setStreamResultToServlet(boolean b) {
		streamResultToServlet = b;
	}
}<|MERGE_RESOLUTION|>--- conflicted
+++ resolved
@@ -404,23 +404,12 @@
 						}
 					} else {
 						InputStream inputStream = JdbcUtil.getBlobInputStream(resultset, 1, isBlobsCompressed());
-						OutputStream outputStream = response.getOutputStream();
-
-						if ("decode".equalsIgnoreCase(getBlobBase64Direction())) {
-							inputStream = new Base64InputStream (inputStream);
-						}
-						else if ("encode".equalsIgnoreCase(getBlobBase64Direction())) {
-							inputStream = new Base64InputStream (inputStream, true);
-						}
-						Misc.streamToStream(inputStream, outputStream);
-
 						if (StringUtils.isNotEmpty(contentType)) {
 							response.setHeader("Content-Type", contentType); 
 						}
 						if (StringUtils.isNotEmpty(contentDisposition)) {
 							response.setHeader("Content-Disposition", contentDisposition); 
 						}
-<<<<<<< HEAD
 
 						if(getBlobBase64Direction() != null) {
 							if ("decode".equalsIgnoreCase(getBlobBase64Direction())) {
@@ -433,9 +422,6 @@
 
 						OutputStream outputStream = response.getOutputStream();
 						Misc.streamToStream(inputStream, outputStream);
-
-=======
->>>>>>> d664238a
 						log.debug(getLogPrefix() + "copied blob input stream [" + inputStream + "] to output stream [" + outputStream + "]");
 						return "";
 					}
