/*
   Copyright 2021 WeAreFrank!

   Licensed under the Apache License, Version 2.0 (the "License");
   you may not use this file except in compliance with the License.
   You may obtain a copy of the License at

       http://www.apache.org/licenses/LICENSE-2.0

   Unless required by applicable law or agreed to in writing, software
   distributed under the License is distributed on an "AS IS" BASIS,
   WITHOUT WARRANTIES OR CONDITIONS OF ANY KIND, either express or implied.
   See the License for the specific language governing permissions and
   limitations under the License.
*/
package nl.nn.adapterframework.jdbc;

import javax.sql.CommonDataSource;
import javax.sql.DataSource;
import javax.sql.XADataSource;

import org.springframework.beans.factory.DisposableBean;

import bitronix.tm.resource.jdbc.PoolingDataSource;

public class BtmDataSourceFactory extends JndiDataSourceFactory implements DisposableBean {

	@Override
	protected DataSource augment(CommonDataSource dataSource, String dataSourceName) {
		PoolingDataSource result = new PoolingDataSource();
		result.setUniqueName(dataSourceName);
		result.setMaxPoolSize(100);
		result.setAllowLocalTransactions(true);
		result.setXaDataSource((XADataSource)dataSource);
		result.init();
		return result;
	}

<<<<<<< HEAD
	public void shutdown() {
		objects.values().forEach(ds -> ((PoolingDataSource)ds).close());
=======
	@Override
	public void destroy() throws Exception {
		dataSources.values().forEach(ds -> ((PoolingDataSource)ds).close());
>>>>>>> cb2c182d
	}
}<|MERGE_RESOLUTION|>--- conflicted
+++ resolved
@@ -36,13 +36,8 @@
 		return result;
 	}
 
-<<<<<<< HEAD
-	public void shutdown() {
-		objects.values().forEach(ds -> ((PoolingDataSource)ds).close());
-=======
 	@Override
 	public void destroy() throws Exception {
 		dataSources.values().forEach(ds -> ((PoolingDataSource)ds).close());
->>>>>>> cb2c182d
 	}
 }