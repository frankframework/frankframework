--- conflicted
+++ resolved
@@ -25,29 +25,7 @@
 
 /**
  * {@link nl.nn.adapterframework.batch.IResultHandler ResultHandler} that writes the transformed record to a CLOB.
- * 
-<<<<<<< HEAD
- * <p><b>Configuration:</b>
- * <table border="1">
- * <tr><th>attributes</th><th>description</th><th>default</th></tr>
- * <tr><td>className</td><td>nl.nn.adapterframework.jdbc.Result2ClobWriter</td><td>&nbsp;</td></tr>
- * <tr><td>{@link #setName(String) name}</td><td>Name of the resulthandler</td><td>&nbsp;</td></tr>
- * <tr><td>{@link #setQuery(String) query}</td><td>the SQL query text</td><td>&nbsp;</td></tr>
- * <tr><td>{@link #setDatasourceName(String) datasourceName}</td><td>can be configured from JmsRealm, too</td><td>&nbsp;</td></tr>
- * <tr><td>{@link #setClobColumn(int) clobColumn}</td><td>column that contains the clob to be updated</td><td>1</td></tr>
- * <tr><td>{@link #setDefault(boolean) default}</td><td>If true, this resulthandler is the default for all RecordHandlingFlow that do not have a handler specified</td><td>&nbsp;</td></tr>
- * <tr><td>{@link #setPrefix(String) prefix}</td><td><i>Deprecated</i> Prefix that has to be written before record, if the record is in another block than the previous record</td><td>&nbsp;</td></tr>
- * <tr><td>{@link #setSuffix(String) suffix}</td><td><i>Deprecated</i> Suffix that has to be written after the record, if the record is in another block than the next record</td><td>&nbsp;</td></tr>
- * <tr><td>{@link #setOnOpenDocument(String) onOpenDocument}</td><td>String that is written before any data of results is written</td><td>&lt;document name=&quot;#name#&quot;&gt;</td></tr>
- * <tr><td>{@link #setOnCloseDocument(String) onCloseDocument}</td><td>String that is written after all data of results is written</td><td>&lt;/document&gt;</td></tr>
- * <tr><td>{@link #setOnOpenBlock(String) onOpenBlock}</td><td>String that is written before the start of each logical block, as defined in the flow</td><td>&lt;#name#&gt;</td></tr>
- * <tr><td>{@link #setOnCloseBlock(String) onCloseBlock}</td><td>String that is written after the end of each logical block, as defined in the flow</td><td>&lt;/#name#&gt;</td></tr>
- * <tr><td>{@link #setBlockNamePattern(String) blockNamePattern}</td><td>String that is replaced by name of block or name of stream in above strings</td><td>#name#</td></tr>
- * </table>
- * </p>
- * <br>
-=======
->>>>>>> b85724d5
+ *
  * <table border="1">
  * <tr><th>nested elements</th><th>description</th></tr>
  * <tr><td>{@link nl.nn.adapterframework.parameters.Parameter param}</td><td>any parameters defined on the resultHandler will be applied to the SQL statement</td></tr>
