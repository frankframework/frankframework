--- conflicted
+++ resolved
@@ -414,21 +414,19 @@
 	}
 
 	@Override
-<<<<<<< HEAD
 	public void convertQuery(QueryContext queryContext, String sqlDialectFrom) throws SQLException, JdbcException {
-		try {
-			SqlTranslator translator = new SqlTranslator(sqlDialectFrom, getDbmsName());
-			String converted = translator.translate(queryContext.getQuery());
-			queryContext.setQuery(converted);
-		} catch (IllegalArgumentException e) {
-=======
-	public void convertQuery(QueryExecutionContext queryExecutionContext, String sqlDialectFrom) throws SQLException, JdbcException {
 		if (isQueryConversionRequired(sqlDialectFrom)) {
->>>>>>> e7128e9d
 			warnConvertQuery(sqlDialectFrom);
-		} catch (Exception e) {
-			throw new JdbcException("Could not translate sql query from " + sqlDialectFrom + " to " + getDbmsName(), e);
-		}
+		}
+//		try {
+//			SqlTranslator translator = new SqlTranslator(sqlDialectFrom, getDbmsName());
+//			String converted = translator.translate(queryContext.getQuery());
+//			queryContext.setQuery(converted);
+//		} catch (IllegalArgumentException e) {
+//			warnConvertQuery(sqlDialectFrom);
+//		} catch (Exception e) {
+//			throw new JdbcException("Could not translate sql query from " + sqlDialectFrom + " to " + getDbmsName(), e);
+//		}
 	}
 	
 	protected void warnConvertQuery(String sqlDialectFrom) {
