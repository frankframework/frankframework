--- conflicted
+++ resolved
@@ -693,10 +693,7 @@
 			</exclusions>
 		</dependency>
 
-<<<<<<< HEAD
-=======
 		<!-- TODO, find a new SAAJ implementation once we upgrade to Jakarta -->
->>>>>>> f096fd30
 		<dependency>
 			<groupId>org.apache.servicemix.bundles</groupId>
 			<artifactId>org.apache.servicemix.bundles.saaj-impl</artifactId>
