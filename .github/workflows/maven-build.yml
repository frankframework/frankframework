# This workflow will build a Java project with Maven
# For more information see: https://help.github.com/actions/language-and-framework-guides/building-and-testing-java-with-maven

name: Java CI with Maven

env:
  PROFILES: ibissource,codecoverage
  FFPR: ${{ secrets.CI_USER }} != 0
  

on:
  push:
    branches: [master, 7.5-release]
  pull_request:
    branches: [master, 7.5-release]

jobs:
  build:

    runs-on: ubuntu-latest

    steps:
    - name: Checkout repository
      uses: actions/checkout@v2
      with:
        # We must fetch at least the immediate parents so that if this is
        # a pull request then we can checkout the head.
        fetch-depth: 2

    - name: Cache local Maven repository
      uses: actions/cache@v2
      env:
        cache-name: cache-maven-dependencies
      with:
        path: ~/.m2/repository
        key: ${{ runner.os }}-maven-${{ hashFiles('**/pom.xml') }}
        restore-keys: |
          ${{ runner.os }}-maven-

    - name: Set up JDK 1.8
      uses: actions/setup-java@v1
      with:
        java-version: 1.8

    - name: Create Maven settings.xml file
<<<<<<< HEAD
      if: ${{ env.FFPR }}
=======
      if: $CI_USER
>>>>>>> c5c3bdf0
      uses: s4u/maven-settings-action@v2.3.0
      env:
        PROFILES: ibissource,codecoverage,proprietary
      with:
        servers: '[{"id": "proprietary", "username": "${{ secrets.CI_USER }}", "password": "${{ secrets.CI_PASS }}"}]'

    - name: Build with Maven
      env:
        CI_SERVICE: GITHUB
        TZ: Europe/Amsterdam
      run: mvn -B -V -T1 package -Dmaven.javadoc.skip=true -P${{env.PROFILES}}

    - name: Upload coverage to Codecov
      uses: codecov/codecov-action@v1<|MERGE_RESOLUTION|>--- conflicted
+++ resolved
@@ -43,16 +43,15 @@
         java-version: 1.8
 
     - name: Create Maven settings.xml file
-<<<<<<< HEAD
       if: ${{ env.FFPR }}
-=======
-      if: $CI_USER
->>>>>>> c5c3bdf0
       uses: s4u/maven-settings-action@v2.3.0
-      env:
-        PROFILES: ibissource,codecoverage,proprietary
       with:
         servers: '[{"id": "proprietary", "username": "${{ secrets.CI_USER }}", "password": "${{ secrets.CI_PASS }}"}]'
+
+    - name: Update maven profiles
+      if: ${{ env.FFPR }}
+      run: |
+        echo "PROFILES=ibissource,codecoverage,proprietary" >> $GITHUB_ENV
 
     - name: Build with Maven
       env:
