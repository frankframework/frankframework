--- conflicted
+++ resolved
@@ -8,11 +8,7 @@
   USE_PROPRIETARY: ${{ (github.event_name != 'pull_request' || github.event.pull_request.head.repo.owner.login == 'ibissource') && github.actor != 'dependabot[bot]' }}
 on:
   push:
-<<<<<<< HEAD
-    branches: [master, 7.5-release, 7.6-release, 7.7-release, 7.8-release]
-=======
     branches: [master, '[0-9]+.[0-9]+-release']
->>>>>>> 74e3ba4d
     paths-ignore:
       - "**.md"
       - "**.yml"
@@ -22,11 +18,7 @@
       - "docker/**"
       - "webapp/src/main/webapp/iaf/**"
   pull_request:
-<<<<<<< HEAD
-    branches: [master, 7.5-release, 7.6-release, 7.7-release, 7.8-release]
-=======
     branches: [master, '[0-9]+.[0-9]+-release']
->>>>>>> 74e3ba4d
     paths-ignore:
       - "**.md"
       - "**.yml"
